--- conflicted
+++ resolved
@@ -326,21 +326,12 @@
         elif util.is_void_ptr(field_type):
             l(f"    {field_name}: ?*anyopaque = null,")
         elif is_const_prim_ptr(field_type):
-<<<<<<< HEAD
             l(f"    {field_name}: ?[*]const {as_zig_prim_type(util.extract_ptr_type(field_type))} = null,")
         elif util.is_func_ptr(field_type):
-            l(f"    {field_name}: ?fn({funcptr_args_c(field_type, prefix)}) callconv(.C) {funcptr_result_c(field_type)} = null,")
+            l(f"    {field_name}: ?meta.FnPtr(fn({funcptr_args_c(field_type, prefix)}) callconv(.C) {funcptr_result_c(field_type)}) = null,")
         elif util.is_1d_array_type(field_type):
             array_type = util.extract_array_type(field_type)
             array_sizes = util.extract_array_sizes(field_type)
-=======
-            l(f"    {field_name}: ?[*]const {as_zig_prim_type(extract_ptr_type(field_type))} = null,")
-        elif is_func_ptr(field_type):
-            l(f"    {field_name}: ?meta.FnPtr(fn({funcptr_args_c(field_type, prefix)}) callconv(.C) {funcptr_result_c(field_type)}) = null,")
-        elif is_1d_array_type(field_type):
-            array_type = extract_array_type(field_type)
-            array_sizes = extract_array_sizes(field_type)
->>>>>>> 6f5c4163
             if is_prim_type(array_type) or is_struct_type(array_type):
                 if is_prim_type(array_type):
                     zig_type = as_zig_prim_type(array_type)
