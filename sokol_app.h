#ifndef SOKOL_APP_INCLUDED
/*
    sokol_app.h -- cross-platform application wrapper

    Project URL: https://github.com/floooh/sokol

    Do this:
        #define SOKOL_IMPL
    before you include this file in *one* C or C++ file to create the
    implementation.

    In the same place define one of the following to select the 3D-API
    which should be initialized by sokol_app.h (this must also match
    the backend selected for sokol_gfx.h if both are used in the same
    project):

        #define SOKOL_GLCORE33
        #define SOKOL_GLES2
        #define SOKOL_GLES3
        #define SOKOL_D3D11
        #define SOKOL_METAL
        #define SOKOL_WGPU

    Optionally provide the following defines with your own implementations:

        SOKOL_ASSERT(c)     - your own assert macro (default: assert(c))
        SOKOL_LOG(msg)      - your own logging function (default: puts(msg))
        SOKOL_UNREACHABLE() - a guard macro for unreachable code (default: assert(false))
        SOKOL_ABORT()       - called after an unrecoverable error (default: abort())
        SOKOL_WIN32_FORCE_MAIN  - define this on Win32 to use a main() entry point instead of WinMain
        SOKOL_NO_ENTRY      - define this if sokol_app.h shouldn't "hijack" the main() function
        SOKOL_API_DECL      - public function declaration prefix (default: extern)
        SOKOL_API_IMPL      - public function implementation prefix (default: -)
        SOKOL_CALLOC        - your own calloc function (default: calloc(n, s))
        SOKOL_FREE          - your own free function (default: free(p))

    Optionally define the following to force debug checks and validations
    even in release mode:

        SOKOL_DEBUG         - by default this is defined if _DEBUG is defined

    If sokol_app.h is compiled as a DLL, define the following before
    including the declaration or implementation:

        SOKOL_DLL

    On Windows, SOKOL_DLL will define SOKOL_API_DECL as __declspec(dllexport)
    or __declspec(dllimport) as needed.

    If you use sokol_app.h together with sokol_gfx.h, include both headers
    in the implementation source file, and include sokol_app.h before
    sokol_gfx.h since sokol_app.h will also include the required 3D-API
    headers.

    On Windows, a minimal 'GL header' and function loader is integrated which
    contains just enough of GL for sokol_gfx.h. If you want to use your own
    GL header-generator/loader instead, define SOKOL_WIN32_NO_GL_LOADER
    before including the implementation part of sokol_app.h.

    To make use of the integrated GL loader, simply include the sokol_app.h
    implementation before the sokol_gfx.h implementation.

    For example code, see https://github.com/floooh/sokol-samples/tree/master/sapp

    Portions of the Windows and Linux GL initialization and event code have been
    taken from GLFW (http://www.glfw.org/)

    iOS onscreen keyboard support 'inspired' by libgdx.

    Link with the following system libraries:

    - on macOS with Metal: Cocoa, QuartzCore, Metal, MetalKit
    - on macOS with GL: Cocoa, QuartzCore, OpenGL
    - on iOS with Metal: UIKit, Metal, MetalKit
    - on iOS with GL: UIKit, OpenGLES, GLKit
    - on Linux: X11, Xi, Xcursor, GL, dl, pthread, m(?)
    - on Android: GLESv3, EGL, log, android
    - on Windows: no action needed, libs are defined in-source via pragma-comment-lib

    On Linux, you also need to use the -pthread compiler and linker option, otherwise weird
    things will happen, see here for details: https://github.com/floooh/sokol/issues/376

    Building for UWP requires a recent Visual Studio toolchain and Windows SDK
    (at least VS2019 and Windows SDK 10.0.19041.0). When the UWP backend is
    selected, the sokol_app.h implementation must be compiled as C++17.

    On macOS and iOS, the implementation must be compiled as Objective-C.

    FEATURE OVERVIEW
    ================
    sokol_app.h provides a minimalistic cross-platform API which
    implements the 'application-wrapper' parts of a 3D application:

    - a common application entry function
    - creates a window and 3D-API context/device with a 'default framebuffer'
    - makes the rendered frame visible
    - provides keyboard-, mouse- and low-level touch-events
    - platforms: MacOS, iOS, HTML5, Win32, Linux, Android (TODO: RaspberryPi)
    - 3D-APIs: Metal, D3D11, GL3.2, GLES2, GLES3, WebGL, WebGL2

    FEATURE/PLATFORM MATRIX
    =======================
<<<<<<< HEAD
                        | Windows | macOS | Linux |  iOS  | Android | UWP  | Raspi | HTML5
    --------------------+---------+-------+-------+-------+---------+------+-------+-------
    gl 3.x              | YES     | YES   | YES   | ---   | ---     | ---  | ---   | ---
    gles2/webgl         | ---     | ---   | ---   | YES   | YES     | ---  | TODO  | YES
    gles3/webgl2        | ---     | ---   | ---   | YES   | YES     | ---  | ---   | YES
    metal               | ---     | YES   | ---   | YES   | ---     | ---  | ---   | ---
    d3d11               | YES     | ---   | ---   | ---   | ---     | YES  | ---   | ---
    KEY_DOWN            | YES     | YES   | YES   | SOME  | TODO    | YES  | TODO  | YES
    KEY_UP              | YES     | YES   | YES   | SOME  | TODO    | YES  | TODO  | YES
    CHAR                | YES     | YES   | YES   | YES   | TODO    | YES  | TODO  | YES
    MOUSE_DOWN          | YES     | YES   | YES   | ---   | ---     | YES  | TODO  | YES
    MOUSE_UP            | YES     | YES   | YES   | ---   | ---     | YES  | TODO  | YES
    MOUSE_SCROLL        | YES     | YES   | YES   | ---   | ---     | YES  | TODO  | YES
    MOUSE_MOVE          | YES     | YES   | YES   | ---   | ---     | YES  | TODO  | YES
    MOUSE_ENTER         | YES     | YES   | YES   | ---   | ---     | YES  | TODO  | YES
    MOUSE_LEAVE         | YES     | YES   | YES   | ---   | ---     | YES  | TODO  | YES
    TOUCHES_BEGAN       | ---     | ---   | ---   | YES   | YES     | TODO | ---   | YES
    TOUCHES_MOVED       | ---     | ---   | ---   | YES   | YES     | TODO | ---   | YES
    TOUCHES_ENDED       | ---     | ---   | ---   | YES   | YES     | TODO | ---   | YES
    TOUCHES_CANCELLED   | ---     | ---   | ---   | YES   | YES     | TODO | ---   | YES
    RESIZED             | YES     | YES   | YES   | YES   | YES     | YES  | ---   | YES
    ICONIFIED           | YES     | YES   | YES   | ---   | ---     | YES  | ---   | ---
    RESTORED            | YES     | YES   | YES   | ---   | ---     | YES  | ---   | ---
    SUSPENDED           | ---     | ---   | ---   | YES   | YES     | YES  | ---   | TODO
    RESUMED             | ---     | ---   | ---   | YES   | YES     | YES  | ---   | TODO
    QUIT_REQUESTED      | YES     | YES   | YES   | ---   | ---     | ---  | TODO  | YES
    UPDATE_CURSOR       | YES     | YES   | TODO  | ---   | ---     | TODO | ---   | TODO
    IME                 | TODO    | TODO? | TODO  | ???   | TODO    | ---  | ???   | ???
    key repeat flag     | YES     | YES   | YES   | ---   | ---     | YES  | TODO  | YES
    windowed            | YES     | YES   | YES   | ---   | ---     | YES  | TODO  | YES
    fullscreen          | YES     | YES   | YES   | YES   | YES     | YES  | TODO  | ---
    mouse hide          | YES     | YES   | YES   | ---   | ---     | YES  | TODO  | TODO
    mouse lock          | YES     | YES   | YES   | ---   | ---     | TODO | TODO  | YES
    screen keyboard     | ---     | ---   | ---   | YES   | TODO    | TODO | ---   | YES
    swap interval       | YES     | YES   | YES   | YES   | TODO    | ---  | TODO  | YES
    high-dpi            | YES     | YES   | TODO  | YES   | YES     | YES  | TODO  | YES
    clipboard           | YES     | YES   | TODO  | ---   | ---     | TODO | ---   | YES
    MSAA                | YES     | YES   | YES   | YES   | YES     | TODO | TODO  | YES
=======
                        | Windows | macOS | Linux |  iOS  | Android | Raspi | HTML5
    --------------------+---------+-------+-------+-------+---------+-------+-------
    gl 3.x              | YES     | YES   | YES   | ---   | ---     | ---   | ---
    gles2/webgl         | ---     | ---   | ---   | YES   | YES     | TODO  | YES
    gles3/webgl2        | ---     | ---   | ---   | YES   | YES     | ---   | YES
    metal               | ---     | YES   | ---   | YES   | ---     | ---   | ---
    d3d11               | YES     | ---   | ---   | ---   | ---     | ---   | ---
    KEY_DOWN            | YES     | YES   | YES   | SOME  | TODO    | TODO  | YES
    KEY_UP              | YES     | YES   | YES   | SOME  | TODO    | TODO  | YES
    CHAR                | YES     | YES   | YES   | YES   | TODO    | TODO  | YES
    MOUSE_DOWN          | YES     | YES   | YES   | ---   | ---     | TODO  | YES
    MOUSE_UP            | YES     | YES   | YES   | ---   | ---     | TODO  | YES
    MOUSE_SCROLL        | YES     | YES   | YES   | ---   | ---     | TODO  | YES
    MOUSE_MOVE          | YES     | YES   | YES   | ---   | ---     | TODO  | YES
    MOUSE_ENTER         | YES     | YES   | YES   | ---   | ---     | TODO  | YES
    MOUSE_LEAVE         | YES     | YES   | YES   | ---   | ---     | TODO  | YES
    TOUCHES_BEGAN       | ---     | ---   | ---   | YES   | YES     | ---   | YES
    TOUCHES_MOVED       | ---     | ---   | ---   | YES   | YES     | ---   | YES
    TOUCHES_ENDED       | ---     | ---   | ---   | YES   | YES     | ---   | YES
    TOUCHES_CANCELLED   | ---     | ---   | ---   | YES   | YES     | ---   | YES
    RESIZED             | YES     | YES   | YES   | YES   | YES     | ---   | YES
    ICONIFIED           | YES     | YES   | YES   | ---   | ---     | ---   | ---
    RESTORED            | YES     | YES   | YES   | ---   | ---     | ---   | ---
    SUSPENDED           | ---     | ---   | ---   | YES   | YES     | ---   | TODO
    RESUMED             | ---     | ---   | ---   | YES   | YES     | ---   | TODO
    QUIT_REQUESTED      | YES     | YES   | YES   | ---   | ---     | TODO  | YES
    UPDATE_CURSOR       | YES     | YES   | TODO  | ---   | ---     | ---   | TODO
    IME                 | TODO    | TODO? | TODO  | ???   | TODO    | ???   | ???
    key repeat flag     | YES     | YES   | YES   | ---   | ---     | TODO  | YES
    windowed            | YES     | YES   | YES   | ---   | ---     | TODO  | YES
    fullscreen          | YES     | YES   | YES   | YES   | YES     | TODO  | ---
    pointer lock        | TODO    | TODO  | TODO  | ---   | ---     | TODO  | TODO
    screen keyboard     | ---     | ---   | ---   | YES   | TODO    | ---   | YES
    swap interval       | YES     | YES   | YES   | YES   | TODO    | TODO  | YES
    high-dpi            | YES     | YES   | TODO  | YES   | YES     | TODO  | YES
    clipboard           | YES     | YES   | TODO  | ---   | ---     | ---   | YES
    dropped files       | YES     | YES   | TODO  | ---   | ---     | ---   | TODO
>>>>>>> 0817b779

    TODO
    ====
    - Linux:
        - dropped files
        - clipboard support
    - UWP:
        - clipboard, mouselock, MSAA support
    - sapp_consume_event() on non-web platforms?

    STEP BY STEP
    ============
    --- Add a sokol_main() function to your code which returns a sapp_desc structure
        with initialization parameters and callback function pointers. This
        function is called very early, usually at the start of the
        platform's entry function (e.g. main or WinMain). You should do as
        little as possible here, since the rest of your code might be called
        from another thread (this depends on the platform):

            sapp_desc sokol_main(int argc, char* argv[]) {
                return (sapp_desc) {
                    .width = 640,
                    .height = 480,
                    .init_cb = my_init_func,
                    .frame_cb = my_frame_func,
                    .cleanup_cb = my_cleanup_func,
                    .event_cb = my_event_func,
                    ...
                };
            }

        There are many more setup parameters, but these are the most important.
        For a complete list search for the sapp_desc structure declaration
        below.

        DO NOT call any sokol-app function from inside sokol_main(), since
        sokol-app will not be initialized at this point.

        The .width and .height parameters are the preferred size of the 3D
        rendering canvas. The actual size may differ from this depending on
        platform and other circumstances. Also the canvas size may change at
        any time (for instance when the user resizes the application window,
        or rotates the mobile device).

        All provided function callbacks will be called from the same thread,
        but this may be different from the thread where sokol_main() was called.

        .init_cb (void (*)(void))
            This function is called once after the application window,
            3D rendering context and swap chain have been created. The
            function takes no arguments and has no return value.
        .frame_cb (void (*)(void))
            This is the per-frame callback, which is usually called 60
            times per second. This is where your application would update
            most of its state and perform all rendering.
        .cleanup_cb (void (*)(void))
            The cleanup callback is called once right before the application
            quits.
        .event_cb (void (*)(const sapp_event* event))
            The event callback is mainly for input handling, but is also
            used to communicate other types of events to the application. Keep the
            event_cb struct member zero-initialized if your application doesn't require
            event handling.
        .fail_cb (void (*)(const char* msg))
            The fail callback is called when a fatal error is encountered
            during start which doesn't allow the program to continue.
            Providing a callback here gives you a chance to show an error message
            to the user. The default behaviour is SOKOL_LOG(msg)

        As you can see, those 'standard callbacks' don't have a user_data
        argument, so any data that needs to be preserved between callbacks
        must live in global variables. If keeping state in global variables
        is not an option, there's an alternative set of callbacks with
        an additional user_data pointer argument:

        .user_data (void*)
            The user-data argument for the callbacks below
        .init_userdata_cb (void (*)(void* user_data))
        .frame_userdata_cb (void (*)(void* user_data))
        .cleanup_userdata_cb (void (*)(void* user_data))
        .event_cb (void(*)(const sapp_event* event, void* user_data))
        .fail_cb (void(*)(const char* msg, void* user_data))
            These are the user-data versions of the callback functions. You
            can mix those with the standard callbacks that don't have the
            user_data argument.

        The function sapp_userdata() can be used to query the user_data
        pointer provided in the sapp_desc struct.

        You can also call sapp_query_desc() to get a copy of the
        original sapp_desc structure.

        NOTE that there's also an alternative compile mode where sokol_app.h
        doesn't "hijack" the main() function. Search below for SOKOL_NO_ENTRY.

    --- Implement the initialization callback function (init_cb), this is called
        once after the rendering surface, 3D API and swap chain have been
        initialized by sokol_app. All sokol-app functions can be called
        from inside the initialization callback, the most useful functions
        at this point are:

        int sapp_width(void)
        int sapp_height(void)
            Returns the current width and height of the default framebuffer in pixels,
            this may change from one frame to the next, and it may be different
            from the initial size provided in the sapp_desc struct.

        int sapp_color_format(void)
        int sapp_depth_format(void)
            The color and depth-stencil pixelformats of the default framebuffer,
            as integer values which are compatible with sokol-gfx's
            sg_pixel_format enum (so that they can be plugged directly in places
            where sg_pixel_format is expected). Possible values are:

                23 == SG_PIXELFORMAT_RGBA8
                27 == SG_PIXELFORMAT_BGRA8
                41 == SG_PIXELFORMAT_DEPTH
                42 == SG_PIXELFORMAT_DEPTH_STENCIL

        int sapp_sample_count(void)
            Return the MSAA sample count of the default framebuffer.

        bool sapp_gles2(void)
            Returns true if a GLES2 or WebGL context has been created. This
            is useful when a GLES3/WebGL2 context was requested but is not
            available so that sokol_app.h had to fallback to GLES2/WebGL.

        const void* sapp_metal_get_device(void)
        const void* sapp_metal_get_renderpass_descriptor(void)
        const void* sapp_metal_get_drawable(void)
            If the Metal backend has been selected, these functions return pointers
            to various Metal API objects required for rendering, otherwise
            they return a null pointer. These void pointers are actually
            Objective-C ids converted with a (ARC) __bridge cast so that
            the ids can be tunnel through C code. Also note that the returned
            pointers to the renderpass-descriptor and drawable may change from one
            frame to the next, only the Metal device object is guaranteed to
            stay the same.

        const void* sapp_macos_get_window(void)
            On macOS, get the NSWindow object pointer, otherwise a null pointer.
            Before being used as Objective-C object, the void* must be converted
            back with a (ARC) __bridge cast.

        const void* sapp_ios_get_window(void)
            On iOS, get the UIWindow object pointer, otherwise a null pointer.
            Before being used as Objective-C object, the void* must be converted
            back with a (ARC) __bridge cast.

        const void* sapp_win32_get_hwnd(void)
            On Windows, get the window's HWND, otherwise a null pointer. The
            HWND has been cast to a void pointer in order to be tunneled
            through code which doesn't include Windows.h.

        const void* sapp_d3d11_get_device(void)
        const void* sapp_d3d11_get_device_context(void)
        const void* sapp_d3d11_get_render_target_view(void)
        const void* sapp_d3d11_get_depth_stencil_view(void)
            Similar to the sapp_metal_* functions, the sapp_d3d11_* functions
            return pointers to D3D11 API objects required for rendering,
            only if the D3D11 backend has been selected. Otherwise they
            return a null pointer. Note that the returned pointers to the
            render-target-view and depth-stencil-view may change from one
            frame to the next!

        const void* sapp_wgpu_get_device(void)
        const void* sapp_wgpu_get_render_view(void)
        const void* sapp_wgpu_get_resolve_view(void)
        const void* sapp_wgpu_get_depth_stencil_view(void)
            These are the WebGPU-specific functions to get the WebGPU
            objects and values required for rendering. If sokol_app.h
            is not compiled with SOKOL_WGPU, these functions return null.

        const void* sapp_android_get_native_activity(void);
            On Android, get the native activity ANativeActivity pointer, otherwise
            a null pointer.

    --- Implement the frame-callback function, this function will be called
        on the same thread as the init callback, but might be on a different
        thread than the sokol_main() function. Note that the size of
        the rendering framebuffer might have changed since the frame callback
        was called last. Call the functions sapp_width() and sapp_height()
        each frame to get the current size.

    --- Optionally implement the event-callback to handle input events.
        sokol-app provides the following type of input events:
            - a 'virtual key' was pressed down or released
            - a single text character was entered (provided as UTF-32 code point)
            - a mouse button was pressed down or released (left, right, middle)
            - mouse-wheel or 2D scrolling events
            - the mouse was moved
            - the mouse has entered or left the application window boundaries
            - low-level, portable multi-touch events (began, moved, ended, cancelled)
            - the application window was resized, iconified or restored
            - the application was suspended or restored (on mobile platforms)
            - the user or application code has asked to quit the application
            - a string was pasted to the system clipboard

        To explicitly 'consume' an event and prevent that the event is
        forwarded for further handling to the operating system, call
        sapp_consume_event() from inside the event handler (NOTE that
        this behaviour is currently only implemented for some HTML5
        events, support for other platforms and event types will
        be added as needed, please open a github ticket and/or provide
        a PR if needed).

        NOTE: Do *not* call any 3D API rendering functions in the event
        callback function, since the 3D API context may not be active when the
        event callback is called (it may work on some platforms and 3D APIs,
        but not others, and the exact behaviour may change between
        sokol-app versions).

    --- Implement the cleanup-callback function, this is called once
        after the user quits the application (see the section
        "APPLICATION QUIT" for detailed information on quitting
        behaviour, and how to intercept a pending quit - for instance to show a
        "Really Quit?" dialog box). Note that the cleanup-callback isn't
        guaranteed to be called on the web and mobile platforms.

    MOUSE LOCK (AKA POINTER LOCK, AKA MOUSE CAPTURE)
    ================================================
    In normal mouse mode, no mouse movement events are reported when the
    mouse leaves the windows client area or hits the screen border (whether
    it's one or the other depends on the platform), and the mouse move events
    (SAPP_EVENTTYPE_MOUSE_MOVE) contain absolute mouse positions in
    framebuffer pixels in the sapp_event items mouse_x and mouse_y, and
    relative movement in framebuffer pixels in the sapp_event items mouse_dx
    and mouse_dy.

    To get continuous mouse movement (also when the mouse leaves the window
    client area or hits the screen border), activate mouse-lock mode
    by calling:

        sapp_lock_mouse(true)

    When mouse lock is activated, the mouse pointer is hidden, the
    reported absolute mouse position (sapp_event.mouse_x/y) appears
    frozen, and the relative mouse movement in sapp_event.mouse_dx/dy
    no longer has a direct relation to framebuffer pixels but instead
    uses "raw mouse input" (what "raw mouse input" exactly means also
    differs by platform).

    To deactivate mouse lock and return to normal mouse mode, call

        sapp_lock_mouse(false)

    And finally, to check if mouse lock is currently active, call

        if (sapp_mouse_locked()) { ... }

    On native platforms, the sapp_lock_mouse() and sapp_mouse_locked()
    functions work as expected (mouse lock is activated or deactivated
    immediately when sapp_lock_mouse() is called, and sapp_mouse_locked()
    also immediately returns the new state after sapp_lock_mouse()
    is called.

    On the web platform, sapp_lock_mouse() and sapp_mouse_locked() behave
    differently, as dictated by the limitations of the HTML5 Pointer Lock API:

        - sapp_lock_mouse(true) can be called at any time, but it will
          only take effect in a 'short-lived input event handler of a specific
          type', meaning when one of the following events happens:
            - SAPP_EVENTTYPE_MOUSE_DOWN
            - SAPP_EVENTTYPE_MOUSE_UP
            - SAPP_EVENTTYPE_MOUSE_SCROLL
            - SAPP_EVENTYTPE_KEY_UP
            - SAPP_EVENTTYPE_KEY_DOWN
        - The mouse lock/unlock action on the web platform is asynchronous,
          this means that sapp_mouse_locked() won't immediately return
          the new status after calling sapp_lock_mouse(), instead the
          reported status will only change when the pointer lock has actually
          been activated or deactivated in the browser.
        - On the web, mouse lock can be deactivated by the user at any time
          by pressing the Esc key. When this happens, sokol_app.h behaves
          the same as if sapp_lock_mouse(false) is called.

    For things like camera manipulation it's most straightforward to lock
    and unlock the mouse right from the sokol_app.h event handler, for
    instance the following code enters and leaves mouse lock when the
    left mouse button is pressed and released, and then uses the relative
    movement information to manipulate a camera (taken from the
    cgltf-sapp.c sample in the sokol-samples repository
    at https://github.com/floooh/sokol-samples):

        static void input(const sapp_event* ev) {
            switch (ev->type) {
                case SAPP_EVENTTYPE_MOUSE_DOWN:
                    if (ev->mouse_button == SAPP_MOUSEBUTTON_LEFT) {
                        sapp_lock_mouse(true);
                    }
                    break;

                case SAPP_EVENTTYPE_MOUSE_UP:
                    if (ev->mouse_button == SAPP_MOUSEBUTTON_LEFT) {
                        sapp_lock_mouse(false);
                    }
                    break;

                case SAPP_EVENTTYPE_MOUSE_MOVE:
                    if (sapp_mouse_locked()) {
                        cam_orbit(&state.camera, ev->mouse_dx * 0.25f, ev->mouse_dy * 0.25f);
                    }
                    break;

                default:
                    break;
            }
        }

    CLIPBOARD SUPPORT
    =================
    Applications can send and receive UTF-8 encoded text data from and to the
    system clipboard. By default, clipboard support is disabled and
    must be enabled at startup via the following sapp_desc struct
    members:

        sapp_desc.enable_clipboard  - set to true to enable clipboard support
        sapp_desc.clipboard_size    - size of the internal clipboard buffer in bytes

    Enabling the clipboard will dynamically allocate a clipboard buffer
    for UTF-8 encoded text data of the requested size in bytes, the default
    size is 8 KBytes. Strings that don't fit into the clipboard buffer
    (including the terminating zero) will be silently clipped, so it's
    important that you provide a big enough clipboard size for your
    use case.

    To send data to the clipboard, call sapp_set_clipboard_string() with
    a pointer to an UTF-8 encoded, null-terminated C-string.

    NOTE that on the HTML5 platform, sapp_set_clipboard_string() must be
    called from inside a 'short-lived event handler', and there are a few
    other HTML5-specific caveats to workaround. You'll basically have to
    tinker until it works in all browsers :/ (maybe the situation will
    improve when all browsers agree on and implement the new
    HTML5 navigator.clipboard API).

    To get data from the clipboard, check for the SAPP_EVENTTYPE_CLIPBOARD_PASTED
    event in your event handler function, and then call sapp_get_clipboard_string()
    to obtain the pasted UTF-8 encoded text.

    NOTE that behaviour of sapp_get_clipboard_string() is slightly different
    depending on platform:

        - on the HTML5 platform, the internal clipboard buffer will only be updated
          right before the SAPP_EVENTTYPE_CLIPBOARD_PASTED event is sent,
          and sapp_get_clipboard_string() will simply return the current content
          of the clipboard buffer
        - on 'native' platforms, the call to sapp_get_clipboard_string() will
          update the internal clipboard buffer with the most recent data
          from the system clipboard

    Portable code should check for the SAPP_EVENTTYPE_CLIPBOARD_PASTED event,
    and then call sapp_get_clipboard_string() right in the event handler.

    The SAPP_EVENTTYPE_CLIPBOARD_PASTED event will be generated by sokol-app
    as follows:

        - on macOS: when the Cmd+V key is pressed down
        - on HTML5: when the browser sends a 'paste' event to the global 'window' object
        - on all other platforms: when the Ctrl+V key is pressed down

    HIGH-DPI RENDERING
    ==================
    You can set the sapp_desc.high_dpi flag during initialization to request
    a full-resolution framebuffer on HighDPI displays. The default behaviour
    is sapp_desc.high_dpi=false, this means that the application will
    render to a lower-resolution framebuffer on HighDPI displays and the
    rendered content will be upscaled by the window system composer.

    In a HighDPI scenario, you still request the same window size during
    sokol_main(), but the framebuffer sizes returned by sapp_width()
    and sapp_height() will be scaled up according to the DPI scaling
    ratio. You can also get a DPI scaling factor with the function
    sapp_dpi_scale().

    Here's an example on a Mac with Retina display:

    sapp_desc sokol_main() {
        return (sapp_desc) {
            .width = 640,
            .height = 480,
            .high_dpi = true,
            ...
        };
    }

    The functions sapp_width(), sapp_height() and sapp_dpi_scale() will
    return the following values:

    sapp_width      -> 1280
    sapp_height     -> 960
    sapp_dpi_scale  -> 2.0

    If the high_dpi flag is false, or you're not running on a Retina display,
    the values would be:

    sapp_width      -> 640
    sapp_height     -> 480
    sapp_dpi_scale  -> 1.0

    APPLICATION QUIT
    ================
    Without special quit handling, a sokol_app.h application will quit
    'gracefully' when the user clicks the window close-button unless a
    platform's application model prevents this (e.g. on web or mobile).
    'Graceful exit' means that the application-provided cleanup callback will
    be called before the application quits.

    On native desktop platforms sokol_app.h provides more control over the
    application-quit-process. It's possible to initiate a 'programmatic quit'
    from the application code, and a quit initiated by the application user can
    be intercepted (for instance to show a custom dialog box).

    This 'programmatic quit protocol' is implemented trough 3 functions
    and 1 event:

        - sapp_quit(): This function simply quits the application without
          giving the user a chance to intervene. Usually this might
          be called when the user clicks the 'Ok' button in a 'Really Quit?'
          dialog box
        - sapp_request_quit(): Calling sapp_request_quit() will send the
          event SAPP_EVENTTYPE_QUIT_REQUESTED to the applications event handler
          callback, giving the user code a chance to intervene and cancel the
          pending quit process (for instance to show a 'Really Quit?' dialog
          box). If the event handler callback does nothing, the application
          will be quit as usual. To prevent this, call the function
          sapp_cancel_quit() from inside the event handler.
        - sapp_cancel_quit(): Cancels a pending quit request, either initiated
          by the user clicking the window close button, or programmatically
          by calling sapp_request_quit(). The only place where calling this
          function makes sense is from inside the event handler callback when
          the SAPP_EVENTTYPE_QUIT_REQUESTED event has been received.
        - SAPP_EVENTTYPE_QUIT_REQUESTED: this event is sent when the user
          clicks the window's close button or application code calls the
          sapp_request_quit() function. The event handler callback code can handle
          this event by calling sapp_cancel_quit() to cancel the quit.
          If the event is ignored, the application will quit as usual.

    On the web platform, the quit behaviour differs from native platforms,
    because of web-specific restrictions:

    A `programmatic quit` initiated by calling sapp_quit() or
    sapp_request_quit() will work as described above: the cleanup callback is
    called, platform-specific cleanup is performed (on the web
    this means that JS event handlers are unregisters), and then
    the request-animation-loop will be exited. However that's all. The
    web page itself will continue to exist (e.g. it's not possible to
    programmatically close the browser tab).

    On the web it's also not possible to run custom code when the user
    closes a brower tab, so it's not possible to prevent this with a
    fancy custom dialog box.

    Instead the standard "Leave Site?" dialog box can be activated (or
    deactivated) with the following function:

        sapp_html5_ask_leave_site(bool ask);

    The initial state of the associated internal flag can be provided
    at startup via sapp_desc.html5_ask_leave_site.

    This feature should only be used sparingly in critical situations - for
    instance when the user would loose data - since popping up modal dialog
    boxes is considered quite rude in the web world. Note that there's no way
    to customize the content of this dialog box or run any code as a result
    of the user's decision. Also note that the user must have interacted with
    the site before the dialog box will appear. These are all security measures
    to prevent fishing.

    The Dear ImGui HighDPI sample contains example code of how to
    implement a 'Really Quit?' dialog box with Dear ImGui (native desktop
    platforms only), and for showing the hardwired "Leave Site?" dialog box
    when running on the web platform:

        https://floooh.github.io/sokol-html5/wasm/imgui-highdpi-sapp.html

    FULLSCREEN
    ==========
    If the sapp_desc.fullscreen flag is true, sokol-app will try to create
    a fullscreen window on platforms with a 'proper' window system
    (mobile devices will always use fullscreen). The implementation details
    depend on the target platform, in general sokol-app will use a
    'soft approach' which doesn't interfere too much with the platform's
    window system (for instance borderless fullscreen window instead of
    a 'real' fullscreen mode). Such details might change over time
    as sokol-app is adapted for different needs.

    The most important effect of fullscreen mode to keep in mind is that
    the requested canvas width and height will be ignored for the initial
    window size, calling sapp_width() and sapp_height() will instead return
    the resolution of the fullscreen canvas (however the provided size
    might still be used for the non-fullscreen window, in case the user can
    switch back from fullscreen- to windowed-mode).

    To toggle fullscreen mode programmatically, call sapp_toggle_fullscreen().

    To check if the application window is currently in fullscreen mode,
    call sapp_is_fullscreen().

    ONSCREEN KEYBOARD
    =================
    On some platforms which don't provide a physical keyboard, sokol-app
    can display the platform's integrated onscreen keyboard for text
    input. To request that the onscreen keyboard is shown, call

        sapp_show_keyboard(true);

    Likewise, to hide the keyboard call:

        sapp_show_keyboard(false);

    Note that on the web platform, the keyboard can only be shown from
    inside an input handler. On such platforms, sapp_show_keyboard()
    will only work as expected when it is called from inside the
    sokol-app event callback function. When called from other places,
    an internal flag will be set, and the onscreen keyboard will be
    called at the next 'legal' opportunity (when the next input event
    is handled).

    OPTIONAL: DON'T HIJACK main() (#define SOKOL_NO_ENTRY)
    ======================================================
    In its default configuration, sokol_app.h "hijacks" the platform's
    standard main() function. This was done because different platforms
    have different main functions which are not compatible with
    C's main() (for instance WinMain on Windows has completely different
    arguments). However, this "main hijacking" posed a problem for
    usage scenarios like integrating sokol_app.h with other languages than
    C or C++, so an alternative SOKOL_NO_ENTRY mode has been added
    in which the user code provides the platform's main function:

    - define SOKOL_NO_ENTRY before including the sokol_app.h implementation
    - do *not* provide a sokol_main() function
    - instead provide the standard main() function of the platform
    - from the main function, call the function ```sapp_run()``` which
      takes a pointer to an ```sapp_desc``` structure.
    - ```sapp_run()``` takes over control and calls the provided init-, frame-,
      shutdown- and event-callbacks just like in the default model, it
      will only return when the application quits (or not at all on some
      platforms, like emscripten)

    NOTE: SOKOL_NO_ENTRY is currently not supported on Android.

    TEMP NOTE DUMP
    ==============
    - onscreen keyboard support on Android requires Java :(, should we even bother?
    - sapp_desc needs a bool whether to initialize depth-stencil surface
    - GL context initialization needs more control (at least what GL version to initialize)
    - application icon
    - the UPDATE_CURSOR event currently behaves differently between Win32 and OSX
      (Win32 sends the event each frame when the mouse moves and is inside the window
      client area, OSX sends it only once when the mouse enters the client area)
    - the Android implementation calls cleanup_cb() and destroys the egl context in onDestroy
      at the latest but should do it earlier, in onStop, as an app is "killable" after onStop
      on Android Honeycomb and later (it can't be done at the moment as the app may be started
      again after onStop and the sokol lifecycle does not yet handle context teardown/bringup)


    LICENSE
    =======
    zlib/libpng license

    Copyright (c) 2018 Andre Weissflog

    This software is provided 'as-is', without any express or implied warranty.
    In no event will the authors be held liable for any damages arising from the
    use of this software.

    Permission is granted to anyone to use this software for any purpose,
    including commercial applications, and to alter it and redistribute it
    freely, subject to the following restrictions:

        1. The origin of this software must not be misrepresented; you must not
        claim that you wrote the original software. If you use this software in a
        product, an acknowledgment in the product documentation would be
        appreciated but is not required.

        2. Altered source versions must be plainly marked as such, and must not
        be misrepresented as being the original software.

        3. This notice may not be removed or altered from any source
        distribution.
*/
#define SOKOL_APP_INCLUDED (1)
#include <stdint.h>
#include <stdbool.h>

#ifndef SOKOL_API_DECL
#if defined(_WIN32) && defined(SOKOL_DLL) && defined(SOKOL_IMPL)
#define SOKOL_API_DECL __declspec(dllexport)
#elif defined(_WIN32) && defined(SOKOL_DLL)
#define SOKOL_API_DECL __declspec(dllimport)
#else
#define SOKOL_API_DECL extern
#endif
#endif

#ifdef __cplusplus
extern "C" {
#endif

enum {
    SAPP_MAX_TOUCHPOINTS = 8,
    SAPP_MAX_MOUSEBUTTONS = 3,
    SAPP_MAX_KEYCODES = 512,
};

typedef enum sapp_event_type {
    SAPP_EVENTTYPE_INVALID,
    SAPP_EVENTTYPE_KEY_DOWN,
    SAPP_EVENTTYPE_KEY_UP,
    SAPP_EVENTTYPE_CHAR,
    SAPP_EVENTTYPE_MOUSE_DOWN,
    SAPP_EVENTTYPE_MOUSE_UP,
    SAPP_EVENTTYPE_MOUSE_SCROLL,
    SAPP_EVENTTYPE_MOUSE_MOVE,
    SAPP_EVENTTYPE_MOUSE_ENTER,
    SAPP_EVENTTYPE_MOUSE_LEAVE,
    SAPP_EVENTTYPE_TOUCHES_BEGAN,
    SAPP_EVENTTYPE_TOUCHES_MOVED,
    SAPP_EVENTTYPE_TOUCHES_ENDED,
    SAPP_EVENTTYPE_TOUCHES_CANCELLED,
    SAPP_EVENTTYPE_RESIZED,
    SAPP_EVENTTYPE_ICONIFIED,
    SAPP_EVENTTYPE_RESTORED,
    SAPP_EVENTTYPE_SUSPENDED,
    SAPP_EVENTTYPE_RESUMED,
    SAPP_EVENTTYPE_UPDATE_CURSOR,
    SAPP_EVENTTYPE_QUIT_REQUESTED,
    SAPP_EVENTTYPE_CLIPBOARD_PASTED,
    SAPP_EVENTTYPE_FILE_DROPPED,
    _SAPP_EVENTTYPE_NUM,
    _SAPP_EVENTTYPE_FORCE_U32 = 0x7FFFFFFF
} sapp_event_type;

/* key codes are the same names and values as GLFW */
typedef enum sapp_keycode {
    SAPP_KEYCODE_INVALID          = 0,
    SAPP_KEYCODE_SPACE            = 32,
    SAPP_KEYCODE_APOSTROPHE       = 39,  /* ' */
    SAPP_KEYCODE_COMMA            = 44,  /* , */
    SAPP_KEYCODE_MINUS            = 45,  /* - */
    SAPP_KEYCODE_PERIOD           = 46,  /* . */
    SAPP_KEYCODE_SLASH            = 47,  /* / */
    SAPP_KEYCODE_0                = 48,
    SAPP_KEYCODE_1                = 49,
    SAPP_KEYCODE_2                = 50,
    SAPP_KEYCODE_3                = 51,
    SAPP_KEYCODE_4                = 52,
    SAPP_KEYCODE_5                = 53,
    SAPP_KEYCODE_6                = 54,
    SAPP_KEYCODE_7                = 55,
    SAPP_KEYCODE_8                = 56,
    SAPP_KEYCODE_9                = 57,
    SAPP_KEYCODE_SEMICOLON        = 59,  /* ; */
    SAPP_KEYCODE_EQUAL            = 61,  /* = */
    SAPP_KEYCODE_A                = 65,
    SAPP_KEYCODE_B                = 66,
    SAPP_KEYCODE_C                = 67,
    SAPP_KEYCODE_D                = 68,
    SAPP_KEYCODE_E                = 69,
    SAPP_KEYCODE_F                = 70,
    SAPP_KEYCODE_G                = 71,
    SAPP_KEYCODE_H                = 72,
    SAPP_KEYCODE_I                = 73,
    SAPP_KEYCODE_J                = 74,
    SAPP_KEYCODE_K                = 75,
    SAPP_KEYCODE_L                = 76,
    SAPP_KEYCODE_M                = 77,
    SAPP_KEYCODE_N                = 78,
    SAPP_KEYCODE_O                = 79,
    SAPP_KEYCODE_P                = 80,
    SAPP_KEYCODE_Q                = 81,
    SAPP_KEYCODE_R                = 82,
    SAPP_KEYCODE_S                = 83,
    SAPP_KEYCODE_T                = 84,
    SAPP_KEYCODE_U                = 85,
    SAPP_KEYCODE_V                = 86,
    SAPP_KEYCODE_W                = 87,
    SAPP_KEYCODE_X                = 88,
    SAPP_KEYCODE_Y                = 89,
    SAPP_KEYCODE_Z                = 90,
    SAPP_KEYCODE_LEFT_BRACKET     = 91,  /* [ */
    SAPP_KEYCODE_BACKSLASH        = 92,  /* \ */
    SAPP_KEYCODE_RIGHT_BRACKET    = 93,  /* ] */
    SAPP_KEYCODE_GRAVE_ACCENT     = 96,  /* ` */
    SAPP_KEYCODE_WORLD_1          = 161, /* non-US #1 */
    SAPP_KEYCODE_WORLD_2          = 162, /* non-US #2 */
    SAPP_KEYCODE_ESCAPE           = 256,
    SAPP_KEYCODE_ENTER            = 257,
    SAPP_KEYCODE_TAB              = 258,
    SAPP_KEYCODE_BACKSPACE        = 259,
    SAPP_KEYCODE_INSERT           = 260,
    SAPP_KEYCODE_DELETE           = 261,
    SAPP_KEYCODE_RIGHT            = 262,
    SAPP_KEYCODE_LEFT             = 263,
    SAPP_KEYCODE_DOWN             = 264,
    SAPP_KEYCODE_UP               = 265,
    SAPP_KEYCODE_PAGE_UP          = 266,
    SAPP_KEYCODE_PAGE_DOWN        = 267,
    SAPP_KEYCODE_HOME             = 268,
    SAPP_KEYCODE_END              = 269,
    SAPP_KEYCODE_CAPS_LOCK        = 280,
    SAPP_KEYCODE_SCROLL_LOCK      = 281,
    SAPP_KEYCODE_NUM_LOCK         = 282,
    SAPP_KEYCODE_PRINT_SCREEN     = 283,
    SAPP_KEYCODE_PAUSE            = 284,
    SAPP_KEYCODE_F1               = 290,
    SAPP_KEYCODE_F2               = 291,
    SAPP_KEYCODE_F3               = 292,
    SAPP_KEYCODE_F4               = 293,
    SAPP_KEYCODE_F5               = 294,
    SAPP_KEYCODE_F6               = 295,
    SAPP_KEYCODE_F7               = 296,
    SAPP_KEYCODE_F8               = 297,
    SAPP_KEYCODE_F9               = 298,
    SAPP_KEYCODE_F10              = 299,
    SAPP_KEYCODE_F11              = 300,
    SAPP_KEYCODE_F12              = 301,
    SAPP_KEYCODE_F13              = 302,
    SAPP_KEYCODE_F14              = 303,
    SAPP_KEYCODE_F15              = 304,
    SAPP_KEYCODE_F16              = 305,
    SAPP_KEYCODE_F17              = 306,
    SAPP_KEYCODE_F18              = 307,
    SAPP_KEYCODE_F19              = 308,
    SAPP_KEYCODE_F20              = 309,
    SAPP_KEYCODE_F21              = 310,
    SAPP_KEYCODE_F22              = 311,
    SAPP_KEYCODE_F23              = 312,
    SAPP_KEYCODE_F24              = 313,
    SAPP_KEYCODE_F25              = 314,
    SAPP_KEYCODE_KP_0             = 320,
    SAPP_KEYCODE_KP_1             = 321,
    SAPP_KEYCODE_KP_2             = 322,
    SAPP_KEYCODE_KP_3             = 323,
    SAPP_KEYCODE_KP_4             = 324,
    SAPP_KEYCODE_KP_5             = 325,
    SAPP_KEYCODE_KP_6             = 326,
    SAPP_KEYCODE_KP_7             = 327,
    SAPP_KEYCODE_KP_8             = 328,
    SAPP_KEYCODE_KP_9             = 329,
    SAPP_KEYCODE_KP_DECIMAL       = 330,
    SAPP_KEYCODE_KP_DIVIDE        = 331,
    SAPP_KEYCODE_KP_MULTIPLY      = 332,
    SAPP_KEYCODE_KP_SUBTRACT      = 333,
    SAPP_KEYCODE_KP_ADD           = 334,
    SAPP_KEYCODE_KP_ENTER         = 335,
    SAPP_KEYCODE_KP_EQUAL         = 336,
    SAPP_KEYCODE_LEFT_SHIFT       = 340,
    SAPP_KEYCODE_LEFT_CONTROL     = 341,
    SAPP_KEYCODE_LEFT_ALT         = 342,
    SAPP_KEYCODE_LEFT_SUPER       = 343,
    SAPP_KEYCODE_RIGHT_SHIFT      = 344,
    SAPP_KEYCODE_RIGHT_CONTROL    = 345,
    SAPP_KEYCODE_RIGHT_ALT        = 346,
    SAPP_KEYCODE_RIGHT_SUPER      = 347,
    SAPP_KEYCODE_MENU             = 348,
} sapp_keycode;

typedef struct sapp_touchpoint {
    uintptr_t identifier;
    float pos_x;
    float pos_y;
    bool changed;
} sapp_touchpoint;

typedef enum sapp_mousebutton {
    SAPP_MOUSEBUTTON_INVALID = -1,
    SAPP_MOUSEBUTTON_LEFT = 0,
    SAPP_MOUSEBUTTON_RIGHT = 1,
    SAPP_MOUSEBUTTON_MIDDLE = 2,
} sapp_mousebutton;

enum {
    SAPP_MODIFIER_SHIFT = (1<<0),
    SAPP_MODIFIER_CTRL = (1<<1),
    SAPP_MODIFIER_ALT = (1<<2),
    SAPP_MODIFIER_SUPER = (1<<3)
};

typedef struct sapp_event {
    uint64_t frame_count;
    sapp_event_type type;
    sapp_keycode key_code;
    uint32_t char_code;
    bool key_repeat;
    uint32_t modifiers;
    sapp_mousebutton mouse_button;
    float mouse_x;
    float mouse_y;
    float mouse_dx;
    float mouse_dy;
    float scroll_x;
    float scroll_y;
    int num_touches;
    sapp_touchpoint touches[SAPP_MAX_TOUCHPOINTS];
    int window_width;
    int window_height;
    int framebuffer_width;
    int framebuffer_height;
} sapp_event;

typedef struct sapp_desc {
    void (*init_cb)(void);                  /* these are the user-provided callbacks without user data */
    void (*frame_cb)(void);
    void (*cleanup_cb)(void);
    void (*event_cb)(const sapp_event*);
    void (*fail_cb)(const char*);

    void* user_data;                        /* these are the user-provided callbacks with user data */
    void (*init_userdata_cb)(void*);
    void (*frame_userdata_cb)(void*);
    void (*cleanup_userdata_cb)(void*);
    void (*event_userdata_cb)(const sapp_event*, void*);
    void (*fail_userdata_cb)(const char*, void*);

    int width;                          /* the preferred width of the window / canvas */
    int height;                         /* the preferred height of the window / canvas */
    int sample_count;                   /* MSAA sample count */
    int swap_interval;                  /* the preferred swap interval (ignored on some platforms) */
    bool high_dpi;                      /* whether the rendering canvas is full-resolution on HighDPI displays */
    bool fullscreen;                    /* whether the window should be created in fullscreen mode */
    bool alpha;                         /* whether the framebuffer should have an alpha channel (ignored on some platforms) */
    const char* window_title;           /* the window title as UTF-8 encoded string */
    bool user_cursor;                   /* if true, user is expected to manage cursor image in SAPP_EVENTTYPE_UPDATE_CURSOR */
    bool enable_clipboard;              /* enable clipboard access, default is false */
    int clipboard_size;                 /* max size of clipboard content in bytes */
    int max_dropped_files;              /* max number of dropped files to process */
    int max_dropped_file_path_length;   /* max length of a dropped file path */

    const char* html5_canvas_name;      /* the name (id) of the HTML5 canvas element, default is "canvas" */
    bool html5_canvas_resize;           /* if true, the HTML5 canvas size is set to sapp_desc.width/height, otherwise canvas size is tracked */
    bool html5_preserve_drawing_buffer; /* HTML5 only: whether to preserve default framebuffer content between frames */
    bool html5_premultiplied_alpha;     /* HTML5 only: whether the rendered pixels use premultiplied alpha convention */
    bool html5_ask_leave_site;          /* initial state of the internal html5_ask_leave_site flag (see sapp_html5_ask_leave_site()) */
    bool ios_keyboard_resizes_canvas;   /* if true, showing the iOS keyboard shrinks the canvas */
    bool gl_force_gles2;                /* if true, setup GLES2/WebGL even if GLES3/WebGL2 is available */
} sapp_desc;

/* user-provided functions */
extern sapp_desc sokol_main(int argc, char* argv[]);

/* returns true after sokol-app has been initialized */
SOKOL_API_DECL bool sapp_isvalid(void);
/* returns the current framebuffer width in pixels */
SOKOL_API_DECL int sapp_width(void);
/* returns the current framebuffer height in pixels */
SOKOL_API_DECL int sapp_height(void);
/* get default framebuffer color pixel format */
SOKOL_API_DECL int sapp_color_format(void);
/* get default framebuffer depth pixel format */
SOKOL_API_DECL int sapp_depth_format(void);
/* get default framebuffer sample count */
SOKOL_API_DECL int sapp_sample_count(void);
/* returns true when high_dpi was requested and actually running in a high-dpi scenario */
SOKOL_API_DECL bool sapp_high_dpi(void);
/* returns the dpi scaling factor (window pixels to framebuffer pixels) */
SOKOL_API_DECL float sapp_dpi_scale(void);
/* show or hide the mobile device onscreen keyboard */
SOKOL_API_DECL void sapp_show_keyboard(bool show);
/* return true if the mobile device onscreen keyboard is currently shown */
SOKOL_API_DECL bool sapp_keyboard_shown(void);
/* query fullscreen mode */
SOKOL_API_DECL bool sapp_is_fullscreen(void);
/* toggle fullscreen mode */
SOKOL_API_DECL void sapp_toggle_fullscreen(void);
/* show or hide the mouse cursor */
SOKOL_API_DECL void sapp_show_mouse(bool show);
/* show or hide the mouse cursor */
SOKOL_API_DECL bool sapp_mouse_shown();
/* enable/disable mouse-pointer-lock mode */
SOKOL_API_DECL void sapp_lock_mouse(bool lock);
/* return true if in mouse-pointer-lock mode (this may toggle a few frames later) */
SOKOL_API_DECL bool sapp_mouse_locked(void);
/* return the userdata pointer optionally provided in sapp_desc */
SOKOL_API_DECL void* sapp_userdata(void);
/* return a copy of the sapp_desc structure */
SOKOL_API_DECL sapp_desc sapp_query_desc(void);
/* initiate a "soft quit" (sends SAPP_EVENTTYPE_QUIT_REQUESTED) */
SOKOL_API_DECL void sapp_request_quit(void);
/* cancel a pending quit (when SAPP_EVENTTYPE_QUIT_REQUESTED has been received) */
SOKOL_API_DECL void sapp_cancel_quit(void);
/* initiate a "hard quit" (quit application without sending SAPP_EVENTTYPE_QUIT_REQUSTED) */
SOKOL_API_DECL void sapp_quit(void);
/* call from inside event callback to consume the current event (don't forward to platform) */
SOKOL_API_DECL void sapp_consume_event(void);
/* get the current frame counter (for comparison with sapp_event.frame_count) */
SOKOL_API_DECL uint64_t sapp_frame_count(void);
/* write string into clipboard */
SOKOL_API_DECL void sapp_set_clipboard_string(const char* str);
/* read string from clipboard (usually during SAPP_EVENTTYPE_CLIPBOARD_PASTED) */
SOKOL_API_DECL const char* sapp_get_clipboard_string(void);
<<<<<<< HEAD
/* set the window title (only on desktop platforms) */
SOKOL_API_DECL void sapp_set_window_title(const char* str);
=======
/* gets the total number of dropped files */
SOKOL_API_DECL int sapp_get_num_dropped_files(void);
/* gets the dropped file paths */
SOKOL_API_DECL const char* sapp_get_dropped_file_path(int index);
>>>>>>> 0817b779

/* special run-function for SOKOL_NO_ENTRY (in standard mode this is an empty stub) */
SOKOL_API_DECL int sapp_run(const sapp_desc* desc);

/* GL: return true when GLES2 fallback is active (to detect fallback from GLES3) */
SOKOL_API_DECL bool sapp_gles2(void);

/* HTML5: enable or disable the hardwired "Leave Site?" dialog box */
SOKOL_API_DECL void sapp_html5_ask_leave_site(bool ask);

/* Metal: get bridged pointer to Metal device object */
SOKOL_API_DECL const void* sapp_metal_get_device(void);
/* Metal: get bridged pointer to this frame's renderpass descriptor */
SOKOL_API_DECL const void* sapp_metal_get_renderpass_descriptor(void);
/* Metal: get bridged pointer to current drawable */
SOKOL_API_DECL const void* sapp_metal_get_drawable(void);
/* macOS: get bridged pointer to macOS NSWindow */
SOKOL_API_DECL const void* sapp_macos_get_window(void);
/* iOS: get bridged pointer to iOS UIWindow */
SOKOL_API_DECL const void* sapp_ios_get_window(void);

/* D3D11: get pointer to ID3D11Device object */
SOKOL_API_DECL const void* sapp_d3d11_get_device(void);
/* D3D11: get pointer to ID3D11DeviceContext object */
SOKOL_API_DECL const void* sapp_d3d11_get_device_context(void);
/* D3D11: get pointer to ID3D11RenderTargetView object */
SOKOL_API_DECL const void* sapp_d3d11_get_render_target_view(void);
/* D3D11: get pointer to ID3D11DepthStencilView */
SOKOL_API_DECL const void* sapp_d3d11_get_depth_stencil_view(void);
/* Win32: get the HWND window handle */
SOKOL_API_DECL const void* sapp_win32_get_hwnd(void);

/* WebGPU: get WGPUDevice handle */
SOKOL_API_DECL const void* sapp_wgpu_get_device(void);
/* WebGPU: get swapchain's WGPUTextureView handle for rendering */
SOKOL_API_DECL const void* sapp_wgpu_get_render_view(void);
/* WebGPU: get swapchain's MSAA-resolve WGPUTextureView (may return null) */
SOKOL_API_DECL const void* sapp_wgpu_get_resolve_view(void);
/* WebGPU: get swapchain's WGPUTextureView for the depth-stencil surface */
SOKOL_API_DECL const void* sapp_wgpu_get_depth_stencil_view(void);

/* Android: get native activity handle */
SOKOL_API_DECL const void* sapp_android_get_native_activity(void);

#ifdef __cplusplus
} /* extern "C" */

/* reference-based equivalents for C++ */
inline int sapp_run(const sapp_desc& desc) { return sapp_run(&desc); }

#endif

// this WinRT specific hack is required when wWinMain is in a static library
#if defined(_MSC_VER) && defined(UNICODE)
#include <winapifamily.h>
#if defined(WINAPI_FAMILY_PARTITION) && !WINAPI_FAMILY_PARTITION(WINAPI_PARTITION_DESKTOP)
#pragma comment(linker, "/include:wWinMain")
#endif
#endif

#endif // SOKOL_APP_INCLUDED

/*-- IMPLEMENTATION ----------------------------------------------------------*/
#ifdef SOKOL_IMPL
#define SOKOL_APP_IMPL_INCLUDED (1)

#include <string.h> /* memset */

/* check if the config defines are alright */
#if defined(__APPLE__)
    // see https://clang.llvm.org/docs/LanguageExtensions.html#automatic-reference-counting
    #if !defined(__cplusplus)
        #if __has_feature(objc_arc) && !__has_feature(objc_arc_fields)
            #error "sokol_app.h requires __has_feature(objc_arc_field) if ARC is enabled (use a more recent compiler version)"
        #endif
    #endif
    #define _SAPP_APPLE (1)
    #include <TargetConditionals.h>
    #if defined(TARGET_OS_IPHONE) && !TARGET_OS_IPHONE
        /* MacOS */
        #define _SAPP_MACOS (1)
        #if !defined(SOKOL_METAL) && !defined(SOKOL_GLCORE33)
        #error("sokol_app.h: unknown 3D API selected for MacOS, must be SOKOL_METAL or SOKOL_GLCORE33")
        #endif
    #else
        /* iOS or iOS Simulator */
        #define _SAPP_IOS (1)
        #if !defined(SOKOL_METAL) && !defined(SOKOL_GLES3)
        #error("sokol_app.h: unknown 3D API selected for iOS, must be SOKOL_METAL or SOKOL_GLES3")
        #endif
    #endif
#elif defined(__EMSCRIPTEN__)
    /* emscripten (asm.js or wasm) */
    #define _SAPP_EMSCRIPTEN (1)
    #if !defined(SOKOL_GLES3) && !defined(SOKOL_GLES2) && !defined(SOKOL_WGPU)
    #error("sokol_app.h: unknown 3D API selected for emscripten, must be SOKOL_GLES3, SOKOL_GLES2 or SOKOL_WGPU")
    #endif
#elif defined(_WIN32)
    /* Windows (D3D11 or GL) */
    #include <winapifamily.h>
    #if (defined(WINAPI_FAMILY_PARTITION) && !WINAPI_FAMILY_PARTITION(WINAPI_PARTITION_DESKTOP))
        #define _SAPP_UWP (1)
        #if !defined(SOKOL_D3D11)
        #error("sokol_app.h: unknown 3D API selected for UWP, must be SOKOL_D3D11")
        #endif
        #if !defined(__cplusplus)
        #error("sokol_app.h: UWP bindings require C++/17")
        #endif
    #else
        #define _SAPP_WIN32 (1)
        #if !defined(SOKOL_D3D11) && !defined(SOKOL_GLCORE33)
        #error("sokol_app.h: unknown 3D API selected for Win32, must be SOKOL_D3D11 or SOKOL_GLCORE33")
        #endif
    #endif
#elif defined(__ANDROID__)
    /* Android */
    #define _SAPP_ANDROID (1)
    #if !defined(SOKOL_GLES3) && !defined(SOKOL_GLES2)
    #error("sokol_app.h: unknown 3D API selected for Android, must be SOKOL_GLES3 or SOKOL_GLES2")
    #endif
    #if defined(SOKOL_NO_ENTRY)
    #error("sokol_app.h: SOKOL_NO_ENTRY is not supported on Android")
    #endif
#elif defined(__linux__) || defined(__unix__)
    /* Linux */
    #define _SAPP_LINUX (1)
    #if !defined(SOKOL_GLCORE33)
    #error("sokol_app.h: unknown 3D API selected for Linux, must be SOKOL_GLCORE33")
    #endif
#else
#error "sokol_app.h: Unknown platform"
#endif

#ifndef SOKOL_API_IMPL
    #define SOKOL_API_IMPL
#endif
#ifndef SOKOL_DEBUG
    #ifndef NDEBUG
        #define SOKOL_DEBUG (1)
    #endif
#endif
#ifndef SOKOL_ASSERT
    #include <assert.h>
    #define SOKOL_ASSERT(c) assert(c)
#endif
#ifndef SOKOL_UNREACHABLE
    #define SOKOL_UNREACHABLE SOKOL_ASSERT(false)
#endif
#if !defined(SOKOL_CALLOC) || !defined(SOKOL_FREE)
    #include <stdlib.h>
#endif
#if !defined(SOKOL_CALLOC)
    #define SOKOL_CALLOC(n,s) calloc(n,s)
#endif
#if !defined(SOKOL_FREE)
    #define SOKOL_FREE(p) free(p)
#endif
#ifndef SOKOL_LOG
    #ifdef SOKOL_DEBUG
        #if defined(__ANDROID__)
            #include <android/log.h>
            #define SOKOL_LOG(s) { SOKOL_ASSERT(s); __android_log_write(ANDROID_LOG_INFO, "SOKOL_APP", s); }
        #else
            #include <stdio.h>
            #define SOKOL_LOG(s) { SOKOL_ASSERT(s); puts(s); }
        #endif
    #else
        #define SOKOL_LOG(s)
    #endif
#endif
#ifndef SOKOL_ABORT
    #include <stdlib.h>
    #define SOKOL_ABORT() abort()
#endif
#ifndef _SOKOL_PRIVATE
    #if defined(__GNUC__) || defined(__clang__)
        #define _SOKOL_PRIVATE __attribute__((unused)) static
    #else
        #define _SOKOL_PRIVATE static
    #endif
#endif
#ifndef _SOKOL_UNUSED
    #define _SOKOL_UNUSED(x) (void)(x)
#endif

/*== PLATFORM SPECIFIC INCLUDES AND DEFINES ==================================*/
#if defined(_SAPP_APPLE)
    #if defined(SOKOL_METAL)
        #import <Metal/Metal.h>
        #import <MetalKit/MetalKit.h>
    #endif
    #if defined(_SAPP_MACOS)
        #if !defined(SOKOL_METAL)
            #ifndef GL_SILENCE_DEPRECATION
            #define GL_SILENCE_DEPRECATION
            #endif
            #include <Cocoa/Cocoa.h>
            #include <OpenGL/gl3.h>
        #endif
    #elif defined(_SAPP_IOS)
        #import <UIKit/UIKit.h>
        #if !defined(SOKOL_METAL)
            #import <GLKit/GLKit.h>
            #include <OpenGLES/ES3/gl.h>
            #include <OpenGLES/ES3/glext.h>
        #endif
    #endif
#elif defined(_SAPP_EMSCRIPTEN)
    #if defined(SOKOL_GLES3)
        #include <GLES3/gl3.h>
    #elif defined(SOKOL_GLES2)
        #ifndef GL_EXT_PROTOTYPES
        #define GL_GLEXT_PROTOTYPES
        #endif
        #include <GLES2/gl2.h>
        #include <GLES2/gl2ext.h>
    #elif defined(SOKOL_WGPU)
        #include <webgpu/webgpu.h>
    #endif
    #include <emscripten/emscripten.h>
    #include <emscripten/html5.h>
#elif defined(_SAPP_WIN32)
    #ifdef _MSC_VER
        #pragma warning(push)
        #pragma warning(disable:4201)   /* nonstandard extension used: nameless struct/union */
        #pragma warning(disable:4204)   /* nonstandard extension used: non-constant aggregate initializer */
        #pragma warning(disable:4054)   /* 'type cast': from function pointer */
        #pragma warning(disable:4055)   /* 'type cast': from data pointer */
        #pragma warning(disable:4505)   /* unreferenced local function has been removed */
        #pragma warning(disable:4115)   /* /W4: 'ID3D11ModuleInstance': named type definition in parentheses (in d3d11.h) */
    #endif
    #ifndef WIN32_LEAN_AND_MEAN
        #define WIN32_LEAN_AND_MEAN
    #endif
    #ifndef NOMINMAX
        #define NOMINMAX
    #endif
    #include <windows.h>
    #include <windowsx.h>
    #include <shellapi.h>
    #if !defined(SOKOL_WIN32_FORCE_MAIN)
        #pragma comment (linker, "/subsystem:windows")
    #endif

    #pragma comment (lib, "kernel32.lib")
    #pragma comment (lib, "user32.lib")
    #pragma comment (lib, "shell32.lib")    // CommandLineToArgvW
    #if defined(SOKOL_D3D11)
        #pragma comment (lib, "dxgi.lib")
        #pragma comment (lib, "d3d11.lib")
        #pragma comment (lib, "dxguid.lib")
    #endif
    #if defined(SOKOL_GLCORE33)
        #pragma comment (lib, "gdi32.lib")
    #endif

    #if defined(SOKOL_D3D11)
        #ifndef D3D11_NO_HELPERS
            #define D3D11_NO_HELPERS
        #endif
        #include <d3d11.h>
        #include <dxgi.h>
        // DXGI_SWAP_EFFECT_FLIP_DISCARD is only defined in newer Windows SDKs, so don't depend on it
        #define _SAPP_DXGI_SWAP_EFFECT_FLIP_DISCARD (4)
    #endif
    #ifndef WM_MOUSEHWHEEL /* see https://github.com/floooh/sokol/issues/138 */
        #define WM_MOUSEHWHEEL (0x020E)
    #endif
#elif defined(_SAPP_UWP)
    #ifndef NOMINMAX
        #define NOMINMAX
    #endif

    #ifdef _MSC_VER
        #pragma warning(push)
        #pragma warning(disable:4201)   /* nonstandard extension used: nameless struct/union */
        #pragma warning(disable:4054)   /* 'type cast': from function pointer */
        #pragma warning(disable:4055)   /* 'type cast': from data pointer */
        #pragma warning(disable:4505)   /* unreferenced local function has been removed */
        #pragma warning(disable:4115)   /* /W4: 'ID3D11ModuleInstance': named type definition in parentheses (in d3d11.h) */
    #endif
    #include <windows.h>
    #include <winrt/Windows.ApplicationModel.Core.h>
    #include <winrt/Windows.Foundation.h>
    #include <winrt/Windows.Foundation.Collections.h>
    #include <winrt/Windows.Graphics.Display.h>
    #include <winrt/Windows.UI.Core.h>
    #include <winrt/Windows.UI.Composition.h>
    #include <winrt/Windows.UI.Input.h>
    #include <winrt/Windows.UI.ViewManagement.h>
    #include <winrt/Windows.System.h>
    #include <ppltasks.h>

    #include <dxgi1_4.h>
    #include <d3d11_3.h>
    #include <DirectXMath.h>

    #pragma comment (lib, "WindowsApp.lib")
    #pragma comment (lib, "dxguid.lib")
#elif defined(_SAPP_ANDROID)
    #include <pthread.h>
    #include <unistd.h>
    #include <android/native_activity.h>
    #include <android/looper.h>
    #include <EGL/egl.h>
    #if defined(SOKOL_GLES3)
        #include <GLES3/gl3.h>
    #else
        #ifndef GL_EXT_PROTOTYPES
            #define GL_GLEXT_PROTOTYPES
        #endif
        #include <GLES2/gl2.h>
        #include <GLES2/gl2ext.h>
    #endif
#elif defined(_SAPP_LINUX)
    #define GL_GLEXT_PROTOTYPES
    #include <X11/Xlib.h>
    #include <X11/Xutil.h>
    #include <X11/XKBlib.h>
    #include <X11/keysym.h>
    #include <X11/Xresource.h>
    #include <X11/extensions/XInput2.h>
    #include <X11/Xcursor/Xcursor.h>
    #include <X11/Xmd.h> /* CARD32 */
    #include <GL/gl.h>
    #include <dlfcn.h> /* dlopen, dlsym, dlclose */
    #include <limits.h> /* LONG_MAX */
#endif

/*== MACOS DECLARATIONS ======================================================*/
#if defined(_SAPP_MACOS)
@interface _sapp_macos_app_delegate : NSObject<NSApplicationDelegate>
@end
@interface _sapp_macos_window : NSWindow
@end
@interface _sapp_macos_window_delegate : NSObject<NSWindowDelegate>
@end
#if defined(SOKOL_METAL)
    @interface _sapp_macos_view : MTKView
    @end
#elif defined(SOKOL_GLCORE33)
    @interface _sapp_macos_view : NSOpenGLView
    - (void)timerFired:(id)sender;
    @end
#endif // SOKOL_GLCORE33

typedef struct {
    uint32_t flags_changed_store;
    uint8_t mouse_buttons;
    NSWindow* window;
    NSTrackingArea* tracking_area;
    _sapp_macos_app_delegate* app_dlg;
    _sapp_macos_window_delegate* win_dlg;
    _sapp_macos_view* view;
    #if defined(SOKOL_METAL)
        id<MTLDevice> mtl_device;
    #endif
} _sapp_macos_t;

#endif // _SAPP_MACOS

/*== IOS DECLARATIONS ========================================================*/
#if defined(_SAPP_IOS)

@interface _sapp_app_delegate : NSObject<UIApplicationDelegate>
@end
@interface _sapp_textfield_dlg : NSObject<UITextFieldDelegate>
- (void)keyboardWasShown:(NSNotification*)notif;
- (void)keyboardWillBeHidden:(NSNotification*)notif;
- (void)keyboardDidChangeFrame:(NSNotification*)notif;
@end
#if defined(SOKOL_METAL)
    @interface _sapp_ios_view : MTKView;
    @end
#else
    @interface _sapp_ios_view : GLKView
    @end
#endif

typedef struct {
    UIWindow* window;
    _sapp_ios_view* view;
    UITextField* textfield;
    _sapp_textfield_dlg* textfield_dlg;
    #if defined(SOKOL_METAL)
        UIViewController* view_ctrl;
        id<MTLDevice> mtl_device;
    #else
        GLKViewController* view_ctrl;
        EAGLContext* eagl_ctx;
    #endif
    bool suspended;
} _sapp_ios_t;

#endif // _SAPP_IOS

/*== EMSCRIPTEN DECLARATIONS =================================================*/
#if defined(_SAPP_EMSCRIPTEN)

#if defined(SOKOL_WGPU)
typedef struct {
    int state;
    WGPUDevice device;
    WGPUSwapChain swapchain;
    WGPUTextureFormat render_format;
    WGPUTexture msaa_tex;
    WGPUTexture depth_stencil_tex;
    WGPUTextureView swapchain_view;
    WGPUTextureView msaa_view;
    WGPUTextureView depth_stencil_view;
} _sapp_wgpu_t;
#endif

typedef struct {
    bool textfield_created;
    bool wants_show_keyboard;
    bool wants_hide_keyboard;
    bool mouse_lock_requested;
    #if defined(SOKOL_WGPU)
    _sapp_wgpu_t wgpu;
    #endif
} _sapp_emsc_t;
#endif // _SAPP_EMSCRIPTEN

/*== WIN32 DECLARATIONS ======================================================*/
#if defined(SOKOL_D3D11) && (defined(_SAPP_WIN32) || defined(_SAPP_UWP))
typedef struct {
    ID3D11Device* device;
    ID3D11DeviceContext* device_context;
    ID3D11Texture2D* rt;
    ID3D11RenderTargetView* rtv;
    ID3D11Texture2D* msaa_rt;
    ID3D11RenderTargetView* msaa_rtv;
    ID3D11Texture2D* ds;
    ID3D11DepthStencilView* dsv;
    DXGI_SWAP_CHAIN_DESC swap_chain_desc;
    IDXGISwapChain* swap_chain;
} _sapp_d3d11_t;
#endif

/*== WIN32 DECLARATIONS ======================================================*/
#if defined(_SAPP_WIN32)

#ifndef DPI_ENUMS_DECLARED
typedef enum PROCESS_DPI_AWARENESS
{
    PROCESS_DPI_UNAWARE = 0,
    PROCESS_SYSTEM_DPI_AWARE = 1,
    PROCESS_PER_MONITOR_DPI_AWARE = 2
} PROCESS_DPI_AWARENESS;
typedef enum MONITOR_DPI_TYPE {
    MDT_EFFECTIVE_DPI = 0,
    MDT_ANGULAR_DPI = 1,
    MDT_RAW_DPI = 2,
    MDT_DEFAULT = MDT_EFFECTIVE_DPI
} MONITOR_DPI_TYPE;
#endif /*DPI_ENUMS_DECLARED*/

typedef struct {
    bool aware;
    float content_scale;
    float window_scale;
    float mouse_scale;
} _sapp_win32_dpi_t;

typedef struct {
    HWND hwnd;
    HDC dc;
    LONG mouse_locked_x, mouse_locked_y;
    bool is_win10_or_greater;
    bool in_create_window;
    bool iconified;
    bool mouse_tracked;
    uint8_t mouse_capture_mask;
    _sapp_win32_dpi_t dpi;
    bool raw_input_mousepos_valid;
    LONG raw_input_mousepos_x;
    LONG raw_input_mousepos_y;
    uint8_t raw_input_data[256];
} _sapp_win32_t;

#if defined(SOKOL_GLCORE33)
#define WGL_NUMBER_PIXEL_FORMATS_ARB 0x2000
#define WGL_SUPPORT_OPENGL_ARB 0x2010
#define WGL_DRAW_TO_WINDOW_ARB 0x2001
#define WGL_PIXEL_TYPE_ARB 0x2013
#define WGL_TYPE_RGBA_ARB 0x202b
#define WGL_ACCELERATION_ARB 0x2003
#define WGL_NO_ACCELERATION_ARB 0x2025
#define WGL_RED_BITS_ARB 0x2015
#define WGL_GREEN_BITS_ARB 0x2017
#define WGL_BLUE_BITS_ARB 0x2019
#define WGL_ALPHA_BITS_ARB 0x201b
#define WGL_DEPTH_BITS_ARB 0x2022
#define WGL_STENCIL_BITS_ARB 0x2023
#define WGL_DOUBLE_BUFFER_ARB 0x2011
#define WGL_SAMPLES_ARB 0x2042
#define WGL_CONTEXT_FORWARD_COMPATIBLE_BIT_ARB 0x00000002
#define WGL_CONTEXT_PROFILE_MASK_ARB 0x9126
#define WGL_CONTEXT_CORE_PROFILE_BIT_ARB 0x00000001
#define WGL_CONTEXT_MAJOR_VERSION_ARB 0x2091
#define WGL_CONTEXT_MINOR_VERSION_ARB 0x2092
#define WGL_CONTEXT_FLAGS_ARB 0x2094
#define ERROR_INVALID_VERSION_ARB 0x2095
#define ERROR_INVALID_PROFILE_ARB 0x2096
#define ERROR_INCOMPATIBLE_DEVICE_CONTEXTS_ARB 0x2054
typedef BOOL (WINAPI * PFNWGLSWAPINTERVALEXTPROC)(int);
typedef BOOL (WINAPI * PFNWGLGETPIXELFORMATATTRIBIVARBPROC)(HDC,int,int,UINT,const int*,int*);
typedef const char* (WINAPI * PFNWGLGETEXTENSIONSSTRINGEXTPROC)(void);
typedef const char* (WINAPI * PFNWGLGETEXTENSIONSSTRINGARBPROC)(HDC);
typedef HGLRC (WINAPI * PFNWGLCREATECONTEXTATTRIBSARBPROC)(HDC,HGLRC,const int*);
typedef HGLRC (WINAPI * PFN_wglCreateContext)(HDC);
typedef BOOL (WINAPI * PFN_wglDeleteContext)(HGLRC);
typedef PROC (WINAPI * PFN_wglGetProcAddress)(LPCSTR);
typedef HDC (WINAPI * PFN_wglGetCurrentDC)(void);
typedef BOOL (WINAPI * PFN_wglMakeCurrent)(HDC,HGLRC);

typedef struct {
    HINSTANCE opengl32;
    HGLRC gl_ctx;
    PFN_wglCreateContext CreateContext;
    PFN_wglDeleteContext DeleteContext;
    PFN_wglGetProcAddress GetProcAddress;
    PFN_wglGetCurrentDC GetCurrentDC;
    PFN_wglMakeCurrent MakeCurrent;
    PFNWGLSWAPINTERVALEXTPROC SwapIntervalEXT;
    PFNWGLGETPIXELFORMATATTRIBIVARBPROC GetPixelFormatAttribivARB;
    PFNWGLGETEXTENSIONSSTRINGEXTPROC GetExtensionsStringEXT;
    PFNWGLGETEXTENSIONSSTRINGARBPROC GetExtensionsStringARB;
    PFNWGLCREATECONTEXTATTRIBSARBPROC CreateContextAttribsARB;
    bool ext_swap_control;
    bool arb_multisample;
    bool arb_pixel_format;
    bool arb_create_context;
    bool arb_create_context_profile;
    HWND msg_hwnd;
    HDC msg_dc;
} _sapp_wgl_t;
#endif // SOKOL_GLCORE33

#endif // _SAPP_WIN32

/*== UWP DECLARATIONS ======================================================*/
#if defined(_SAPP_UWP)

typedef struct {
    float content_scale;
    float window_scale;
    float mouse_scale;
} _sapp_uwp_dpi_t;

typedef struct {
    bool mouse_tracked;
    uint8_t mouse_buttons;
    _sapp_uwp_dpi_t dpi;
} _sapp_uwp_t;

#endif // _SAPP_UWP

/*== ANDROID DECLARATIONS ====================================================*/

#if defined(_SAPP_ANDROID)
typedef enum {
    _SOKOL_ANDROID_MSG_CREATE,
    _SOKOL_ANDROID_MSG_RESUME,
    _SOKOL_ANDROID_MSG_PAUSE,
    _SOKOL_ANDROID_MSG_FOCUS,
    _SOKOL_ANDROID_MSG_NO_FOCUS,
    _SOKOL_ANDROID_MSG_SET_NATIVE_WINDOW,
    _SOKOL_ANDROID_MSG_SET_INPUT_QUEUE,
    _SOKOL_ANDROID_MSG_DESTROY,
} _sapp_android_msg_t;

typedef struct {
    pthread_t thread;
    pthread_mutex_t mutex;
    pthread_cond_t cond;
    int read_from_main_fd;
    int write_from_main_fd;
} _sapp_android_pt_t;

typedef struct {
    ANativeWindow* window;
    AInputQueue* input;
} _sapp_android_resources_t;

typedef struct {
    ANativeActivity* activity;
    _sapp_android_pt_t pt;
    _sapp_android_resources_t pending;
    _sapp_android_resources_t current;
    ALooper* looper;
    bool is_thread_started;
    bool is_thread_stopping;
    bool is_thread_stopped;
    bool has_created;
    bool has_resumed;
    bool has_focus;
    EGLConfig config;
    EGLDisplay display;
    EGLContext context;
    EGLSurface surface;
} _sapp_android_t;

#endif // _SAPP_ANDROID

/*== LINUX DECLARATIONS ======================================================*/
#if defined(_SAPP_LINUX)

#define GLX_VENDOR 1
#define GLX_RGBA_BIT 0x00000001
#define GLX_WINDOW_BIT 0x00000001
#define GLX_DRAWABLE_TYPE 0x8010
#define GLX_RENDER_TYPE	0x8011
#define GLX_DOUBLEBUFFER 5
#define GLX_RED_SIZE 8
#define GLX_GREEN_SIZE 9
#define GLX_BLUE_SIZE 10
#define GLX_ALPHA_SIZE 11
#define GLX_DEPTH_SIZE 12
#define GLX_STENCIL_SIZE 13
#define GLX_SAMPLES 0x186a1
#define GLX_CONTEXT_CORE_PROFILE_BIT_ARB 0x00000001
#define GLX_CONTEXT_PROFILE_MASK_ARB 0x9126
#define GLX_CONTEXT_FORWARD_COMPATIBLE_BIT_ARB 0x00000002
#define GLX_CONTEXT_MAJOR_VERSION_ARB 0x2091
#define GLX_CONTEXT_MINOR_VERSION_ARB 0x2092
#define GLX_CONTEXT_FLAGS_ARB 0x2094

typedef XID GLXWindow;
typedef XID GLXDrawable;
typedef struct __GLXFBConfig* GLXFBConfig;
typedef struct __GLXcontext* GLXContext;
typedef void (*__GLXextproc)(void);

typedef int (*PFNGLXGETFBCONFIGATTRIBPROC)(Display*,GLXFBConfig,int,int*);
typedef const char* (*PFNGLXGETCLIENTSTRINGPROC)(Display*,int);
typedef Bool (*PFNGLXQUERYEXTENSIONPROC)(Display*,int*,int*);
typedef Bool (*PFNGLXQUERYVERSIONPROC)(Display*,int*,int*);
typedef void (*PFNGLXDESTROYCONTEXTPROC)(Display*,GLXContext);
typedef Bool (*PFNGLXMAKECURRENTPROC)(Display*,GLXDrawable,GLXContext);
typedef void (*PFNGLXSWAPBUFFERSPROC)(Display*,GLXDrawable);
typedef const char* (*PFNGLXQUERYEXTENSIONSSTRINGPROC)(Display*,int);
typedef GLXFBConfig* (*PFNGLXGETFBCONFIGSPROC)(Display*,int,int*);
typedef __GLXextproc (* PFNGLXGETPROCADDRESSPROC)(const GLubyte *procName);
typedef void (*PFNGLXSWAPINTERVALEXTPROC)(Display*,GLXDrawable,int);
typedef XVisualInfo* (*PFNGLXGETVISUALFROMFBCONFIGPROC)(Display*,GLXFBConfig);
typedef GLXWindow (*PFNGLXCREATEWINDOWPROC)(Display*,GLXFBConfig,Window,const int*);
typedef void (*PFNGLXDESTROYWINDOWPROC)(Display*,GLXWindow);

typedef int (*PFNGLXSWAPINTERVALMESAPROC)(int);
typedef GLXContext (*PFNGLXCREATECONTEXTATTRIBSARBPROC)(Display*,GLXFBConfig,GLXContext,Bool,const int*);

typedef struct {
    bool available;
    int major_opcode;
    int event_base;
    int error_base;
    int major;
    int minor;
} _sapp_xi_t;

typedef struct {
    uint8_t mouse_buttons;
    Display* display;
    int screen;
    Window root;
    Colormap colormap;
    Window window;
    Cursor hidden_cursor;
    int window_state;
    float dpi;
    unsigned char error_code;
    Atom UTF8_STRING;
    Atom WM_PROTOCOLS;
    Atom WM_DELETE_WINDOW;
    Atom WM_STATE;
    Atom NET_WM_NAME;
    Atom NET_WM_ICON_NAME;
    Atom NET_WM_STATE;
    Atom NET_WM_STATE_FULLSCREEN;
    _sapp_xi_t xi;
} _sapp_x11_t;

typedef struct {
    void* libgl;
    int major;
    int minor;
    int event_base;
    int error_base;
    GLXContext ctx;
    GLXWindow window;

    // GLX 1.3 functions
    PFNGLXGETFBCONFIGSPROC GetFBConfigs;
    PFNGLXGETFBCONFIGATTRIBPROC GetFBConfigAttrib;
    PFNGLXGETCLIENTSTRINGPROC GetClientString;
    PFNGLXQUERYEXTENSIONPROC QueryExtension;
    PFNGLXQUERYVERSIONPROC QueryVersion;
    PFNGLXDESTROYCONTEXTPROC DestroyContext;
    PFNGLXMAKECURRENTPROC MakeCurrent;
    PFNGLXSWAPBUFFERSPROC SwapBuffers;
    PFNGLXQUERYEXTENSIONSSTRINGPROC QueryExtensionsString;
    PFNGLXGETVISUALFROMFBCONFIGPROC GetVisualFromFBConfig;
    PFNGLXCREATEWINDOWPROC CreateWindow;
    PFNGLXDESTROYWINDOWPROC DestroyWindow;

    // GLX 1.4 and extension functions
    PFNGLXGETPROCADDRESSPROC GetProcAddress;
    PFNGLXGETPROCADDRESSPROC GetProcAddressARB;
    PFNGLXSWAPINTERVALEXTPROC SwapIntervalEXT;
    PFNGLXSWAPINTERVALMESAPROC SwapIntervalMESA;
    PFNGLXCREATECONTEXTATTRIBSARBPROC CreateContextAttribsARB;

    // extension availability
    bool EXT_swap_control;
    bool MESA_swap_control;
    bool ARB_multisample;
    bool ARB_create_context;
    bool ARB_create_context_profile;
} _sapp_glx_t;

#endif // _SAPP_LINUX

/*== COMMON DECLARATIONS =====================================================*/

/* helper macros */
#define _sapp_def(val, def) (((val) == 0) ? (def) : (val))
#define _sapp_absf(a) (((a)<0.0f)?-(a):(a))

#define _SAPP_MAX_TITLE_LENGTH (128)
/* NOTE: the pixel format values *must* be compatible with sg_pixel_format */
#define _SAPP_PIXELFORMAT_RGBA8 (23)
#define _SAPP_PIXELFORMAT_BGRA8 (27)
#define _SAPP_PIXELFORMAT_DEPTH (41)
#define _SAPP_PIXELFORMAT_DEPTH_STENCIL (42)

#if defined(_SAPP_MACOS) || defined(_SAPP_IOS)
    // this is ARC compatible
    #if defined(__cplusplus)
        #define _SAPP_CLEAR(type, item) { item = { }; }
    #else
        #define _SAPP_CLEAR(type, item) { item = (type) { 0 }; }
    #endif
#else
    #define _SAPP_CLEAR(type, item) { memset(&item, 0, sizeof(item)); }
#endif

typedef struct {
    bool enabled;
    int buf_size;
    char* buffer;
} _sapp_clipboard_t;

typedef struct {
    float x, y;
    float dx, dy;
    bool shown;
    bool locked;
    bool pos_valid;
} _sapp_mouse_t;

typedef struct {
    sapp_desc desc;
    bool valid;
    bool fullscreen;
    bool gles2_fallback;
    bool first_frame;
    bool init_called;
    bool cleanup_called;
    bool quit_requested;
    bool quit_ordered;
    bool event_consumed;
    bool html5_ask_leave_site;
    bool onscreen_keyboard_shown;
    int window_width;
    int window_height;
    int framebuffer_width;
    int framebuffer_height;
    int sample_count;
    int swap_interval;
    float dpi_scale;
    uint64_t frame_count;
    sapp_event event;
<<<<<<< HEAD
    _sapp_mouse_t mouse;
    _sapp_clipboard_t clipboard;
=======
    sapp_desc desc;
    sapp_keycode keycodes[SAPP_MAX_KEYCODES];
    bool clipboard_enabled;
    int clipboard_size;
    char* clipboard;
    int max_dropped_files;
    int max_dropped_file_path_length;
    int num_dropped_files;
    char* dropped_files;
>>>>>>> 0817b779
    #if defined(_SAPP_MACOS)
        _sapp_macos_t macos;
    #elif defined(_SAPP_IOS)
        _sapp_ios_t ios;
    #elif defined(_SAPP_EMSCRIPTEN)
        _sapp_emsc_t emsc;
    #elif defined(_SAPP_WIN32)
        _sapp_win32_t win32;
        #if defined(SOKOL_D3D11)
            _sapp_d3d11_t d3d11;
        #elif defined(SOKOL_GLCORE33)
            _sapp_wgl_t wgl;
        #endif
    #elif defined(_SAPP_UWP)
            _sapp_uwp_t uwp;
        #if defined(SOKOL_D3D11)
            _sapp_d3d11_t d3d11;
        #endif
    #elif defined(_SAPP_ANDROID)
        _sapp_android_t android;
    #elif defined(_SAPP_LINUX)
        _sapp_x11_t x11;
        _sapp_glx_t glx;
    #endif
    char html5_canvas_name[_SAPP_MAX_TITLE_LENGTH];
    char window_title[_SAPP_MAX_TITLE_LENGTH];      /* UTF-8 */
    wchar_t window_title_wide[_SAPP_MAX_TITLE_LENGTH];   /* UTF-32 or UCS-2 */
    sapp_keycode keycodes[SAPP_MAX_KEYCODES];
} _sapp_t;
static _sapp_t _sapp;

/*=== OPTIONAL MINI GL LOADER FOR WIN32/WGL ==================================*/
#if defined(_SAPP_WIN32) && defined(SOKOL_GLCORE33) && !defined(SOKOL_WIN32_NO_GL_LOADER)
#define __gl_h_ 1
#define __gl32_h_ 1
#define __gl31_h_ 1
#define __GL_H__ 1
#define __glext_h_ 1
#define __GLEXT_H_ 1
#define __gltypes_h_ 1
#define __glcorearb_h_ 1
#define __gl_glcorearb_h_ 1
#define GL_APIENTRY APIENTRY

typedef unsigned int  GLenum;
typedef unsigned int  GLuint;
typedef int  GLsizei;
typedef char  GLchar;
typedef ptrdiff_t  GLintptr;
typedef ptrdiff_t  GLsizeiptr;
typedef double  GLclampd;
typedef unsigned short  GLushort;
typedef unsigned char  GLubyte;
typedef unsigned char  GLboolean;
typedef uint64_t  GLuint64;
typedef double  GLdouble;
typedef unsigned short  GLhalf;
typedef float  GLclampf;
typedef unsigned int  GLbitfield;
typedef signed char  GLbyte;
typedef short  GLshort;
typedef void  GLvoid;
typedef int64_t  GLint64;
typedef float  GLfloat;
typedef struct __GLsync * GLsync;
typedef int  GLint;
#define GL_INT_2_10_10_10_REV 0x8D9F
#define GL_R32F 0x822E
#define GL_PROGRAM_POINT_SIZE 0x8642
#define GL_STENCIL_ATTACHMENT 0x8D20
#define GL_DEPTH_ATTACHMENT 0x8D00
#define GL_COLOR_ATTACHMENT2 0x8CE2
#define GL_COLOR_ATTACHMENT0 0x8CE0
#define GL_R16F 0x822D
#define GL_COLOR_ATTACHMENT22 0x8CF6
#define GL_DRAW_FRAMEBUFFER 0x8CA9
#define GL_FRAMEBUFFER_COMPLETE 0x8CD5
#define GL_NUM_EXTENSIONS 0x821D
#define GL_INFO_LOG_LENGTH 0x8B84
#define GL_VERTEX_SHADER 0x8B31
#define GL_INCR 0x1E02
#define GL_DYNAMIC_DRAW 0x88E8
#define GL_STATIC_DRAW 0x88E4
#define GL_TEXTURE_CUBE_MAP_POSITIVE_Z 0x8519
#define GL_TEXTURE_CUBE_MAP 0x8513
#define GL_FUNC_SUBTRACT 0x800A
#define GL_FUNC_REVERSE_SUBTRACT 0x800B
#define GL_CONSTANT_COLOR 0x8001
#define GL_DECR_WRAP 0x8508
#define GL_R8 0x8229
#define GL_LINEAR_MIPMAP_LINEAR 0x2703
#define GL_ELEMENT_ARRAY_BUFFER 0x8893
#define GL_SHORT 0x1402
#define GL_DEPTH_TEST 0x0B71
#define GL_TEXTURE_CUBE_MAP_NEGATIVE_Y 0x8518
#define GL_LINK_STATUS 0x8B82
#define GL_TEXTURE_CUBE_MAP_POSITIVE_Y 0x8517
#define GL_SAMPLE_ALPHA_TO_COVERAGE 0x809E
#define GL_RGBA16F 0x881A
#define GL_CONSTANT_ALPHA 0x8003
#define GL_READ_FRAMEBUFFER 0x8CA8
#define GL_TEXTURE0 0x84C0
#define GL_TEXTURE_MIN_LOD 0x813A
#define GL_CLAMP_TO_EDGE 0x812F
#define GL_UNSIGNED_SHORT_5_6_5 0x8363
#define GL_TEXTURE_WRAP_R 0x8072
#define GL_UNSIGNED_SHORT_5_5_5_1 0x8034
#define GL_NEAREST_MIPMAP_NEAREST 0x2700
#define GL_UNSIGNED_SHORT_4_4_4_4 0x8033
#define GL_SRC_ALPHA_SATURATE 0x0308
#define GL_STREAM_DRAW 0x88E0
#define GL_ONE 1
#define GL_NEAREST_MIPMAP_LINEAR 0x2702
#define GL_RGB10_A2 0x8059
#define GL_RGBA8 0x8058
#define GL_COLOR_ATTACHMENT1 0x8CE1
#define GL_RGBA4 0x8056
#define GL_RGB8 0x8051
#define GL_ARRAY_BUFFER 0x8892
#define GL_STENCIL 0x1802
#define GL_TEXTURE_2D 0x0DE1
#define GL_DEPTH 0x1801
#define GL_FRONT 0x0404
#define GL_STENCIL_BUFFER_BIT 0x00000400
#define GL_REPEAT 0x2901
#define GL_RGBA 0x1908
#define GL_TEXTURE_CUBE_MAP_POSITIVE_X 0x8515
#define GL_DECR 0x1E03
#define GL_FRAGMENT_SHADER 0x8B30
#define GL_FLOAT 0x1406
#define GL_TEXTURE_MAX_LOD 0x813B
#define GL_DEPTH_COMPONENT 0x1902
#define GL_ONE_MINUS_DST_ALPHA 0x0305
#define GL_COLOR 0x1800
#define GL_TEXTURE_2D_ARRAY 0x8C1A
#define GL_TRIANGLES 0x0004
#define GL_UNSIGNED_BYTE 0x1401
#define GL_TEXTURE_MAG_FILTER 0x2800
#define GL_ONE_MINUS_CONSTANT_ALPHA 0x8004
#define GL_NONE 0
#define GL_SRC_COLOR 0x0300
#define GL_BYTE 0x1400
#define GL_TEXTURE_CUBE_MAP_NEGATIVE_Z 0x851A
#define GL_LINE_STRIP 0x0003
#define GL_TEXTURE_3D 0x806F
#define GL_CW 0x0900
#define GL_LINEAR 0x2601
#define GL_RENDERBUFFER 0x8D41
#define GL_GEQUAL 0x0206
#define GL_COLOR_BUFFER_BIT 0x00004000
#define GL_RGBA32F 0x8814
#define GL_BLEND 0x0BE2
#define GL_ONE_MINUS_SRC_ALPHA 0x0303
#define GL_ONE_MINUS_CONSTANT_COLOR 0x8002
#define GL_TEXTURE_WRAP_T 0x2803
#define GL_TEXTURE_WRAP_S 0x2802
#define GL_TEXTURE_MIN_FILTER 0x2801
#define GL_LINEAR_MIPMAP_NEAREST 0x2701
#define GL_EXTENSIONS 0x1F03
#define GL_NO_ERROR 0
#define GL_REPLACE 0x1E01
#define GL_KEEP 0x1E00
#define GL_CCW 0x0901
#define GL_TEXTURE_CUBE_MAP_NEGATIVE_X 0x8516
#define GL_RGB 0x1907
#define GL_TRIANGLE_STRIP 0x0005
#define GL_FALSE 0
#define GL_ZERO 0
#define GL_CULL_FACE 0x0B44
#define GL_INVERT 0x150A
#define GL_INT 0x1404
#define GL_UNSIGNED_INT 0x1405
#define GL_UNSIGNED_SHORT 0x1403
#define GL_NEAREST 0x2600
#define GL_SCISSOR_TEST 0x0C11
#define GL_LEQUAL 0x0203
#define GL_STENCIL_TEST 0x0B90
#define GL_DITHER 0x0BD0
#define GL_DEPTH_COMPONENT16 0x81A5
#define GL_EQUAL 0x0202
#define GL_FRAMEBUFFER 0x8D40
#define GL_RGB5 0x8050
#define GL_LINES 0x0001
#define GL_DEPTH_BUFFER_BIT 0x00000100
#define GL_SRC_ALPHA 0x0302
#define GL_INCR_WRAP 0x8507
#define GL_LESS 0x0201
#define GL_MULTISAMPLE 0x809D
#define GL_FRAMEBUFFER_BINDING 0x8CA6
#define GL_BACK 0x0405
#define GL_ALWAYS 0x0207
#define GL_FUNC_ADD 0x8006
#define GL_ONE_MINUS_DST_COLOR 0x0307
#define GL_NOTEQUAL 0x0205
#define GL_DST_COLOR 0x0306
#define GL_COMPILE_STATUS 0x8B81
#define GL_RED 0x1903
#define GL_COLOR_ATTACHMENT3 0x8CE3
#define GL_DST_ALPHA 0x0304
#define GL_RGB5_A1 0x8057
#define GL_GREATER 0x0204
#define GL_POLYGON_OFFSET_FILL 0x8037
#define GL_TRUE 1
#define GL_NEVER 0x0200
#define GL_POINTS 0x0000
#define GL_ONE_MINUS_SRC_COLOR 0x0301
#define GL_MIRRORED_REPEAT 0x8370
#define GL_MAX_COMBINED_TEXTURE_IMAGE_UNITS 0x8B4D
#define GL_R11F_G11F_B10F 0x8C3A
#define GL_UNSIGNED_INT_10F_11F_11F_REV 0x8C3B
#define GL_RGBA32UI 0x8D70
#define GL_RGB32UI 0x8D71
#define GL_RGBA16UI 0x8D76
#define GL_RGB16UI 0x8D77
#define GL_RGBA8UI 0x8D7C
#define GL_RGB8UI 0x8D7D
#define GL_RGBA32I 0x8D82
#define GL_RGB32I 0x8D83
#define GL_RGBA16I 0x8D88
#define GL_RGB16I 0x8D89
#define GL_RGBA8I 0x8D8E
#define GL_RGB8I 0x8D8F
#define GL_RED_INTEGER 0x8D94
#define GL_RG 0x8227
#define GL_RG_INTEGER 0x8228
#define GL_R8 0x8229
#define GL_R16 0x822A
#define GL_RG8 0x822B
#define GL_RG16 0x822C
#define GL_R16F 0x822D
#define GL_R32F 0x822E
#define GL_RG16F 0x822F
#define GL_RG32F 0x8230
#define GL_R8I 0x8231
#define GL_R8UI 0x8232
#define GL_R16I 0x8233
#define GL_R16UI 0x8234
#define GL_R32I 0x8235
#define GL_R32UI 0x8236
#define GL_RG8I 0x8237
#define GL_RG8UI 0x8238
#define GL_RG16I 0x8239
#define GL_RG16UI 0x823A
#define GL_RG32I 0x823B
#define GL_RG32UI 0x823C
#define GL_RGBA_INTEGER 0x8D99
#define GL_R8_SNORM 0x8F94
#define GL_RG8_SNORM 0x8F95
#define GL_RGB8_SNORM 0x8F96
#define GL_RGBA8_SNORM 0x8F97
#define GL_R16_SNORM 0x8F98
#define GL_RG16_SNORM 0x8F99
#define GL_RGB16_SNORM 0x8F9A
#define GL_RGBA16_SNORM 0x8F9B
#define GL_RGBA16 0x805B
#define GL_MAX_TEXTURE_SIZE 0x0D33
#define GL_MAX_CUBE_MAP_TEXTURE_SIZE 0x851C
#define GL_MAX_3D_TEXTURE_SIZE 0x8073
#define GL_MAX_ARRAY_TEXTURE_LAYERS 0x88FF
#define GL_MAX_VERTEX_ATTRIBS 0x8869
#define GL_CLAMP_TO_BORDER 0x812D
#define GL_TEXTURE_BORDER_COLOR 0x1004
#define GL_CURRENT_PROGRAM 0x8B8D

// X Macro list of GL function names and signatures
#define _SAPP_GL_FUNCS \
    _SAPP_XMACRO(glBindVertexArray,                 void, (GLuint array)) \
    _SAPP_XMACRO(glFramebufferTextureLayer,         void, (GLenum target, GLenum attachment, GLuint texture, GLint level, GLint layer)) \
    _SAPP_XMACRO(glGenFramebuffers,                 void, (GLsizei n, GLuint * framebuffers)) \
    _SAPP_XMACRO(glBindFramebuffer,                 void, (GLenum target, GLuint framebuffer)) \
    _SAPP_XMACRO(glBindRenderbuffer,                void, (GLenum target, GLuint renderbuffer)) \
    _SAPP_XMACRO(glGetStringi,                      const GLubyte *, (GLenum name, GLuint index)) \
    _SAPP_XMACRO(glClearBufferfi,                   void, (GLenum buffer, GLint drawbuffer, GLfloat depth, GLint stencil)) \
    _SAPP_XMACRO(glClearBufferfv,                   void, (GLenum buffer, GLint drawbuffer, const GLfloat * value)) \
    _SAPP_XMACRO(glClearBufferuiv,                  void, (GLenum buffer, GLint drawbuffer, const GLuint * value)) \
    _SAPP_XMACRO(glClearBufferiv,                   void, (GLenum buffer, GLint drawbuffer, const GLint * value)) \
    _SAPP_XMACRO(glDeleteRenderbuffers,             void, (GLsizei n, const GLuint * renderbuffers)) \
    _SAPP_XMACRO(glUniform4fv,                      void, (GLint location, GLsizei count, const GLfloat * value)) \
    _SAPP_XMACRO(glUniform2fv,                      void, (GLint location, GLsizei count, const GLfloat * value)) \
    _SAPP_XMACRO(glUseProgram,                      void, (GLuint program)) \
    _SAPP_XMACRO(glShaderSource,                    void, (GLuint shader, GLsizei count, const GLchar *const* string, const GLint * length)) \
    _SAPP_XMACRO(glLinkProgram,                     void, (GLuint program)) \
    _SAPP_XMACRO(glGetUniformLocation,              GLint, (GLuint program, const GLchar * name)) \
    _SAPP_XMACRO(glGetShaderiv,                     void, (GLuint shader, GLenum pname, GLint * params)) \
    _SAPP_XMACRO(glGetProgramInfoLog,               void, (GLuint program, GLsizei bufSize, GLsizei * length, GLchar * infoLog)) \
    _SAPP_XMACRO(glGetAttribLocation,               GLint, (GLuint program, const GLchar * name)) \
    _SAPP_XMACRO(glDisableVertexAttribArray,        void, (GLuint index)) \
    _SAPP_XMACRO(glDeleteShader,                    void, (GLuint shader)) \
    _SAPP_XMACRO(glDeleteProgram,                   void, (GLuint program)) \
    _SAPP_XMACRO(glCompileShader,                   void, (GLuint shader)) \
    _SAPP_XMACRO(glStencilFuncSeparate,             void, (GLenum face, GLenum func, GLint ref, GLuint mask)) \
    _SAPP_XMACRO(glStencilOpSeparate,               void, (GLenum face, GLenum sfail, GLenum dpfail, GLenum dppass)) \
    _SAPP_XMACRO(glRenderbufferStorageMultisample,  void, (GLenum target, GLsizei samples, GLenum internalformat, GLsizei width, GLsizei height)) \
    _SAPP_XMACRO(glDrawBuffers,                     void, (GLsizei n, const GLenum * bufs)) \
    _SAPP_XMACRO(glVertexAttribDivisor,             void, (GLuint index, GLuint divisor)) \
    _SAPP_XMACRO(glBufferSubData,                   void, (GLenum target, GLintptr offset, GLsizeiptr size, const void * data)) \
    _SAPP_XMACRO(glGenBuffers,                      void, (GLsizei n, GLuint * buffers)) \
    _SAPP_XMACRO(glCheckFramebufferStatus,          GLenum, (GLenum target)) \
    _SAPP_XMACRO(glFramebufferRenderbuffer,         void, (GLenum target, GLenum attachment, GLenum renderbuffertarget, GLuint renderbuffer)) \
    _SAPP_XMACRO(glCompressedTexImage2D,            void, (GLenum target, GLint level, GLenum internalformat, GLsizei width, GLsizei height, GLint border, GLsizei imageSize, const void * data)) \
    _SAPP_XMACRO(glCompressedTexImage3D,            void, (GLenum target, GLint level, GLenum internalformat, GLsizei width, GLsizei height, GLsizei depth, GLint border, GLsizei imageSize, const void * data)) \
    _SAPP_XMACRO(glActiveTexture,                   void, (GLenum texture)) \
    _SAPP_XMACRO(glTexSubImage3D,                   void, (GLenum target, GLint level, GLint xoffset, GLint yoffset, GLint zoffset, GLsizei width, GLsizei height, GLsizei depth, GLenum format, GLenum type, const void * pixels)) \
    _SAPP_XMACRO(glUniformMatrix4fv,                void, (GLint location, GLsizei count, GLboolean transpose, const GLfloat * value)) \
    _SAPP_XMACRO(glRenderbufferStorage,             void, (GLenum target, GLenum internalformat, GLsizei width, GLsizei height)) \
    _SAPP_XMACRO(glGenTextures,                     void, (GLsizei n, GLuint * textures)) \
    _SAPP_XMACRO(glPolygonOffset,                   void, (GLfloat factor, GLfloat units)) \
    _SAPP_XMACRO(glDrawElements,                    void, (GLenum mode, GLsizei count, GLenum type, const void * indices)) \
    _SAPP_XMACRO(glDeleteFramebuffers,              void, (GLsizei n, const GLuint * framebuffers)) \
    _SAPP_XMACRO(glBlendEquationSeparate,           void, (GLenum modeRGB, GLenum modeAlpha)) \
    _SAPP_XMACRO(glDeleteTextures,                  void, (GLsizei n, const GLuint * textures)) \
    _SAPP_XMACRO(glGetProgramiv,                    void, (GLuint program, GLenum pname, GLint * params)) \
    _SAPP_XMACRO(glBindTexture,                     void, (GLenum target, GLuint texture)) \
    _SAPP_XMACRO(glTexImage3D,                      void, (GLenum target, GLint level, GLint internalformat, GLsizei width, GLsizei height, GLsizei depth, GLint border, GLenum format, GLenum type, const void * pixels)) \
    _SAPP_XMACRO(glCreateShader,                    GLuint, (GLenum type)) \
    _SAPP_XMACRO(glTexSubImage2D,                   void, (GLenum target, GLint level, GLint xoffset, GLint yoffset, GLsizei width, GLsizei height, GLenum format, GLenum type, const void * pixels)) \
    _SAPP_XMACRO(glClearDepth,                      void, (GLdouble depth)) \
    _SAPP_XMACRO(glFramebufferTexture2D,            void, (GLenum target, GLenum attachment, GLenum textarget, GLuint texture, GLint level)) \
    _SAPP_XMACRO(glCreateProgram,                   GLuint, (void)) \
    _SAPP_XMACRO(glViewport,                        void, (GLint x, GLint y, GLsizei width, GLsizei height)) \
    _SAPP_XMACRO(glDeleteBuffers,                   void, (GLsizei n, const GLuint * buffers)) \
    _SAPP_XMACRO(glDrawArrays,                      void, (GLenum mode, GLint first, GLsizei count)) \
    _SAPP_XMACRO(glDrawElementsInstanced,           void, (GLenum mode, GLsizei count, GLenum type, const void * indices, GLsizei instancecount)) \
    _SAPP_XMACRO(glVertexAttribPointer,             void, (GLuint index, GLint size, GLenum type, GLboolean normalized, GLsizei stride, const void * pointer)) \
    _SAPP_XMACRO(glUniform1i,                       void, (GLint location, GLint v0)) \
    _SAPP_XMACRO(glDisable,                         void, (GLenum cap)) \
    _SAPP_XMACRO(glColorMask,                       void, (GLboolean red, GLboolean green, GLboolean blue, GLboolean alpha)) \
    _SAPP_XMACRO(glBindBuffer,                      void, (GLenum target, GLuint buffer)) \
    _SAPP_XMACRO(glDeleteVertexArrays,              void, (GLsizei n, const GLuint * arrays)) \
    _SAPP_XMACRO(glDepthMask,                       void, (GLboolean flag)) \
    _SAPP_XMACRO(glDrawArraysInstanced,             void, (GLenum mode, GLint first, GLsizei count, GLsizei instancecount)) \
    _SAPP_XMACRO(glClearStencil,                    void, (GLint s)) \
    _SAPP_XMACRO(glScissor,                         void, (GLint x, GLint y, GLsizei width, GLsizei height)) \
    _SAPP_XMACRO(glUniform3fv,                      void, (GLint location, GLsizei count, const GLfloat * value)) \
    _SAPP_XMACRO(glGenRenderbuffers,                void, (GLsizei n, GLuint * renderbuffers)) \
    _SAPP_XMACRO(glBufferData,                      void, (GLenum target, GLsizeiptr size, const void * data, GLenum usage)) \
    _SAPP_XMACRO(glBlendFuncSeparate,               void, (GLenum sfactorRGB, GLenum dfactorRGB, GLenum sfactorAlpha, GLenum dfactorAlpha)) \
    _SAPP_XMACRO(glTexParameteri,                   void, (GLenum target, GLenum pname, GLint param)) \
    _SAPP_XMACRO(glGetIntegerv,                     void, (GLenum pname, GLint * data)) \
    _SAPP_XMACRO(glEnable,                          void, (GLenum cap)) \
    _SAPP_XMACRO(glBlitFramebuffer,                 void, (GLint srcX0, GLint srcY0, GLint srcX1, GLint srcY1, GLint dstX0, GLint dstY0, GLint dstX1, GLint dstY1, GLbitfield mask, GLenum filter)) \
    _SAPP_XMACRO(glStencilMask,                     void, (GLuint mask)) \
    _SAPP_XMACRO(glAttachShader,                    void, (GLuint program, GLuint shader)) \
    _SAPP_XMACRO(glGetError,                        GLenum, (void)) \
    _SAPP_XMACRO(glClearColor,                      void, (GLfloat red, GLfloat green, GLfloat blue, GLfloat alpha)) \
    _SAPP_XMACRO(glBlendColor,                      void, (GLfloat red, GLfloat green, GLfloat blue, GLfloat alpha)) \
    _SAPP_XMACRO(glTexParameterf,                   void, (GLenum target, GLenum pname, GLfloat param)) \
    _SAPP_XMACRO(glTexParameterfv,                  void, (GLenum target, GLenum pname, GLfloat* params)) \
    _SAPP_XMACRO(glGetShaderInfoLog,                void, (GLuint shader, GLsizei bufSize, GLsizei * length, GLchar * infoLog)) \
    _SAPP_XMACRO(glDepthFunc,                       void, (GLenum func)) \
    _SAPP_XMACRO(glStencilOp ,                      void, (GLenum fail, GLenum zfail, GLenum zpass)) \
    _SAPP_XMACRO(glStencilFunc,                     void, (GLenum func, GLint ref, GLuint mask)) \
    _SAPP_XMACRO(glEnableVertexAttribArray,         void, (GLuint index)) \
    _SAPP_XMACRO(glBlendFunc,                       void, (GLenum sfactor, GLenum dfactor)) \
    _SAPP_XMACRO(glUniform1fv,                      void, (GLint location, GLsizei count, const GLfloat * value)) \
    _SAPP_XMACRO(glReadBuffer,                      void, (GLenum src)) \
    _SAPP_XMACRO(glClear,                           void, (GLbitfield mask)) \
    _SAPP_XMACRO(glTexImage2D,                      void, (GLenum target, GLint level, GLint internalformat, GLsizei width, GLsizei height, GLint border, GLenum format, GLenum type, const void * pixels)) \
    _SAPP_XMACRO(glGenVertexArrays,                 void, (GLsizei n, GLuint * arrays)) \
    _SAPP_XMACRO(glFrontFace,                       void, (GLenum mode)) \
    _SAPP_XMACRO(glCullFace,                        void, (GLenum mode))

// generate GL function pointer typedefs
#define _SAPP_XMACRO(name, ret, args) typedef ret (GL_APIENTRY* PFN_ ## name) args;
_SAPP_GL_FUNCS
#undef _SAPP_XMACRO

// generate GL function pointers
#define _SAPP_XMACRO(name, ret, args) static PFN_ ## name name;
_SAPP_GL_FUNCS
#undef _SAPP_XMACRO

// helper function to lookup GL functions in GL DLL
_SOKOL_PRIVATE void* _sapp_win32_glgetprocaddr(const char* name) {
    void* proc_addr = (void*) _sapp.wgl.GetProcAddress(name);
    if (0 == proc_addr) {
        proc_addr = (void*) GetProcAddress(_sapp.wgl.opengl32, name);
    }
    SOKOL_ASSERT(proc_addr);
    return proc_addr;
}

// populate GL function pointers
_SOKOL_PRIVATE  void _sapp_win32_gl_loadfuncs(void) {
    SOKOL_ASSERT(_sapp.wgl.GetProcAddress);
    SOKOL_ASSERT(_sapp.wgl.opengl32);
    #define _SAPP_XMACRO(name, ret, args) name = (PFN_ ## name) _sapp_win32_glgetprocaddr(#name);
    _SAPP_GL_FUNCS
    #undef _SAPP_XMACRO
}

#endif // _SAPP_WIN32 && SOKOL_GLCORE33 && !SOKOL_WIN32_NO_GL_LOADER

/*=== PRIVATE HELPER FUNCTIONS ===============================================*/
_SOKOL_PRIVATE void _sapp_fail(const char* msg) {
    if (_sapp.desc.fail_cb) {
        _sapp.desc.fail_cb(msg);
    }
    else if (_sapp.desc.fail_userdata_cb) {
        _sapp.desc.fail_userdata_cb(msg, _sapp.desc.user_data);
    }
    else {
        SOKOL_LOG(msg);
    }
    SOKOL_ABORT();
}

_SOKOL_PRIVATE void _sapp_call_init(void) {
    if (_sapp.desc.init_cb) {
        _sapp.desc.init_cb();
    }
    else if (_sapp.desc.init_userdata_cb) {
        _sapp.desc.init_userdata_cb(_sapp.desc.user_data);
    }
    _sapp.init_called = true;
}

_SOKOL_PRIVATE void _sapp_call_frame(void) {
    if (_sapp.init_called && !_sapp.cleanup_called) {
        if (_sapp.desc.frame_cb) {
            _sapp.desc.frame_cb();
        }
        else if (_sapp.desc.frame_userdata_cb) {
            _sapp.desc.frame_userdata_cb(_sapp.desc.user_data);
        }
    }
}

_SOKOL_PRIVATE void _sapp_call_cleanup(void) {
    if (!_sapp.cleanup_called) {
        if (_sapp.desc.cleanup_cb) {
            _sapp.desc.cleanup_cb();
        }
        else if (_sapp.desc.cleanup_userdata_cb) {
            _sapp.desc.cleanup_userdata_cb(_sapp.desc.user_data);
        }
        _sapp.cleanup_called = true;
    }
}

_SOKOL_PRIVATE bool _sapp_call_event(const sapp_event* e) {
    if (!_sapp.cleanup_called) {
        if (_sapp.desc.event_cb) {
            _sapp.desc.event_cb(e);
        }
        else if (_sapp.desc.event_userdata_cb) {
            _sapp.desc.event_userdata_cb(e, _sapp.desc.user_data);
        }
    }
    if (_sapp.event_consumed) {
        _sapp.event_consumed = false;
        return true;
    }
    else {
        return false;
    }
}

_SOKOL_PRIVATE void _sapp_strcpy(const char* src, char* dst, int max_len) {
    SOKOL_ASSERT(src && dst && (max_len > 0));
    char* const end = &(dst[max_len-1]);
    char c = 0;
    for (int i = 0; i < max_len; i++) {
        c = *src;
        if (c != 0) {
            src++;
        }
        *dst++ = c;
    }
    /* truncated? */
    if (c != 0) {
        *end = 0;
    }
}

_SOKOL_PRIVATE sapp_desc _sapp_desc_defaults(const sapp_desc* in_desc) {
    sapp_desc desc = *in_desc;
    desc.width = _sapp_def(desc.width, 640);
    desc.height = _sapp_def(desc.height, 480);
    desc.sample_count = _sapp_def(desc.sample_count, 1);
    desc.swap_interval = _sapp_def(desc.swap_interval, 1);
    desc.html5_canvas_name = _sapp_def(desc.html5_canvas_name, "canvas");
    desc.clipboard_size = _sapp_def(desc.clipboard_size, 8192);
    desc.max_dropped_files = _sapp_def(desc.max_dropped_files, 1);
    desc.max_dropped_file_path_length = _sapp_def(desc.max_dropped_file_path_length, 1024);
    desc.window_title = _sapp_def(desc.window_title, "sokol_app");
    return desc;
}

_SOKOL_PRIVATE void _sapp_init_state(const sapp_desc* desc) {
    _SAPP_CLEAR(_sapp_t, _sapp);
    _sapp.desc = _sapp_desc_defaults(desc);
    _sapp.first_frame = true;
    _sapp.window_width = _sapp.desc.width;
    _sapp.window_height = _sapp.desc.height;
    _sapp.framebuffer_width = _sapp.window_width;
    _sapp.framebuffer_height = _sapp.window_height;
    _sapp.sample_count = _sapp.desc.sample_count;
    _sapp.swap_interval = _sapp.desc.swap_interval;
    _sapp_strcpy(_sapp.desc.html5_canvas_name, _sapp.html5_canvas_name, sizeof(_sapp.html5_canvas_name));
    _sapp.desc.html5_canvas_name = _sapp.html5_canvas_name;
    _sapp.html5_ask_leave_site = _sapp.desc.html5_ask_leave_site;
    _sapp.clipboard.enabled = _sapp.desc.enable_clipboard;
    if (_sapp.clipboard.enabled) {
        _sapp.clipboard.buf_size = _sapp.desc.clipboard_size;
        _sapp.clipboard.buffer = (char*) SOKOL_CALLOC(1, _sapp.clipboard.buf_size);
    }
    _sapp.max_dropped_files = _sapp.desc.max_dropped_files;
    _sapp.max_dropped_file_path_length = _sapp.desc.max_dropped_file_path_length;
    if (_sapp.max_dropped_files > 0 && _sapp.max_dropped_file_path_length > 0) {
        _sapp.dropped_files = (char*) SOKOL_CALLOC(1, _sapp.max_dropped_files * _sapp.max_dropped_file_path_length);
    }
    _sapp_strcpy(_sapp.desc.window_title, _sapp.window_title, sizeof(_sapp.window_title));
    _sapp.desc.window_title = _sapp.window_title;
    _sapp.dpi_scale = 1.0f;
    _sapp.fullscreen = _sapp.desc.fullscreen;
    _sapp.mouse.shown = true;
}

_SOKOL_PRIVATE void _sapp_discard_state(void) {
    if (_sapp.clipboard.enabled) {
        SOKOL_ASSERT(_sapp.clipboard.buffer);
        SOKOL_FREE((void*)_sapp.clipboard.buffer);
    }
    if (_sapp.max_dropped_files > 0 && _sapp.max_dropped_file_path_length > 0) {
        SOKOL_ASSERT(_sapp.dropped_files);
        SOKOL_FREE((void*)_sapp.dropped_files);
    }
    _SAPP_CLEAR(_sapp_t, _sapp);
}

_SOKOL_PRIVATE void _sapp_init_event(sapp_event_type type) {
    memset(&_sapp.event, 0, sizeof(_sapp.event));
    _sapp.event.type = type;
    _sapp.event.frame_count = _sapp.frame_count;
    _sapp.event.mouse_button = SAPP_MOUSEBUTTON_INVALID;
    _sapp.event.window_width = _sapp.window_width;
    _sapp.event.window_height = _sapp.window_height;
    _sapp.event.framebuffer_width = _sapp.framebuffer_width;
    _sapp.event.framebuffer_height = _sapp.framebuffer_height;
    _sapp.event.mouse_x = _sapp.mouse.x;
    _sapp.event.mouse_y = _sapp.mouse.y;
    _sapp.event.mouse_dx = _sapp.mouse.dx;
    _sapp.event.mouse_dy = _sapp.mouse.dy;
}

_SOKOL_PRIVATE bool _sapp_events_enabled(void) {
    /* only send events when an event callback is set, and the init function was called */
    return (_sapp.desc.event_cb || _sapp.desc.event_userdata_cb) && _sapp.init_called;
}

_SOKOL_PRIVATE sapp_keycode _sapp_translate_key(int scan_code) {
    if ((scan_code >= 0) && (scan_code < SAPP_MAX_KEYCODES)) {
        return _sapp.keycodes[scan_code];
    }
    else {
        return SAPP_KEYCODE_INVALID;
    }
}

_SOKOL_PRIVATE void _sapp_frame(void) {
    if (_sapp.first_frame) {
        _sapp.first_frame = false;
        _sapp_call_init();
    }
    _sapp_call_frame();
    _sapp.frame_count++;
}

/*== MacOS/iOS ===============================================================*/
#if defined(_SAPP_APPLE)

#if __has_feature(objc_arc)
#define _SAPP_OBJC_RELEASE(obj) { obj = nil; }
#else
#define _SAPP_OBJC_RELEASE(obj) { [obj release]; obj = nil; }
#endif

/*== MacOS ===================================================================*/
#if defined(_SAPP_MACOS)

_SOKOL_PRIVATE void _sapp_macos_init_keytable(void) {
    _sapp.keycodes[0x1D] = SAPP_KEYCODE_0;
    _sapp.keycodes[0x12] = SAPP_KEYCODE_1;
    _sapp.keycodes[0x13] = SAPP_KEYCODE_2;
    _sapp.keycodes[0x14] = SAPP_KEYCODE_3;
    _sapp.keycodes[0x15] = SAPP_KEYCODE_4;
    _sapp.keycodes[0x17] = SAPP_KEYCODE_5;
    _sapp.keycodes[0x16] = SAPP_KEYCODE_6;
    _sapp.keycodes[0x1A] = SAPP_KEYCODE_7;
    _sapp.keycodes[0x1C] = SAPP_KEYCODE_8;
    _sapp.keycodes[0x19] = SAPP_KEYCODE_9;
    _sapp.keycodes[0x00] = SAPP_KEYCODE_A;
    _sapp.keycodes[0x0B] = SAPP_KEYCODE_B;
    _sapp.keycodes[0x08] = SAPP_KEYCODE_C;
    _sapp.keycodes[0x02] = SAPP_KEYCODE_D;
    _sapp.keycodes[0x0E] = SAPP_KEYCODE_E;
    _sapp.keycodes[0x03] = SAPP_KEYCODE_F;
    _sapp.keycodes[0x05] = SAPP_KEYCODE_G;
    _sapp.keycodes[0x04] = SAPP_KEYCODE_H;
    _sapp.keycodes[0x22] = SAPP_KEYCODE_I;
    _sapp.keycodes[0x26] = SAPP_KEYCODE_J;
    _sapp.keycodes[0x28] = SAPP_KEYCODE_K;
    _sapp.keycodes[0x25] = SAPP_KEYCODE_L;
    _sapp.keycodes[0x2E] = SAPP_KEYCODE_M;
    _sapp.keycodes[0x2D] = SAPP_KEYCODE_N;
    _sapp.keycodes[0x1F] = SAPP_KEYCODE_O;
    _sapp.keycodes[0x23] = SAPP_KEYCODE_P;
    _sapp.keycodes[0x0C] = SAPP_KEYCODE_Q;
    _sapp.keycodes[0x0F] = SAPP_KEYCODE_R;
    _sapp.keycodes[0x01] = SAPP_KEYCODE_S;
    _sapp.keycodes[0x11] = SAPP_KEYCODE_T;
    _sapp.keycodes[0x20] = SAPP_KEYCODE_U;
    _sapp.keycodes[0x09] = SAPP_KEYCODE_V;
    _sapp.keycodes[0x0D] = SAPP_KEYCODE_W;
    _sapp.keycodes[0x07] = SAPP_KEYCODE_X;
    _sapp.keycodes[0x10] = SAPP_KEYCODE_Y;
    _sapp.keycodes[0x06] = SAPP_KEYCODE_Z;
    _sapp.keycodes[0x27] = SAPP_KEYCODE_APOSTROPHE;
    _sapp.keycodes[0x2A] = SAPP_KEYCODE_BACKSLASH;
    _sapp.keycodes[0x2B] = SAPP_KEYCODE_COMMA;
    _sapp.keycodes[0x18] = SAPP_KEYCODE_EQUAL;
    _sapp.keycodes[0x32] = SAPP_KEYCODE_GRAVE_ACCENT;
    _sapp.keycodes[0x21] = SAPP_KEYCODE_LEFT_BRACKET;
    _sapp.keycodes[0x1B] = SAPP_KEYCODE_MINUS;
    _sapp.keycodes[0x2F] = SAPP_KEYCODE_PERIOD;
    _sapp.keycodes[0x1E] = SAPP_KEYCODE_RIGHT_BRACKET;
    _sapp.keycodes[0x29] = SAPP_KEYCODE_SEMICOLON;
    _sapp.keycodes[0x2C] = SAPP_KEYCODE_SLASH;
    _sapp.keycodes[0x0A] = SAPP_KEYCODE_WORLD_1;
    _sapp.keycodes[0x33] = SAPP_KEYCODE_BACKSPACE;
    _sapp.keycodes[0x39] = SAPP_KEYCODE_CAPS_LOCK;
    _sapp.keycodes[0x75] = SAPP_KEYCODE_DELETE;
    _sapp.keycodes[0x7D] = SAPP_KEYCODE_DOWN;
    _sapp.keycodes[0x77] = SAPP_KEYCODE_END;
    _sapp.keycodes[0x24] = SAPP_KEYCODE_ENTER;
    _sapp.keycodes[0x35] = SAPP_KEYCODE_ESCAPE;
    _sapp.keycodes[0x7A] = SAPP_KEYCODE_F1;
    _sapp.keycodes[0x78] = SAPP_KEYCODE_F2;
    _sapp.keycodes[0x63] = SAPP_KEYCODE_F3;
    _sapp.keycodes[0x76] = SAPP_KEYCODE_F4;
    _sapp.keycodes[0x60] = SAPP_KEYCODE_F5;
    _sapp.keycodes[0x61] = SAPP_KEYCODE_F6;
    _sapp.keycodes[0x62] = SAPP_KEYCODE_F7;
    _sapp.keycodes[0x64] = SAPP_KEYCODE_F8;
    _sapp.keycodes[0x65] = SAPP_KEYCODE_F9;
    _sapp.keycodes[0x6D] = SAPP_KEYCODE_F10;
    _sapp.keycodes[0x67] = SAPP_KEYCODE_F11;
    _sapp.keycodes[0x6F] = SAPP_KEYCODE_F12;
    _sapp.keycodes[0x69] = SAPP_KEYCODE_F13;
    _sapp.keycodes[0x6B] = SAPP_KEYCODE_F14;
    _sapp.keycodes[0x71] = SAPP_KEYCODE_F15;
    _sapp.keycodes[0x6A] = SAPP_KEYCODE_F16;
    _sapp.keycodes[0x40] = SAPP_KEYCODE_F17;
    _sapp.keycodes[0x4F] = SAPP_KEYCODE_F18;
    _sapp.keycodes[0x50] = SAPP_KEYCODE_F19;
    _sapp.keycodes[0x5A] = SAPP_KEYCODE_F20;
    _sapp.keycodes[0x73] = SAPP_KEYCODE_HOME;
    _sapp.keycodes[0x72] = SAPP_KEYCODE_INSERT;
    _sapp.keycodes[0x7B] = SAPP_KEYCODE_LEFT;
    _sapp.keycodes[0x3A] = SAPP_KEYCODE_LEFT_ALT;
    _sapp.keycodes[0x3B] = SAPP_KEYCODE_LEFT_CONTROL;
    _sapp.keycodes[0x38] = SAPP_KEYCODE_LEFT_SHIFT;
    _sapp.keycodes[0x37] = SAPP_KEYCODE_LEFT_SUPER;
    _sapp.keycodes[0x6E] = SAPP_KEYCODE_MENU;
    _sapp.keycodes[0x47] = SAPP_KEYCODE_NUM_LOCK;
    _sapp.keycodes[0x79] = SAPP_KEYCODE_PAGE_DOWN;
    _sapp.keycodes[0x74] = SAPP_KEYCODE_PAGE_UP;
    _sapp.keycodes[0x7C] = SAPP_KEYCODE_RIGHT;
    _sapp.keycodes[0x3D] = SAPP_KEYCODE_RIGHT_ALT;
    _sapp.keycodes[0x3E] = SAPP_KEYCODE_RIGHT_CONTROL;
    _sapp.keycodes[0x3C] = SAPP_KEYCODE_RIGHT_SHIFT;
    _sapp.keycodes[0x36] = SAPP_KEYCODE_RIGHT_SUPER;
    _sapp.keycodes[0x31] = SAPP_KEYCODE_SPACE;
    _sapp.keycodes[0x30] = SAPP_KEYCODE_TAB;
    _sapp.keycodes[0x7E] = SAPP_KEYCODE_UP;
    _sapp.keycodes[0x52] = SAPP_KEYCODE_KP_0;
    _sapp.keycodes[0x53] = SAPP_KEYCODE_KP_1;
    _sapp.keycodes[0x54] = SAPP_KEYCODE_KP_2;
    _sapp.keycodes[0x55] = SAPP_KEYCODE_KP_3;
    _sapp.keycodes[0x56] = SAPP_KEYCODE_KP_4;
    _sapp.keycodes[0x57] = SAPP_KEYCODE_KP_5;
    _sapp.keycodes[0x58] = SAPP_KEYCODE_KP_6;
    _sapp.keycodes[0x59] = SAPP_KEYCODE_KP_7;
    _sapp.keycodes[0x5B] = SAPP_KEYCODE_KP_8;
    _sapp.keycodes[0x5C] = SAPP_KEYCODE_KP_9;
    _sapp.keycodes[0x45] = SAPP_KEYCODE_KP_ADD;
    _sapp.keycodes[0x41] = SAPP_KEYCODE_KP_DECIMAL;
    _sapp.keycodes[0x4B] = SAPP_KEYCODE_KP_DIVIDE;
    _sapp.keycodes[0x4C] = SAPP_KEYCODE_KP_ENTER;
    _sapp.keycodes[0x51] = SAPP_KEYCODE_KP_EQUAL;
    _sapp.keycodes[0x43] = SAPP_KEYCODE_KP_MULTIPLY;
    _sapp.keycodes[0x4E] = SAPP_KEYCODE_KP_SUBTRACT;
}

_SOKOL_PRIVATE void _sapp_macos_discard_state(void) {
    // NOTE: it's safe to call [release] on a nil object
    _SAPP_OBJC_RELEASE(_sapp.macos.tracking_area);
    _SAPP_OBJC_RELEASE(_sapp.macos.app_dlg);
    _SAPP_OBJC_RELEASE(_sapp.macos.win_dlg);
    _SAPP_OBJC_RELEASE(_sapp.macos.view);
    #if defined(SOKOL_METAL)
        _SAPP_OBJC_RELEASE(_sapp.macos.mtl_device);
    #endif
    _SAPP_OBJC_RELEASE(_sapp.macos.window);
}

_SOKOL_PRIVATE void _sapp_macos_run(const sapp_desc* desc) {
    _sapp_init_state(desc);
    _sapp_macos_init_keytable();
    [NSApplication sharedApplication];
    NSApp.activationPolicy = NSApplicationActivationPolicyRegular;
    _sapp.macos.app_dlg = [[_sapp_macos_app_delegate alloc] init];
    NSApp.delegate = _sapp.macos.app_dlg;
    [NSApp activateIgnoringOtherApps:YES];
    [NSApp run];
    // NOTE: [NSApp run] never returns, instead cleanup code
    // must be put into applicationWillTerminate
}

/* MacOS entry function */
#if !defined(SOKOL_NO_ENTRY)
int main(int argc, char* argv[]) {
    sapp_desc desc = sokol_main(argc, argv);
    _sapp_macos_run(&desc);
    return 0;
}
#endif /* SOKOL_NO_ENTRY */

_SOKOL_PRIVATE uint32_t _sapp_macos_mod(NSEventModifierFlags f) {
    uint32_t m = 0;
    if (f & NSEventModifierFlagShift) {
        m |= SAPP_MODIFIER_SHIFT;
    }
    if (f & NSEventModifierFlagControl) {
        m |= SAPP_MODIFIER_CTRL;
    }
    if (f & NSEventModifierFlagOption) {
        m |= SAPP_MODIFIER_ALT;
    }
    if (f & NSEventModifierFlagCommand) {
        m |= SAPP_MODIFIER_SUPER;
    }
    return m;
}

_SOKOL_PRIVATE void _sapp_macos_mouse_event(sapp_event_type type, sapp_mousebutton btn, uint32_t mod) {
    if (_sapp_events_enabled()) {
        _sapp_init_event(type);
        _sapp.event.mouse_button = btn;
        _sapp.event.modifiers = mod;
        _sapp_call_event(&_sapp.event);
    }
}

_SOKOL_PRIVATE void _sapp_macos_key_event(sapp_event_type type, sapp_keycode key, bool repeat, uint32_t mod) {
    if (_sapp_events_enabled()) {
        _sapp_init_event(type);
        _sapp.event.key_code = key;
        _sapp.event.key_repeat = repeat;
        _sapp.event.modifiers = mod;
        _sapp_call_event(&_sapp.event);
    }
}

_SOKOL_PRIVATE void _sapp_macos_app_event(sapp_event_type type) {
    if (_sapp_events_enabled()) {
        _sapp_init_event(type);
        _sapp_call_event(&_sapp.event);
    }
}

_SOKOL_PRIVATE void _sapp_macos_update_dimensions(void) {
    #if defined(SOKOL_METAL)
        const CGSize fb_size = [_sapp.macos.view drawableSize];
        _sapp.framebuffer_width = fb_size.width;
        _sapp.framebuffer_height = fb_size.height;
    #elif defined(SOKOL_GLCORE33)
        const NSRect fb_rect = [_sapp.macos.view convertRectToBacking:[_sapp.macos.view frame]];
        _sapp.framebuffer_width = fb_rect.size.width;
        _sapp.framebuffer_height = fb_rect.size.height;
    #endif
    const NSRect bounds = [_sapp.macos.view bounds];
    _sapp.window_width = bounds.size.width;
    _sapp.window_height = bounds.size.height;
    if (_sapp.framebuffer_width == 0) {
        _sapp.framebuffer_width = 1;
    }
    if (_sapp.framebuffer_height == 0) {
        _sapp.framebuffer_height = 1;
    }
    if (_sapp.window_width == 0) {
        _sapp.window_width = 1;
    }
    if (_sapp.window_height == 0) {
        _sapp.window_height = 1;
    }
    _sapp.dpi_scale = (float)_sapp.framebuffer_width / (float)_sapp.window_width;
}

_SOKOL_PRIVATE void _sapp_macos_toggle_fullscreen(void) {
    /* NOTE: the _sapp.fullscreen flag is also notified by the
       windowDidEnterFullscreen / windowDidExitFullscreen
       event handlers
    */
    _sapp.fullscreen = !_sapp.fullscreen;
    [_sapp.macos.window toggleFullScreen:nil];
}

_SOKOL_PRIVATE void _sapp_macos_set_clipboard_string(const char* str) {
    @autoreleasepool {
        NSPasteboard* pasteboard = [NSPasteboard generalPasteboard];
        [pasteboard declareTypes:@[NSPasteboardTypeString] owner:nil];
        [pasteboard setString:@(str) forType:NSPasteboardTypeString];
    }
}

_SOKOL_PRIVATE const char* _sapp_macos_get_clipboard_string(void) {
    SOKOL_ASSERT(_sapp.clipboard.buffer);
    @autoreleasepool {
        _sapp.clipboard.buffer[0] = 0;
        NSPasteboard* pasteboard = [NSPasteboard generalPasteboard];
        if (![[pasteboard types] containsObject:NSPasteboardTypeString]) {
            return _sapp.clipboard.buffer;
        }
        NSString* str = [pasteboard stringForType:NSPasteboardTypeString];
        if (!str) {
            return _sapp.clipboard.buffer;
        }
        _sapp_strcpy([str UTF8String], _sapp.clipboard.buffer, _sapp.clipboard.buf_size);
    }
    return _sapp.clipboard.buffer;
}

_SOKOL_PRIVATE void _sapp_macos_update_window_title(void) {
    [_sapp.macos.window setTitle: [NSString stringWithUTF8String:_sapp.window_title]];
}

_SOKOL_PRIVATE void _sapp_macos_update_mouse(void) {
    if (!_sapp.mouse.locked) {
        const NSPoint mouse_pos = [_sapp.macos.window mouseLocationOutsideOfEventStream];
        float new_x = mouse_pos.x * _sapp.dpi_scale;
        float new_y = _sapp.framebuffer_height - (mouse_pos.y * _sapp.dpi_scale) - 1;
        /* don't update dx/dy in the very first update */
        if (_sapp.mouse.pos_valid) {
            _sapp.mouse.dx = new_x - _sapp.mouse.x;
            _sapp.mouse.dy = new_y - _sapp.mouse.y;
        }
        _sapp.mouse.x = new_x;
        _sapp.mouse.y = new_y;
        _sapp.mouse.pos_valid = true;
    }
}

_SOKOL_PRIVATE void _sapp_macos_show_mouse(bool visible) {
    /* NOTE: this function is only called when the mouse visibility actually changes */
    if (visible) {
        CGDisplayShowCursor(kCGDirectMainDisplay);
    }
    else {
        CGDisplayHideCursor(kCGDirectMainDisplay);
    }
}

_SOKOL_PRIVATE void _sapp_macos_lock_mouse(bool lock) {
    if (lock == _sapp.mouse.locked) {
        return;
    }
    _sapp.mouse.dx = 0.0f;
    _sapp.mouse.dy = 0.0f;
    _sapp.mouse.locked = lock;
    /*
        NOTE that this code doesn't warp the mouse cursor to the window
        center as everybody else does it. This lead to a spike in the
        *second* mouse-moved event after the warp happened. The
        mouse centering doesn't seem to be required (mouse-moved events
        are reported correctly even when the cursor is at an edge of the screen).

        NOTE also that the hide/show of the mouse cursor should properly
        stack with calls to sapp_show_mouse()
    */
    if (_sapp.mouse.locked) {
        [NSEvent setMouseCoalescingEnabled:NO];
        CGAssociateMouseAndMouseCursorPosition(NO);
        CGDisplayHideCursor(kCGDirectMainDisplay);
    }
    else {
        CGDisplayShowCursor(kCGDirectMainDisplay);
        CGAssociateMouseAndMouseCursorPosition(YES);
        [NSEvent setMouseCoalescingEnabled:YES];
    }
}

_SOKOL_PRIVATE void _sapp_macos_frame(void) {
    _sapp_macos_update_mouse();
    _sapp_frame();
    if (_sapp.quit_requested || _sapp.quit_ordered) {
        [_sapp.macos.window performClose:nil];
    }
}

@implementation _sapp_macos_app_delegate
- (void)applicationDidFinishLaunching:(NSNotification*)aNotification {
    _SOKOL_UNUSED(aNotification);
    if (_sapp.fullscreen) {
        NSRect screen_rect = NSScreen.mainScreen.frame;
        _sapp.window_width = screen_rect.size.width;
        _sapp.window_height = screen_rect.size.height;
        if (_sapp.desc.high_dpi) {
            _sapp.framebuffer_width = 2 * _sapp.window_width;
            _sapp.framebuffer_height = 2 * _sapp.window_height;
        }
        else {
            _sapp.framebuffer_width = _sapp.window_width;
            _sapp.framebuffer_height = _sapp.window_height;
        }
        _sapp.dpi_scale = (float)_sapp.framebuffer_width / (float) _sapp.window_width;
    }
    const NSUInteger style =
        NSWindowStyleMaskTitled |
        NSWindowStyleMaskClosable |
        NSWindowStyleMaskMiniaturizable |
        NSWindowStyleMaskResizable;
    NSRect window_rect = NSMakeRect(0, 0, _sapp.window_width, _sapp.window_height);
    _sapp.macos.window = [[_sapp_macos_window alloc]
        initWithContentRect:window_rect
        styleMask:style
        backing:NSBackingStoreBuffered
        defer:NO];
    _sapp.macos.window.releasedWhenClosed = NO; // this is necessary for proper cleanup in applicationWillTerminate
    _sapp.macos.window.title = [NSString stringWithUTF8String:_sapp.window_title];
    _sapp.macos.window.acceptsMouseMovedEvents = YES;
    _sapp.macos.window.restorable = YES;

    _sapp.macos.win_dlg = [[_sapp_macos_window_delegate alloc] init];
    _sapp.macos.window.delegate = _sapp.macos.win_dlg;
    #if defined(SOKOL_METAL)
        _sapp.macos.mtl_device = MTLCreateSystemDefaultDevice();
        _sapp.macos.view = [[_sapp_macos_view alloc] init];
        [_sapp.macos.view updateTrackingAreas];
        _sapp.macos.view.preferredFramesPerSecond = 60 / _sapp.swap_interval;
        _sapp.macos.view.device = _sapp.macos.mtl_device;
        _sapp.macos.view.colorPixelFormat = MTLPixelFormatBGRA8Unorm;
        _sapp.macos.view.depthStencilPixelFormat = MTLPixelFormatDepth32Float_Stencil8;
        _sapp.macos.view.sampleCount = _sapp.sample_count;
        _sapp.macos.window.contentView = _sapp.macos.view;
        [_sapp.macos.window makeFirstResponder:_sapp.macos.view];
        if (!_sapp.desc.high_dpi) {
            CGSize drawable_size = { (CGFloat) _sapp.framebuffer_width, (CGFloat) _sapp.framebuffer_height };
            _sapp.macos.view.drawableSize = drawable_size;
        }
        _sapp.macos.view.layer.magnificationFilter = kCAFilterNearest;
    #elif defined(SOKOL_GLCORE33)
        NSOpenGLPixelFormatAttribute attrs[32];
        int i = 0;
        attrs[i++] = NSOpenGLPFAAccelerated;
        attrs[i++] = NSOpenGLPFADoubleBuffer;
        attrs[i++] = NSOpenGLPFAOpenGLProfile; attrs[i++] = NSOpenGLProfileVersion3_2Core;
        attrs[i++] = NSOpenGLPFAColorSize; attrs[i++] = 24;
        attrs[i++] = NSOpenGLPFAAlphaSize; attrs[i++] = 8;
        attrs[i++] = NSOpenGLPFADepthSize; attrs[i++] = 24;
        attrs[i++] = NSOpenGLPFAStencilSize; attrs[i++] = 8;
        if (_sapp.sample_count > 1) {
            attrs[i++] = NSOpenGLPFAMultisample;
            attrs[i++] = NSOpenGLPFASampleBuffers; attrs[i++] = 1;
            attrs[i++] = NSOpenGLPFASamples; attrs[i++] = _sapp.sample_count;
        }
        else {
            attrs[i++] = NSOpenGLPFASampleBuffers; attrs[i++] = 0;
        }
        attrs[i++] = 0;
        NSOpenGLPixelFormat* glpixelformat_obj = [[NSOpenGLPixelFormat alloc] initWithAttributes:attrs];
        SOKOL_ASSERT(glpixelformat_obj != nil);

        _sapp.macos.view = [[_sapp_macos_view alloc]
            initWithFrame:window_rect
            pixelFormat:glpixelformat_obj];
        _SAPP_OBJC_RELEASE(glpixelformat_obj);
        [_sapp.macos.view updateTrackingAreas];
        if (_sapp.desc.high_dpi) {
            [_sapp.macos.view setWantsBestResolutionOpenGLSurface:YES];
        }
        else {
            [_sapp.macos.view setWantsBestResolutionOpenGLSurface:NO];
        }

        _sapp.macos.window.contentView = _sapp.macos.view;
        [_sapp.macos.window makeFirstResponder:_sapp.macos.view];

        NSTimer* timer_obj = [NSTimer timerWithTimeInterval:0.001
            target:_sapp.macos.view
            selector:@selector(timerFired:)
            userInfo:nil
            repeats:YES];
        [[NSRunLoop currentRunLoop] addTimer:timer_obj forMode:NSDefaultRunLoopMode];
        timer_obj = nil;
    #endif
    _sapp.valid = true;
    if (_sapp.fullscreen) {
        /* on GL, this already toggles a rendered frame, so set the valid flag before */
        [_sapp.macos.window toggleFullScreen:self];
    }
    else {
        [_sapp.macos.window center];
    }
    [_sapp.macos.window makeKeyAndOrderFront:nil];
    _sapp_macos_update_dimensions();
}

- (BOOL)applicationShouldTerminateAfterLastWindowClosed:(NSApplication*)sender {
    _SOKOL_UNUSED(sender);
    return YES;
}

- (void)applicationWillTerminate:(NSNotification*)notification {
    _SOKOL_UNUSED(notification);
    _sapp_call_cleanup();
    _sapp_macos_discard_state();
    _sapp_discard_state();
}
@end

@implementation _sapp_macos_window_delegate
- (BOOL)windowShouldClose:(id)sender {
    _SOKOL_UNUSED(sender);
    /* only give user-code a chance to intervene when sapp_quit() wasn't already called */
    if (!_sapp.quit_ordered) {
        /* if window should be closed and event handling is enabled, give user code
           a chance to intervene via sapp_cancel_quit()
        */
        _sapp.quit_requested = true;
        _sapp_macos_app_event(SAPP_EVENTTYPE_QUIT_REQUESTED);
        /* user code hasn't intervened, quit the app */
        if (_sapp.quit_requested) {
            _sapp.quit_ordered = true;
        }
    }
    if (_sapp.quit_ordered) {
        return YES;
    }
    else {
        return NO;
    }
}

- (void)windowDidResize:(NSNotification*)notification {
    _SOKOL_UNUSED(notification);
    _sapp_macos_update_dimensions();
    if (!_sapp.first_frame) {
        _sapp_macos_app_event(SAPP_EVENTTYPE_RESIZED);
    }
}

- (void)windowDidMiniaturize:(NSNotification*)notification {
    _SOKOL_UNUSED(notification);
    _sapp_macos_app_event(SAPP_EVENTTYPE_ICONIFIED);
}

- (void)windowDidDeminiaturize:(NSNotification*)notification {
    _SOKOL_UNUSED(notification);
    _sapp_macos_app_event(SAPP_EVENTTYPE_RESTORED);
}

- (void)windowDidEnterFullScreen:(NSNotification*)notification {
    _SOKOL_UNUSED(notification);
    _sapp.fullscreen = true;
}

- (void)windowDidExitFullScreen:(NSNotification*)notification {
    _SOKOL_UNUSED(notification);
    _sapp.fullscreen = false;
}
@end

@implementation _sapp_macos_window
- (instancetype)initWithContentRect:(NSRect)contentRect
                          styleMask:(NSWindowStyleMask)style
                            backing:(NSBackingStoreType)backingStoreType
                              defer:(BOOL)flag {
    if (self = [super initWithContentRect:contentRect styleMask:style backing:backingStoreType defer:flag]) {
        [self registerForDraggedTypes:[NSArray arrayWithObject:NSPasteboardTypeFileURL]];
    }
    return self;
}

- (NSDragOperation)draggingEntered:(id<NSDraggingInfo>)sender {
    return NSDragOperationCopy;
}

- (NSDragOperation)draggingUpdated:(id<NSDraggingInfo>)sender {
    return NSDragOperationCopy;
}

- (BOOL)performDragOperation:(id<NSDraggingInfo>)sender {
    NSPasteboard *pboard = [sender draggingPasteboard];
    if ([pboard.types containsObject:NSPasteboardTypeFileURL]) {
        memset(_sapp.dropped_files, 0, sizeof(_sapp.max_dropped_files * _sapp.max_dropped_file_path_length));
        _sapp.num_dropped_files = pboard.pasteboardItems.count > _sapp.max_dropped_files ? _sapp.max_dropped_files : pboard.pasteboardItems.count;

        for (int i = 0; i < _sapp.num_dropped_files; i++) {
            NSURL *fileUrl = [NSURL fileURLWithPath:[pboard.pasteboardItems[i] stringForType:NSPasteboardTypeFileURL]];
            _sapp_strcpy(fileUrl.standardizedURL.path.UTF8String, &_sapp.dropped_files[i * _sapp.max_dropped_file_path_length], _sapp.max_dropped_file_path_length);
        }

        if (_sapp_events_enabled()) {
            _sapp_init_event(SAPP_EVENTTYPE_FILE_DROPPED);
            _sapp.desc.event_cb(&_sapp.event);
        }

        return YES;
    }

    return NO;
}
@end

@implementation _sapp_macos_view
#if defined(SOKOL_GLCORE33)
/* NOTE: this is a hack/fix when the initial window size has been clipped by
    macOS because it didn't fit on the screen, in that case the
    frame size of the window is reported wrong if low-dpi rendering
    was requested (instead the high-dpi dimensions are returned)
    until the window is resized for the first time.

    Hooking into reshape and getting the frame dimensions seems to report
    the correct dimensions.
*/
- (void)reshape {
    _sapp_macos_update_dimensions();
    [super reshape];
}
- (void)timerFired:(id)sender {
    _SOKOL_UNUSED(sender);
    [self setNeedsDisplay:YES];
}
- (void)prepareOpenGL {
    [super prepareOpenGL];
    GLint swapInt = 1;
    NSOpenGLContext* ctx = [_sapp.macos.view openGLContext];
    [ctx setValues:&swapInt forParameter:NSOpenGLContextParameterSwapInterval];
    [ctx makeCurrentContext];
}
#endif

- (void)drawRect:(NSRect)rect {
    _SOKOL_UNUSED(rect);
    _sapp_macos_frame();
    #if !defined(SOKOL_METAL)
    [[_sapp.macos.view openGLContext] flushBuffer];
    #endif
}

- (BOOL)isOpaque {
    return YES;
}
- (BOOL)canBecomeKeyView {
    return YES;
}
- (BOOL)acceptsFirstResponder {
    return YES;
}
- (void)updateTrackingAreas {
    if (_sapp.macos.tracking_area != nil) {
        [self removeTrackingArea:_sapp.macos.tracking_area];
        _SAPP_OBJC_RELEASE(_sapp.macos.tracking_area);
    }
    const NSTrackingAreaOptions options = NSTrackingMouseEnteredAndExited |
                                          NSTrackingActiveInKeyWindow |
                                          NSTrackingEnabledDuringMouseDrag |
                                          NSTrackingCursorUpdate |
                                          NSTrackingInVisibleRect |
                                          NSTrackingAssumeInside;
    _sapp.macos.tracking_area = [[NSTrackingArea alloc] initWithRect:[self bounds] options:options owner:self userInfo:nil];
    [self addTrackingArea:_sapp.macos.tracking_area];
    [super updateTrackingAreas];
}
- (void)mouseEntered:(NSEvent*)event {
    /* don't send mouse enter/leave while dragging (so that it behaves the same as
       on Windows while SetCapture is active
    */
    if (0 == _sapp.macos.mouse_buttons) {
        _sapp_macos_mouse_event(SAPP_EVENTTYPE_MOUSE_ENTER, SAPP_MOUSEBUTTON_INVALID, _sapp_macos_mod(event.modifierFlags));
    }
}
- (void)mouseExited:(NSEvent*)event {
    if (0 == _sapp.macos.mouse_buttons) {
        _sapp_macos_mouse_event(SAPP_EVENTTYPE_MOUSE_LEAVE, SAPP_MOUSEBUTTON_INVALID, _sapp_macos_mod(event.modifierFlags));
    }
}
- (void)mouseDown:(NSEvent*)event {
    _sapp_macos_mouse_event(SAPP_EVENTTYPE_MOUSE_DOWN, SAPP_MOUSEBUTTON_LEFT, _sapp_macos_mod(event.modifierFlags));
    _sapp.macos.mouse_buttons |= (1<<SAPP_MOUSEBUTTON_LEFT);
}
- (void)mouseUp:(NSEvent*)event {
    _sapp_macos_mouse_event(SAPP_EVENTTYPE_MOUSE_UP, SAPP_MOUSEBUTTON_LEFT, _sapp_macos_mod(event.modifierFlags));
    _sapp.macos.mouse_buttons &= ~(1<<SAPP_MOUSEBUTTON_LEFT);
}
- (void)rightMouseDown:(NSEvent*)event {
    _sapp_macos_mouse_event(SAPP_EVENTTYPE_MOUSE_DOWN, SAPP_MOUSEBUTTON_RIGHT, _sapp_macos_mod(event.modifierFlags));
    _sapp.macos.mouse_buttons |= (1<<SAPP_MOUSEBUTTON_RIGHT);
}
- (void)rightMouseUp:(NSEvent*)event {
    _sapp_macos_mouse_event(SAPP_EVENTTYPE_MOUSE_UP, SAPP_MOUSEBUTTON_RIGHT, _sapp_macos_mod(event.modifierFlags));
    _sapp.macos.mouse_buttons &= ~(1<<SAPP_MOUSEBUTTON_RIGHT);
}
- (void)otherMouseDown:(NSEvent*)event {
    if (2 == event.buttonNumber) {
        _sapp_macos_mouse_event(SAPP_EVENTTYPE_MOUSE_DOWN, SAPP_MOUSEBUTTON_MIDDLE, _sapp_macos_mod(event.modifierFlags));
        _sapp.macos.mouse_buttons |= (1<<SAPP_MOUSEBUTTON_MIDDLE);
    }
}
- (void)otherMouseUp:(NSEvent*)event {
    if (2 == event.buttonNumber) {
        _sapp_macos_mouse_event(SAPP_EVENTTYPE_MOUSE_UP, SAPP_MOUSEBUTTON_MIDDLE, _sapp_macos_mod(event.modifierFlags));
        _sapp.macos.mouse_buttons &= (1<<SAPP_MOUSEBUTTON_MIDDLE);
    }
}
- (void)otherMouseDragged:(NSEvent*)event {
    if (2 == event.buttonNumber) {
        if (_sapp.mouse.locked) {
            _sapp.mouse.dx = [event deltaX];
            _sapp.mouse.dy = [event deltaY];
        }
        _sapp_macos_mouse_event(SAPP_EVENTTYPE_MOUSE_MOVE, SAPP_MOUSEBUTTON_MIDDLE, _sapp_macos_mod(event.modifierFlags));
    }
}
- (void)mouseMoved:(NSEvent*)event {
    if (_sapp.mouse.locked) {
        _sapp.mouse.dx = [event deltaX];
        _sapp.mouse.dy = [event deltaY];
    }
    _sapp_macos_mouse_event(SAPP_EVENTTYPE_MOUSE_MOVE, SAPP_MOUSEBUTTON_INVALID , _sapp_macos_mod(event.modifierFlags));
}
- (void)mouseDragged:(NSEvent*)event {
    if (_sapp.mouse.locked) {
        _sapp.mouse.dx = [event deltaX];
        _sapp.mouse.dy = [event deltaY];
    }
    _sapp_macos_mouse_event(SAPP_EVENTTYPE_MOUSE_MOVE, SAPP_MOUSEBUTTON_INVALID , _sapp_macos_mod(event.modifierFlags));
}
- (void)rightMouseDragged:(NSEvent*)event {
    if (_sapp.mouse.locked) {
        _sapp.mouse.dx = [event deltaX];
        _sapp.mouse.dy = [event deltaY];
    }
    _sapp_macos_mouse_event(SAPP_EVENTTYPE_MOUSE_MOVE, SAPP_MOUSEBUTTON_INVALID, _sapp_macos_mod(event.modifierFlags));
}
- (void)scrollWheel:(NSEvent*)event {
    if (_sapp_events_enabled()) {
        float dx = (float) event.scrollingDeltaX;
        float dy = (float) event.scrollingDeltaY;
        if (event.hasPreciseScrollingDeltas) {
            dx *= 0.1;
            dy *= 0.1;
        }
        if ((_sapp_absf(dx) > 0.0f) || (_sapp_absf(dy) > 0.0f)) {
            _sapp_init_event(SAPP_EVENTTYPE_MOUSE_SCROLL);
            _sapp.event.modifiers = _sapp_macos_mod(event.modifierFlags);
            _sapp.event.scroll_x = dx;
            _sapp.event.scroll_y = dy;
            _sapp_call_event(&_sapp.event);
        }
    }
}
- (void)keyDown:(NSEvent*)event {
    if (_sapp_events_enabled()) {
        const uint32_t mods = _sapp_macos_mod(event.modifierFlags);
        /* NOTE: macOS doesn't send keyUp events while the Cmd key is pressed,
            as a workaround, to prevent key presses from sticking we'll send
            a keyup event following right after the keydown if SUPER is also pressed
        */
        const sapp_keycode key_code = _sapp_translate_key(event.keyCode);
        _sapp_macos_key_event(SAPP_EVENTTYPE_KEY_DOWN, key_code, event.isARepeat, mods);
        if (0 != (mods & SAPP_MODIFIER_SUPER)) {
            _sapp_macos_key_event(SAPP_EVENTTYPE_KEY_UP, key_code, event.isARepeat, mods);
        }
        const NSString* chars = event.characters;
        const NSUInteger len = chars.length;
        if (len > 0) {
            _sapp_init_event(SAPP_EVENTTYPE_CHAR);
            _sapp.event.modifiers = mods;
            for (NSUInteger i = 0; i < len; i++) {
                const unichar codepoint = [chars characterAtIndex:i];
                if ((codepoint & 0xFF00) == 0xF700) {
                    continue;
                }
                _sapp.event.char_code = codepoint;
                _sapp.event.key_repeat = event.isARepeat;
                _sapp_call_event(&_sapp.event);
            }
        }
        /* if this is a Cmd+V (paste), also send a CLIPBOARD_PASTE event */
        if (_sapp.clipboard.enabled && (mods == SAPP_MODIFIER_SUPER) && (key_code == SAPP_KEYCODE_V)) {
            _sapp_init_event(SAPP_EVENTTYPE_CLIPBOARD_PASTED);
            _sapp_call_event(&_sapp.event);
        }
    }
}
- (void)keyUp:(NSEvent*)event {
    _sapp_macos_key_event(SAPP_EVENTTYPE_KEY_UP,
        _sapp_translate_key(event.keyCode),
        event.isARepeat,
        _sapp_macos_mod(event.modifierFlags));
}
- (void)flagsChanged:(NSEvent*)event {
    const uint32_t old_f = _sapp.macos.flags_changed_store;
    const uint32_t new_f = event.modifierFlags;
    _sapp.macos.flags_changed_store = new_f;
    sapp_keycode key_code = SAPP_KEYCODE_INVALID;
    bool down = false;
    if ((new_f ^ old_f) & NSEventModifierFlagShift) {
        key_code = SAPP_KEYCODE_LEFT_SHIFT;
        down = 0 != (new_f & NSEventModifierFlagShift);
    }
    if ((new_f ^ old_f) & NSEventModifierFlagControl) {
        key_code = SAPP_KEYCODE_LEFT_CONTROL;
        down = 0 != (new_f & NSEventModifierFlagControl);
    }
    if ((new_f ^ old_f) & NSEventModifierFlagOption) {
        key_code = SAPP_KEYCODE_LEFT_ALT;
        down = 0 != (new_f & NSEventModifierFlagOption);
    }
    if ((new_f ^ old_f) & NSEventModifierFlagCommand) {
        key_code = SAPP_KEYCODE_LEFT_SUPER;
        down = 0 != (new_f & NSEventModifierFlagCommand);
    }
    if (key_code != SAPP_KEYCODE_INVALID) {
        _sapp_macos_key_event(down ? SAPP_EVENTTYPE_KEY_DOWN : SAPP_EVENTTYPE_KEY_UP,
            key_code,
            false,
            _sapp_macos_mod(event.modifierFlags));
    }
}
- (void)cursorUpdate:(NSEvent*)event {
    _SOKOL_UNUSED(event);
    if (_sapp.desc.user_cursor) {
        _sapp_macos_app_event(SAPP_EVENTTYPE_UPDATE_CURSOR);
    }
}
@end

#endif /* MacOS */

/*== iOS =====================================================================*/
#if defined(_SAPP_IOS)

_SOKOL_PRIVATE void _sapp_ios_discard_state(void) {
    // NOTE: it's safe to call [release] on a nil object
    _SAPP_OBJC_RELEASE(_sapp.ios.textfield_dlg);
    _SAPP_OBJC_RELEASE(_sapp.ios.textfield);
    #if defined(SOKOL_METAL)
        _SAPP_OBJC_RELEASE(_sapp.ios.view_ctrl);
        _SAPP_OBJC_RELEASE(_sapp.ios.mtl_device);
    #else
        _SAPP_OBJC_RELEASE(_sapp.ios.view_ctrl);
        _SAPP_OBJC_RELEASE(_sapp.ios.eagl_ctx);
    #endif
    _SAPP_OBJC_RELEASE(_sapp.ios.view);
    _SAPP_OBJC_RELEASE(_sapp.ios.window);
}

_SOKOL_PRIVATE void _sapp_ios_run(const sapp_desc* desc) {
    _sapp_init_state(desc);
    static int argc = 1;
    static char* argv[] = { (char*)"sokol_app" };
    UIApplicationMain(argc, argv, nil, NSStringFromClass([_sapp_app_delegate class]));
}

/* iOS entry function */
#if !defined(SOKOL_NO_ENTRY)
int main(int argc, char* argv[]) {
    sapp_desc desc = sokol_main(argc, argv);
    _sapp_ios_run(&desc);
    return 0;
}
#endif /* SOKOL_NO_ENTRY */

_SOKOL_PRIVATE void _sapp_ios_app_event(sapp_event_type type) {
    if (_sapp_events_enabled()) {
        _sapp_init_event(type);
        _sapp_call_event(&_sapp.event);
    }
}

_SOKOL_PRIVATE void _sapp_ios_touch_event(sapp_event_type type, NSSet<UITouch *>* touches, UIEvent* event) {
    if (_sapp_events_enabled()) {
        _sapp_init_event(type);
        NSEnumerator* enumerator = event.allTouches.objectEnumerator;
        UITouch* ios_touch;
        while ((ios_touch = [enumerator nextObject])) {
            if ((_sapp.event.num_touches + 1) < SAPP_MAX_TOUCHPOINTS) {
                CGPoint ios_pos = [ios_touch locationInView:_sapp.ios.view];
                sapp_touchpoint* cur_point = &_sapp.event.touches[_sapp.event.num_touches++];
                cur_point->identifier = (uintptr_t) ios_touch;
                cur_point->pos_x = ios_pos.x * _sapp.dpi_scale;
                cur_point->pos_y = ios_pos.y * _sapp.dpi_scale;
                cur_point->changed = [touches containsObject:ios_touch];
            }
        }
        if (_sapp.event.num_touches > 0) {
            _sapp_call_event(&_sapp.event);
        }
    }
}

_SOKOL_PRIVATE void _sapp_ios_update_dimensions(void) {
    CGRect screen_rect = UIScreen.mainScreen.bounds;
    _sapp.window_width = (int) screen_rect.size.width;
    _sapp.window_height = (int) screen_rect.size.height;
    int cur_fb_width, cur_fb_height;
    #if defined(SOKOL_METAL)
        const CGSize fb_size = _sapp.ios.view.drawableSize;
        cur_fb_width = (int) fb_size.width;
        cur_fb_height = (int) fb_size.height;
    #else
        cur_fb_width = (int) _sapp.ios.view.drawableWidth;
        cur_fb_height = (int) _sapp.ios.view.drawableHeight;
    #endif
    const bool dim_changed =
        (_sapp.framebuffer_width != cur_fb_width) ||
        (_sapp.framebuffer_height != cur_fb_height);
    _sapp.framebuffer_width = cur_fb_width;
    _sapp.framebuffer_height = cur_fb_height;
    SOKOL_ASSERT((_sapp.framebuffer_width > 0) && (_sapp.framebuffer_height > 0));
    _sapp.dpi_scale = (float)_sapp.framebuffer_width / (float) _sapp.window_width;
    if (dim_changed && !_sapp.first_frame) {
        _sapp_ios_app_event(SAPP_EVENTTYPE_RESIZED);
    }
}

_SOKOL_PRIVATE void _sapp_ios_frame(void) {
    _sapp_ios_update_dimensions();
    _sapp_frame();
}

_SOKOL_PRIVATE void _sapp_ios_show_keyboard(bool shown) {
    /* if not happened yet, create an invisible text field */
    if (nil == _sapp.ios.textfield) {
        _sapp.ios.textfield_dlg = [[_sapp_textfield_dlg alloc] init];
        _sapp.ios.textfield = [[UITextField alloc] initWithFrame:CGRectMake(10, 10, 100, 50)];
        _sapp.ios.textfield.keyboardType = UIKeyboardTypeDefault;
        _sapp.ios.textfield.returnKeyType = UIReturnKeyDefault;
        _sapp.ios.textfield.autocapitalizationType = UITextAutocapitalizationTypeNone;
        _sapp.ios.textfield.autocorrectionType = UITextAutocorrectionTypeNo;
        _sapp.ios.textfield.spellCheckingType = UITextSpellCheckingTypeNo;
        _sapp.ios.textfield.hidden = YES;
        _sapp.ios.textfield.text = @"x";
        _sapp.ios.textfield.delegate = _sapp.ios.textfield_dlg;
        [_sapp.ios.view_ctrl.view addSubview:_sapp.ios.textfield];

        [[NSNotificationCenter defaultCenter] addObserver:_sapp.ios.textfield_dlg
            selector:@selector(keyboardWasShown:)
            name:UIKeyboardDidShowNotification object:nil];
        [[NSNotificationCenter defaultCenter] addObserver:_sapp.ios.textfield_dlg
            selector:@selector(keyboardWillBeHidden:)
            name:UIKeyboardWillHideNotification object:nil];
        [[NSNotificationCenter defaultCenter] addObserver:_sapp.ios.textfield_dlg
            selector:@selector(keyboardDidChangeFrame:)
            name:UIKeyboardDidChangeFrameNotification object:nil];
    }
    if (shown) {
        /* setting the text field as first responder brings up the onscreen keyboard */
        [_sapp.ios.textfield becomeFirstResponder];
    }
    else {
        [_sapp.ios.textfield resignFirstResponder];
    }
}

@implementation _sapp_app_delegate
- (BOOL)application:(UIApplication*)application didFinishLaunchingWithOptions:(NSDictionary*)launchOptions {
    CGRect screen_rect = UIScreen.mainScreen.bounds;
    _sapp.ios.window = [[UIWindow alloc] initWithFrame:screen_rect];
    _sapp.window_width = screen_rect.size.width;
    _sapp.window_height = screen_rect.size.height;
    if (_sapp.desc.high_dpi) {
        _sapp.framebuffer_width = 2 * _sapp.window_width;
        _sapp.framebuffer_height = 2 * _sapp.window_height;
    }
    else {
        _sapp.framebuffer_width = _sapp.window_width;
        _sapp.framebuffer_height = _sapp.window_height;
    }
    _sapp.dpi_scale = (float)_sapp.framebuffer_width / (float) _sapp.window_width;
    #if defined(SOKOL_METAL)
        _sapp.ios.mtl_device = MTLCreateSystemDefaultDevice();
        _sapp.ios.view = [[_sapp_ios_view alloc] init];
        _sapp.ios.view.preferredFramesPerSecond = 60 / _sapp.swap_interval;
        _sapp.ios.view.device = _sapp.ios.mtl_device;
        _sapp.ios.view.colorPixelFormat = MTLPixelFormatBGRA8Unorm;
        _sapp.ios.view.depthStencilPixelFormat = MTLPixelFormatDepth32Float_Stencil8;
        _sapp.ios.view.sampleCount = _sapp.sample_count;
        if (_sapp.desc.high_dpi) {
            _sapp.ios.view.contentScaleFactor = 2.0;
        }
        else {
            _sapp.ios.view.contentScaleFactor = 1.0;
        }
        _sapp.ios.view.userInteractionEnabled = YES;
        _sapp.ios.view.multipleTouchEnabled = YES;
        _sapp.ios.view_ctrl = [[UIViewController alloc] init];
        _sapp.ios.view_ctrl.modalPresentationStyle = UIModalPresentationFullScreen;
        _sapp.ios.view_ctrl.view = _sapp.ios.view;
        _sapp.ios.window.rootViewController = _sapp.ios.view_ctrl;
    #else
        if (_sapp.desc.gl_force_gles2) {
            _sapp.ios.eagl_ctx = [[EAGLContext alloc] initWithAPI:kEAGLRenderingAPIOpenGLES2];
            _sapp.gles2_fallback = true;
        }
        else {
            _sapp.ios.eagl_ctx = [[EAGLContext alloc] initWithAPI:kEAGLRenderingAPIOpenGLES3];
            if (_sapp.ios.eagl_ctx == nil) {
                _sapp.ios.eagl_ctx = [[EAGLContext alloc] initWithAPI:kEAGLRenderingAPIOpenGLES2];
                _sapp.gles2_fallback = true;
            }
        }
        _sapp.ios.view = [[_sapp_ios_view alloc] initWithFrame:screen_rect];
        _sapp.ios.view.drawableColorFormat = GLKViewDrawableColorFormatRGBA8888;
        _sapp.ios.view.drawableDepthFormat = GLKViewDrawableDepthFormat24;
        _sapp.ios.view.drawableStencilFormat = GLKViewDrawableStencilFormatNone;
        _sapp.ios.view.drawableMultisample = GLKViewDrawableMultisampleNone; /* FIXME */
        _sapp.ios.view.context = _sapp.ios.eagl_ctx;
        _sapp.ios.view.enableSetNeedsDisplay = NO;
        _sapp.ios.view.userInteractionEnabled = YES;
        _sapp.ios.view.multipleTouchEnabled = YES;
        if (_sapp.desc.high_dpi) {
            _sapp.ios.view.contentScaleFactor = 2.0;
        }
        else {
            _sapp.ios.view.contentScaleFactor = 1.0;
        }
        _sapp.ios.view_ctrl = [[GLKViewController alloc] init];
        _sapp.ios.view_ctrl.view = _sapp.ios.view;
        _sapp.ios.view_ctrl.preferredFramesPerSecond = 60 / _sapp.swap_interval;
        _sapp.ios.window.rootViewController = _sapp.ios.view_ctrl;
    #endif
    [_sapp.ios.window makeKeyAndVisible];

    _sapp.valid = true;
    return YES;
}

- (void)applicationWillResignActive:(UIApplication *)application {
    if (!_sapp.ios.suspended) {
        _sapp.ios.suspended = true;
        _sapp_ios_app_event(SAPP_EVENTTYPE_SUSPENDED);
    }
}

- (void)applicationDidBecomeActive:(UIApplication *)application {
    if (_sapp.ios.suspended) {
        _sapp.ios.suspended = false;
        _sapp_ios_app_event(SAPP_EVENTTYPE_RESUMED);
    }
}

/* NOTE: this method will rarely ever be called, iOS application
    which are terminated by the user are usually killed via signal 9
    by the operating system.
*/
- (void)applicationWillTerminate:(UIApplication *)application {
    _SOKOL_UNUSED(application);
    _sapp_call_cleanup();
    _sapp_ios_discard_state();
    _sapp_discard_state();
}
@end

@implementation _sapp_textfield_dlg
- (void)keyboardWasShown:(NSNotification*)notif {
    _sapp.onscreen_keyboard_shown = true;
    /* query the keyboard's size, and modify the content view's size */
    if (_sapp.desc.ios_keyboard_resizes_canvas) {
        NSDictionary* info = notif.userInfo;
        CGFloat kbd_h = [[info objectForKey:UIKeyboardFrameEndUserInfoKey] CGRectValue].size.height;
        CGRect view_frame = UIScreen.mainScreen.bounds;
        view_frame.size.height -= kbd_h;
        _sapp.ios.view.frame = view_frame;
    }
}
- (void)keyboardWillBeHidden:(NSNotification*)notif {
    _sapp.onscreen_keyboard_shown = false;
    if (_sapp.desc.ios_keyboard_resizes_canvas) {
        _sapp.ios.view.frame = UIScreen.mainScreen.bounds;
    }
}
- (void)keyboardDidChangeFrame:(NSNotification*)notif {
    /* this is for the case when the screen rotation changes while the keyboard is open */
    if (_sapp.onscreen_keyboard_shown && _sapp.desc.ios_keyboard_resizes_canvas) {
        NSDictionary* info = notif.userInfo;
        CGFloat kbd_h = [[info objectForKey:UIKeyboardFrameEndUserInfoKey] CGRectValue].size.height;
        CGRect view_frame = UIScreen.mainScreen.bounds;
        view_frame.size.height -= kbd_h;
        _sapp.ios.view.frame = view_frame;
    }
}
- (BOOL)textField:(UITextField*)textField shouldChangeCharactersInRange:(NSRange)range replacementString:(NSString*)string {
    if (_sapp_events_enabled()) {
        const NSUInteger len = string.length;
        if (len > 0) {
            for (NSUInteger i = 0; i < len; i++) {
                unichar c = [string characterAtIndex:i];
                if (c >= 32) {
                    /* ignore surrogates for now */
                    if ((c < 0xD800) || (c > 0xDFFF)) {
                        _sapp_init_event(SAPP_EVENTTYPE_CHAR);
                        _sapp.event.char_code = c;
                        _sapp_call_event(&_sapp.event);
                    }
                }
                if (c <= 32) {
                    sapp_keycode k = SAPP_KEYCODE_INVALID;
                    switch (c) {
                        case 10: k = SAPP_KEYCODE_ENTER; break;
                        case 32: k = SAPP_KEYCODE_SPACE; break;
                        default: break;
                    }
                    if (k != SAPP_KEYCODE_INVALID) {
                        _sapp_init_event(SAPP_EVENTTYPE_KEY_DOWN);
                        _sapp.event.key_code = k;
                        _sapp_call_event(&_sapp.event);
                        _sapp_init_event(SAPP_EVENTTYPE_KEY_UP);
                        _sapp.event.key_code = k;
                        _sapp_call_event(&_sapp.event);
                    }
                }
            }
        }
        else {
            /* this was a backspace */
            _sapp_init_event(SAPP_EVENTTYPE_KEY_DOWN);
            _sapp.event.key_code = SAPP_KEYCODE_BACKSPACE;
            _sapp_call_event(&_sapp.event);
            _sapp_init_event(SAPP_EVENTTYPE_KEY_UP);
            _sapp.event.key_code = SAPP_KEYCODE_BACKSPACE;
            _sapp_call_event(&_sapp.event);
        }
    }
    return NO;
}
@end

@implementation _sapp_ios_view
- (void)drawRect:(CGRect)rect {
    _SOKOL_UNUSED(rect);
    _sapp_ios_frame();
}
- (BOOL)isOpaque {
    return YES;
}
- (void)touchesBegan:(NSSet<UITouch *> *)touches withEvent:(UIEvent*)event {
    _sapp_ios_touch_event(SAPP_EVENTTYPE_TOUCHES_BEGAN, touches, event);
}
- (void)touchesMoved:(NSSet<UITouch *> *)touches withEvent:(UIEvent*)event {
    _sapp_ios_touch_event(SAPP_EVENTTYPE_TOUCHES_MOVED, touches, event);
}
- (void)touchesEnded:(NSSet<UITouch *> *)touches withEvent:(UIEvent*)event {
    _sapp_ios_touch_event(SAPP_EVENTTYPE_TOUCHES_ENDED, touches, event);
}
- (void)touchesCancelled:(NSSet<UITouch *> *)touches withEvent:(UIEvent*)event {
    _sapp_ios_touch_event(SAPP_EVENTTYPE_TOUCHES_CANCELLED, touches, event);
}
@end
#endif /* TARGET_OS_IPHONE */

#endif /* _SAPP_APPLE */

/*== EMSCRIPTEN ==============================================================*/
#if defined(_SAPP_EMSCRIPTEN)

#ifdef __cplusplus
extern "C" {
#endif

/* this function is called from a JS event handler when the user hides
    the onscreen keyboard pressing the 'dismiss keyboard key'
*/
EMSCRIPTEN_KEEPALIVE void _sapp_emsc_notify_keyboard_hidden(void) {
    _sapp.onscreen_keyboard_shown = false;
}

EMSCRIPTEN_KEEPALIVE void _sapp_emsc_onpaste(const char* str) {
    if (_sapp.clipboard.enabled) {
        _sapp_strcpy(str, _sapp.clipboard.buffer, _sapp.clipboard.buf_size);
        if (_sapp_events_enabled()) {
            _sapp_init_event(SAPP_EVENTTYPE_CLIPBOARD_PASTED);
            _sapp_call_event(&_sapp.event);
        }
    }
}

/*  https://developer.mozilla.org/en-US/docs/Web/API/WindowEventHandlers/onbeforeunload */
EMSCRIPTEN_KEEPALIVE int _sapp_html5_get_ask_leave_site(void) {
    return _sapp.html5_ask_leave_site ? 1 : 0;
}

#ifdef __cplusplus
} /* extern "C" */
#endif

/* Javascript helper functions for mobile virtual keyboard input */
EM_JS(void, sapp_js_create_textfield, (void), {
    var _sapp_inp = document.createElement("input");
    _sapp_inp.type = "text";
    _sapp_inp.id = "_sokol_app_input_element";
    _sapp_inp.autocapitalize = "none";
    _sapp_inp.addEventListener("focusout", function(_sapp_event) {
        __sapp_emsc_notify_keyboard_hidden()

    });
    document.body.append(_sapp_inp);
});

EM_JS(void, sapp_js_focus_textfield, (void), {
    document.getElementById("_sokol_app_input_element").focus();
});

EM_JS(void, sapp_js_unfocus_textfield, (void), {
    document.getElementById("_sokol_app_input_element").blur();
});

EM_JS(void, sapp_js_add_hook_beforeunload, (void), {
    Module.sokol_beforeunload = function(_sapp_event) {
        if (__sapp_html5_get_ask_leave_site() != 0) {
            _sapp_event.preventDefault();
            _sapp_event.returnValue = ' ';
        }
    };
    window.addEventListener('beforeunload', Module.sokol_beforeunload);
});

EM_JS(void, sapp_js_remove_hook_beforeunload, (void), {
    window.removeEventListener('beforeunload', Module.sokol_beforeunload);
});

EM_JS(void, sapp_js_add_hook_clipboard, (void), {
    Module.sokol_paste = function(event) {
        var pasted_str = event.clipboardData.getData('text');
        ccall('_sapp_emsc_onpaste', 'void', ['string'], [pasted_str]);
    };
    window.addEventListener('paste', Module.sokol_paste);
});

EM_JS(void, sapp_js_remove_hook_clipboard, (void), {
    window.removeEventListener('paste', Module.sokol_paste);
});

EM_JS(void, sapp_js_write_clipboard, (const char* c_str), {
    var str = UTF8ToString(c_str);
    var ta = document.createElement('textarea');
    ta.setAttribute('autocomplete', 'off');
    ta.setAttribute('autocorrect', 'off');
    ta.setAttribute('autocapitalize', 'off');
    ta.setAttribute('spellcheck', 'false');
    ta.style.left = -100 + 'px';
    ta.style.top = -100 + 'px';
    ta.style.height = 1;
    ta.style.width = 1;
    ta.value = str;
    document.body.appendChild(ta);
    ta.select();
    document.execCommand('copy');
    document.body.removeChild(ta);
});

_SOKOL_PRIVATE void _sapp_emsc_set_clipboard_string(const char* str) {
    sapp_js_write_clipboard(str);
}

/* called from the emscripten event handler to update the keyboard visibility
    state, this must happen from an JS input event handler, otherwise
    the request will be ignored by the browser
*/
_SOKOL_PRIVATE void _sapp_emsc_update_keyboard_state(void) {
    if (_sapp.emsc.wants_show_keyboard) {
        /* create input text field on demand */
        if (!_sapp.emsc.textfield_created) {
            _sapp.emsc.textfield_created = true;
            sapp_js_create_textfield();
        }
        /* focus the text input field, this will bring up the keyboard */
        _sapp.onscreen_keyboard_shown = true;
        _sapp.emsc.wants_show_keyboard = false;
        sapp_js_focus_textfield();
    }
    if (_sapp.emsc.wants_hide_keyboard) {
        /* unfocus the text input field */
        if (_sapp.emsc.textfield_created) {
            _sapp.onscreen_keyboard_shown = false;
            _sapp.emsc.wants_hide_keyboard = false;
            sapp_js_unfocus_textfield();
        }
    }
}

/* actually showing the onscreen keyboard must be initiated from a JS
    input event handler, so we'll just keep track of the desired
    state, and the actual state change will happen with the next input event
*/
_SOKOL_PRIVATE void _sapp_emsc_show_keyboard(bool show) {
    if (show) {
        _sapp.emsc.wants_show_keyboard = true;
    }
    else {
        _sapp.emsc.wants_hide_keyboard = true;
    }
}

EM_JS(void, sapp_js_pointer_init, (const char* c_str_target), {
    // lookup and store canvas object by name
    var target_str = UTF8ToString(c_str_target);
    Module.sapp_emsc_target = document.getElementById(target_str);
    if (!Module.sapp_emsc_target) {
        console.log("sokol_app.h: invalid target:" + target_str);
    }
    if (!Module.sapp_emsc_target.requestPointerLock) {
        console.log("sokol_app.h: target doesn't support requestPointerLock:" + target_str);
    }
});

_SOKOL_PRIVATE EM_BOOL _sapp_emsc_pointerlockchange_cb(int emsc_type, const EmscriptenPointerlockChangeEvent* emsc_event, void* user_data) {
    _SOKOL_UNUSED(emsc_type);
    _SOKOL_UNUSED(user_data);
    _sapp.mouse.locked = emsc_event->isActive;
    return EM_TRUE;
}

_SOKOL_PRIVATE EM_BOOL _sapp_emsc_pointerlockerror_cb(int emsc_type, const void* reserved, void* user_data) {
    _SOKOL_UNUSED(emsc_type);
    _SOKOL_UNUSED(reserved);
    _SOKOL_UNUSED(user_data);
    _sapp.mouse.locked = false;
    _sapp.emsc.mouse_lock_requested = false;
    return true;
}

EM_JS(void, sapp_js_request_pointerlock, (void), {
    if (Module.sapp_emsc_target) {
        if (Module.sapp_emsc_target.requestPointerLock) {
            Module.sapp_emsc_target.requestPointerLock();
        }
    }
});

EM_JS(void, sapp_js_exit_pointerlock, (void), {
    if (document.exitPointerLock) {
        document.exitPointerLock();
    }
});

_SOKOL_PRIVATE void _sapp_emsc_lock_mouse(bool lock) {
    if (lock) {
        /* request mouse-lock during event handler invocation (see _sapp_emsc_update_mouse_lock_state) */
        _sapp.emsc.mouse_lock_requested = true;
    }
    else {
        /* NOTE: the _sapp.mouse_locked state will be set in the pointerlockchange callback */
        _sapp.emsc.mouse_lock_requested = false;
        sapp_js_exit_pointerlock();
    }
}

/* called from inside event handlers to check if mouse lock had been requested,
   and if yes, actually enter mouse lock.
*/
_SOKOL_PRIVATE void _sapp_emsc_update_mouse_lock_state(void) {
    if (_sapp.emsc.mouse_lock_requested) {
        _sapp.emsc.mouse_lock_requested = false;
        sapp_js_request_pointerlock();
    }
}

#if defined(SOKOL_WGPU)
_SOKOL_PRIVATE void _sapp_emsc_wgpu_surfaces_create(void);
_SOKOL_PRIVATE void _sapp_emsc_wgpu_surfaces_discard(void);
#endif

_SOKOL_PRIVATE EM_BOOL _sapp_emsc_size_changed(int event_type, const EmscriptenUiEvent* ui_event, void* user_data) {
    _SOKOL_UNUSED(event_type);
    _SOKOL_UNUSED(user_data);
    double w, h;
    emscripten_get_element_css_size(_sapp.html5_canvas_name, &w, &h);
    /* The above method might report zero when toggling HTML5 fullscreen,
       in that case use the window's inner width reported by the
       emscripten event. This works ok when toggling *into* fullscreen
       but doesn't properly restore the previous canvas size when switching
       back from fullscreen.

       In general, due to the HTML5's fullscreen API's flaky nature it is
       recommended to use 'soft fullscreen' (stretching the WebGL canvas
       over the browser windows client rect) with a CSS definition like this:

            position: absolute;
            top: 0px;
            left: 0px;
            margin: 0px;
            border: 0;
            width: 100%;
            height: 100%;
            overflow: hidden;
            display: block;
    */
    if (w < 1.0) {
        w = ui_event->windowInnerWidth;
    }
    else {
        _sapp.window_width = (int) w;
    }
    if (h < 1.0) {
        h = ui_event->windowInnerHeight;
    }
    else {
        _sapp.window_height = (int) h;
    }
    if (_sapp.desc.high_dpi) {
        _sapp.dpi_scale = emscripten_get_device_pixel_ratio();
    }
    _sapp.framebuffer_width = (int) (w * _sapp.dpi_scale);
    _sapp.framebuffer_height = (int) (h * _sapp.dpi_scale);
    SOKOL_ASSERT((_sapp.framebuffer_width > 0) && (_sapp.framebuffer_height > 0));
    emscripten_set_canvas_element_size(_sapp.html5_canvas_name, _sapp.framebuffer_width, _sapp.framebuffer_height);
    #if defined(SOKOL_WGPU)
        /* on WebGPU: recreate size-dependent rendering surfaces */
        _sapp_emsc_wgpu_surfaces_discard();
        _sapp_emsc_wgpu_surfaces_create();
    #endif
    if (_sapp_events_enabled()) {
        _sapp_init_event(SAPP_EVENTTYPE_RESIZED);
        _sapp_call_event(&_sapp.event);
    }
    return true;
}

_SOKOL_PRIVATE EM_BOOL _sapp_emsc_mouse_cb(int emsc_type, const EmscriptenMouseEvent* emsc_event, void* user_data) {
    _SOKOL_UNUSED(user_data);
    if (_sapp.mouse.locked) {
        _sapp.mouse.dx = (float) emsc_event->movementX;
        _sapp.mouse.dy = (float) emsc_event->movementY;
    }
    else {
        float new_x = emsc_event->targetX * _sapp.dpi_scale;
        float new_y = emsc_event->targetY * _sapp.dpi_scale;
        if (_sapp.mouse.pos_valid) {
            _sapp.mouse.dx = new_x - _sapp.mouse.x;
            _sapp.mouse.dy = new_y - _sapp.mouse.y;
        }
        _sapp.mouse.x = new_x;
        _sapp.mouse.y = new_y;
        _sapp.mouse.pos_valid = true;
    }
    if (_sapp_events_enabled() && (emsc_event->button >= 0) && (emsc_event->button < SAPP_MAX_MOUSEBUTTONS)) {
        sapp_event_type type;
        bool is_button_event = false;
        switch (emsc_type) {
            case EMSCRIPTEN_EVENT_MOUSEDOWN:
                type = SAPP_EVENTTYPE_MOUSE_DOWN;
                is_button_event = true;
                break;
            case EMSCRIPTEN_EVENT_MOUSEUP:
                type = SAPP_EVENTTYPE_MOUSE_UP;
                is_button_event = true;
                break;
            case EMSCRIPTEN_EVENT_MOUSEMOVE:
                type = SAPP_EVENTTYPE_MOUSE_MOVE;
                break;
            case EMSCRIPTEN_EVENT_MOUSEENTER:
                type = SAPP_EVENTTYPE_MOUSE_ENTER;
                break;
            case EMSCRIPTEN_EVENT_MOUSELEAVE:
                type = SAPP_EVENTTYPE_MOUSE_LEAVE;
                break;
            default:
                type = SAPP_EVENTTYPE_INVALID;
                break;
        }
        if (type != SAPP_EVENTTYPE_INVALID) {
            _sapp_init_event(type);
            if (emsc_event->ctrlKey) {
                _sapp.event.modifiers |= SAPP_MODIFIER_CTRL;
            }
            if (emsc_event->shiftKey) {
                _sapp.event.modifiers |= SAPP_MODIFIER_SHIFT;
            }
            if (emsc_event->altKey) {
                _sapp.event.modifiers |= SAPP_MODIFIER_ALT;
            }
            if (emsc_event->metaKey) {
                _sapp.event.modifiers |= SAPP_MODIFIER_SUPER;
            }
            if (is_button_event) {
                switch (emsc_event->button) {
                    case 0: _sapp.event.mouse_button = SAPP_MOUSEBUTTON_LEFT; break;
                    case 1: _sapp.event.mouse_button = SAPP_MOUSEBUTTON_MIDDLE; break;
                    case 2: _sapp.event.mouse_button = SAPP_MOUSEBUTTON_RIGHT; break;
                    default: _sapp.event.mouse_button = (sapp_mousebutton)emsc_event->button; break;
                }
            }
            else {
                _sapp.event.mouse_button = SAPP_MOUSEBUTTON_INVALID;
            }
            _sapp_call_event(&_sapp.event);
        }
        /* mouse lock can only be activated in mouse button events (not in move, enter or leave) */
        if (is_button_event) {
            _sapp_emsc_update_mouse_lock_state();
        }
    }
    _sapp_emsc_update_keyboard_state();
    return true;
}

_SOKOL_PRIVATE EM_BOOL _sapp_emsc_wheel_cb(int emsc_type, const EmscriptenWheelEvent* emsc_event, void* user_data) {
    _SOKOL_UNUSED(emsc_type);
    _SOKOL_UNUSED(user_data);
    if (_sapp_events_enabled()) {
        _sapp_init_event(SAPP_EVENTTYPE_MOUSE_SCROLL);
        if (emsc_event->mouse.ctrlKey) {
            _sapp.event.modifiers |= SAPP_MODIFIER_CTRL;
        }
        if (emsc_event->mouse.shiftKey) {
            _sapp.event.modifiers |= SAPP_MODIFIER_SHIFT;
        }
        if (emsc_event->mouse.altKey) {
            _sapp.event.modifiers |= SAPP_MODIFIER_ALT;
        }
        if (emsc_event->mouse.metaKey) {
            _sapp.event.modifiers |= SAPP_MODIFIER_SUPER;
        }
        /* see https://github.com/floooh/sokol/issues/339 */
        float scale;
        switch (emsc_event->deltaMode) {
            case DOM_DELTA_PIXEL: scale = -0.04f; break;
            case DOM_DELTA_LINE:  scale = -1.33f; break;
            case DOM_DELTA_PAGE:  scale = -10.0f; break; // FIXME: this is a guess
            default:              scale = -0.1f; break;  // shouldn't happen
        }
        _sapp.event.scroll_x = scale * (float)emsc_event->deltaX;
        _sapp.event.scroll_y = scale * (float)emsc_event->deltaY;
        _sapp_call_event(&_sapp.event);
    }
    _sapp_emsc_update_keyboard_state();
    _sapp_emsc_update_mouse_lock_state();
    return true;
}

_SOKOL_PRIVATE EM_BOOL _sapp_emsc_key_cb(int emsc_type, const EmscriptenKeyboardEvent* emsc_event, void* user_data) {
    _SOKOL_UNUSED(user_data);
    bool retval = true;
    if (_sapp_events_enabled()) {
        sapp_event_type type;
        switch (emsc_type) {
            case EMSCRIPTEN_EVENT_KEYDOWN:
                type = SAPP_EVENTTYPE_KEY_DOWN;
                break;
            case EMSCRIPTEN_EVENT_KEYUP:
                type = SAPP_EVENTTYPE_KEY_UP;
                break;
            case EMSCRIPTEN_EVENT_KEYPRESS:
                type = SAPP_EVENTTYPE_CHAR;
                break;
            default:
                type = SAPP_EVENTTYPE_INVALID;
                break;
        }
        if (type != SAPP_EVENTTYPE_INVALID) {
            bool send_keyup_followup = false;
            _sapp_init_event(type);
            _sapp.event.key_repeat = emsc_event->repeat;
            if (emsc_event->ctrlKey) {
                _sapp.event.modifiers |= SAPP_MODIFIER_CTRL;
            }
            if (emsc_event->shiftKey) {
                _sapp.event.modifiers |= SAPP_MODIFIER_SHIFT;
            }
            if (emsc_event->altKey) {
                _sapp.event.modifiers |= SAPP_MODIFIER_ALT;
            }
            if (emsc_event->metaKey) {
                _sapp.event.modifiers |= SAPP_MODIFIER_SUPER;
            }
            if (type == SAPP_EVENTTYPE_CHAR) {
                _sapp.event.char_code = emsc_event->charCode;
                /* workaround to make Cmd+V work on Safari */
                if ((emsc_event->metaKey) && (emsc_event->charCode == 118)) {
                    retval = false;
                }
            }
            else {
                _sapp.event.key_code = _sapp_translate_key(emsc_event->keyCode);
                /* Special hack for macOS: if the Super key is pressed, macOS doesn't
                    send keyUp events. As a workaround, to prevent keys from
                    "sticking", we'll send a keyup event following a keydown
                    when the SUPER key is pressed
                */
                if ((type == SAPP_EVENTTYPE_KEY_DOWN) &&
                    (_sapp.event.key_code != SAPP_KEYCODE_LEFT_SUPER) &&
                    (_sapp.event.key_code != SAPP_KEYCODE_RIGHT_SUPER) &&
                    (_sapp.event.modifiers & SAPP_MODIFIER_SUPER))
                {
                    send_keyup_followup = true;
                }
                /* only forward a certain key ranges to the browser */
                switch (_sapp.event.key_code) {
                    case SAPP_KEYCODE_WORLD_1:
                    case SAPP_KEYCODE_WORLD_2:
                    case SAPP_KEYCODE_ESCAPE:
                    case SAPP_KEYCODE_ENTER:
                    case SAPP_KEYCODE_TAB:
                    case SAPP_KEYCODE_BACKSPACE:
                    case SAPP_KEYCODE_INSERT:
                    case SAPP_KEYCODE_DELETE:
                    case SAPP_KEYCODE_RIGHT:
                    case SAPP_KEYCODE_LEFT:
                    case SAPP_KEYCODE_DOWN:
                    case SAPP_KEYCODE_UP:
                    case SAPP_KEYCODE_PAGE_UP:
                    case SAPP_KEYCODE_PAGE_DOWN:
                    case SAPP_KEYCODE_HOME:
                    case SAPP_KEYCODE_END:
                    case SAPP_KEYCODE_CAPS_LOCK:
                    case SAPP_KEYCODE_SCROLL_LOCK:
                    case SAPP_KEYCODE_NUM_LOCK:
                    case SAPP_KEYCODE_PRINT_SCREEN:
                    case SAPP_KEYCODE_PAUSE:
                    case SAPP_KEYCODE_F1:
                    case SAPP_KEYCODE_F2:
                    case SAPP_KEYCODE_F3:
                    case SAPP_KEYCODE_F4:
                    case SAPP_KEYCODE_F5:
                    case SAPP_KEYCODE_F6:
                    case SAPP_KEYCODE_F7:
                    case SAPP_KEYCODE_F8:
                    case SAPP_KEYCODE_F9:
                    case SAPP_KEYCODE_F10:
                    case SAPP_KEYCODE_F11:
                    case SAPP_KEYCODE_F12:
                    case SAPP_KEYCODE_F13:
                    case SAPP_KEYCODE_F14:
                    case SAPP_KEYCODE_F15:
                    case SAPP_KEYCODE_F16:
                    case SAPP_KEYCODE_F17:
                    case SAPP_KEYCODE_F18:
                    case SAPP_KEYCODE_F19:
                    case SAPP_KEYCODE_F20:
                    case SAPP_KEYCODE_F21:
                    case SAPP_KEYCODE_F22:
                    case SAPP_KEYCODE_F23:
                    case SAPP_KEYCODE_F24:
                    case SAPP_KEYCODE_F25:
                    case SAPP_KEYCODE_LEFT_SHIFT:
                    case SAPP_KEYCODE_LEFT_CONTROL:
                    case SAPP_KEYCODE_LEFT_ALT:
                    case SAPP_KEYCODE_LEFT_SUPER:
                    case SAPP_KEYCODE_RIGHT_SHIFT:
                    case SAPP_KEYCODE_RIGHT_CONTROL:
                    case SAPP_KEYCODE_RIGHT_ALT:
                    case SAPP_KEYCODE_RIGHT_SUPER:
                    case SAPP_KEYCODE_MENU:
                        /* consume the event */
                        break;
                    default:
                        /* forward key to browser */
                        retval = false;
                        break;
                }
            }
            if (_sapp_call_event(&_sapp.event)) {
                /* consume event via sapp_consume_event() */
                retval = true;
            }
            if (send_keyup_followup) {
                _sapp.event.type = SAPP_EVENTTYPE_KEY_UP;
                if (_sapp_call_event(&_sapp.event)) {
                    retval = true;
                }
            }
        }
    }
    _sapp_emsc_update_keyboard_state();
    _sapp_emsc_update_mouse_lock_state();
    return retval;
}

_SOKOL_PRIVATE EM_BOOL _sapp_emsc_touch_cb(int emsc_type, const EmscriptenTouchEvent* emsc_event, void* user_data) {
    _SOKOL_UNUSED(user_data);
    bool retval = true;
    if (_sapp_events_enabled()) {
        sapp_event_type type;
        switch (emsc_type) {
            case EMSCRIPTEN_EVENT_TOUCHSTART:
                type = SAPP_EVENTTYPE_TOUCHES_BEGAN;
                break;
            case EMSCRIPTEN_EVENT_TOUCHMOVE:
                type = SAPP_EVENTTYPE_TOUCHES_MOVED;
                break;
            case EMSCRIPTEN_EVENT_TOUCHEND:
                type = SAPP_EVENTTYPE_TOUCHES_ENDED;
                break;
            case EMSCRIPTEN_EVENT_TOUCHCANCEL:
                type = SAPP_EVENTTYPE_TOUCHES_CANCELLED;
                break;
            default:
                type = SAPP_EVENTTYPE_INVALID;
                retval = false;
                break;
        }
        if (type != SAPP_EVENTTYPE_INVALID) {
            _sapp_init_event(type);
            if (emsc_event->ctrlKey) {
                _sapp.event.modifiers |= SAPP_MODIFIER_CTRL;
            }
            if (emsc_event->shiftKey) {
                _sapp.event.modifiers |= SAPP_MODIFIER_SHIFT;
            }
            if (emsc_event->altKey) {
                _sapp.event.modifiers |= SAPP_MODIFIER_ALT;
            }
            if (emsc_event->metaKey) {
                _sapp.event.modifiers |= SAPP_MODIFIER_SUPER;
            }
            _sapp.event.num_touches = emsc_event->numTouches;
            if (_sapp.event.num_touches > SAPP_MAX_TOUCHPOINTS) {
                _sapp.event.num_touches = SAPP_MAX_TOUCHPOINTS;
            }
            for (int i = 0; i < _sapp.event.num_touches; i++) {
                const EmscriptenTouchPoint* src = &emsc_event->touches[i];
                sapp_touchpoint* dst = &_sapp.event.touches[i];
                dst->identifier = src->identifier;
                dst->pos_x = src->targetX * _sapp.dpi_scale;
                dst->pos_y = src->targetY * _sapp.dpi_scale;
                dst->changed = src->isChanged;
            }
            _sapp_call_event(&_sapp.event);
        }
    }
    _sapp_emsc_update_keyboard_state();
    return retval;
}

_SOKOL_PRIVATE void _sapp_emsc_keytable_init(void) {
    _sapp.keycodes[8]   = SAPP_KEYCODE_BACKSPACE;
    _sapp.keycodes[9]   = SAPP_KEYCODE_TAB;
    _sapp.keycodes[13]  = SAPP_KEYCODE_ENTER;
    _sapp.keycodes[16]  = SAPP_KEYCODE_LEFT_SHIFT;
    _sapp.keycodes[17]  = SAPP_KEYCODE_LEFT_CONTROL;
    _sapp.keycodes[18]  = SAPP_KEYCODE_LEFT_ALT;
    _sapp.keycodes[19]  = SAPP_KEYCODE_PAUSE;
    _sapp.keycodes[27]  = SAPP_KEYCODE_ESCAPE;
    _sapp.keycodes[32]  = SAPP_KEYCODE_SPACE;
    _sapp.keycodes[33]  = SAPP_KEYCODE_PAGE_UP;
    _sapp.keycodes[34]  = SAPP_KEYCODE_PAGE_DOWN;
    _sapp.keycodes[35]  = SAPP_KEYCODE_END;
    _sapp.keycodes[36]  = SAPP_KEYCODE_HOME;
    _sapp.keycodes[37]  = SAPP_KEYCODE_LEFT;
    _sapp.keycodes[38]  = SAPP_KEYCODE_UP;
    _sapp.keycodes[39]  = SAPP_KEYCODE_RIGHT;
    _sapp.keycodes[40]  = SAPP_KEYCODE_DOWN;
    _sapp.keycodes[45]  = SAPP_KEYCODE_INSERT;
    _sapp.keycodes[46]  = SAPP_KEYCODE_DELETE;
    _sapp.keycodes[48]  = SAPP_KEYCODE_0;
    _sapp.keycodes[49]  = SAPP_KEYCODE_1;
    _sapp.keycodes[50]  = SAPP_KEYCODE_2;
    _sapp.keycodes[51]  = SAPP_KEYCODE_3;
    _sapp.keycodes[52]  = SAPP_KEYCODE_4;
    _sapp.keycodes[53]  = SAPP_KEYCODE_5;
    _sapp.keycodes[54]  = SAPP_KEYCODE_6;
    _sapp.keycodes[55]  = SAPP_KEYCODE_7;
    _sapp.keycodes[56]  = SAPP_KEYCODE_8;
    _sapp.keycodes[57]  = SAPP_KEYCODE_9;
    _sapp.keycodes[59]  = SAPP_KEYCODE_SEMICOLON;
    _sapp.keycodes[64]  = SAPP_KEYCODE_EQUAL;
    _sapp.keycodes[65]  = SAPP_KEYCODE_A;
    _sapp.keycodes[66]  = SAPP_KEYCODE_B;
    _sapp.keycodes[67]  = SAPP_KEYCODE_C;
    _sapp.keycodes[68]  = SAPP_KEYCODE_D;
    _sapp.keycodes[69]  = SAPP_KEYCODE_E;
    _sapp.keycodes[70]  = SAPP_KEYCODE_F;
    _sapp.keycodes[71]  = SAPP_KEYCODE_G;
    _sapp.keycodes[72]  = SAPP_KEYCODE_H;
    _sapp.keycodes[73]  = SAPP_KEYCODE_I;
    _sapp.keycodes[74]  = SAPP_KEYCODE_J;
    _sapp.keycodes[75]  = SAPP_KEYCODE_K;
    _sapp.keycodes[76]  = SAPP_KEYCODE_L;
    _sapp.keycodes[77]  = SAPP_KEYCODE_M;
    _sapp.keycodes[78]  = SAPP_KEYCODE_N;
    _sapp.keycodes[79]  = SAPP_KEYCODE_O;
    _sapp.keycodes[80]  = SAPP_KEYCODE_P;
    _sapp.keycodes[81]  = SAPP_KEYCODE_Q;
    _sapp.keycodes[82]  = SAPP_KEYCODE_R;
    _sapp.keycodes[83]  = SAPP_KEYCODE_S;
    _sapp.keycodes[84]  = SAPP_KEYCODE_T;
    _sapp.keycodes[85]  = SAPP_KEYCODE_U;
    _sapp.keycodes[86]  = SAPP_KEYCODE_V;
    _sapp.keycodes[87]  = SAPP_KEYCODE_W;
    _sapp.keycodes[88]  = SAPP_KEYCODE_X;
    _sapp.keycodes[89]  = SAPP_KEYCODE_Y;
    _sapp.keycodes[90]  = SAPP_KEYCODE_Z;
    _sapp.keycodes[91]  = SAPP_KEYCODE_LEFT_SUPER;
    _sapp.keycodes[93]  = SAPP_KEYCODE_MENU;
    _sapp.keycodes[96]  = SAPP_KEYCODE_KP_0;
    _sapp.keycodes[97]  = SAPP_KEYCODE_KP_1;
    _sapp.keycodes[98]  = SAPP_KEYCODE_KP_2;
    _sapp.keycodes[99]  = SAPP_KEYCODE_KP_3;
    _sapp.keycodes[100] = SAPP_KEYCODE_KP_4;
    _sapp.keycodes[101] = SAPP_KEYCODE_KP_5;
    _sapp.keycodes[102] = SAPP_KEYCODE_KP_6;
    _sapp.keycodes[103] = SAPP_KEYCODE_KP_7;
    _sapp.keycodes[104] = SAPP_KEYCODE_KP_8;
    _sapp.keycodes[105] = SAPP_KEYCODE_KP_9;
    _sapp.keycodes[106] = SAPP_KEYCODE_KP_MULTIPLY;
    _sapp.keycodes[107] = SAPP_KEYCODE_KP_ADD;
    _sapp.keycodes[109] = SAPP_KEYCODE_KP_SUBTRACT;
    _sapp.keycodes[110] = SAPP_KEYCODE_KP_DECIMAL;
    _sapp.keycodes[111] = SAPP_KEYCODE_KP_DIVIDE;
    _sapp.keycodes[112] = SAPP_KEYCODE_F1;
    _sapp.keycodes[113] = SAPP_KEYCODE_F2;
    _sapp.keycodes[114] = SAPP_KEYCODE_F3;
    _sapp.keycodes[115] = SAPP_KEYCODE_F4;
    _sapp.keycodes[116] = SAPP_KEYCODE_F5;
    _sapp.keycodes[117] = SAPP_KEYCODE_F6;
    _sapp.keycodes[118] = SAPP_KEYCODE_F7;
    _sapp.keycodes[119] = SAPP_KEYCODE_F8;
    _sapp.keycodes[120] = SAPP_KEYCODE_F9;
    _sapp.keycodes[121] = SAPP_KEYCODE_F10;
    _sapp.keycodes[122] = SAPP_KEYCODE_F11;
    _sapp.keycodes[123] = SAPP_KEYCODE_F12;
    _sapp.keycodes[144] = SAPP_KEYCODE_NUM_LOCK;
    _sapp.keycodes[145] = SAPP_KEYCODE_SCROLL_LOCK;
    _sapp.keycodes[173] = SAPP_KEYCODE_MINUS;
    _sapp.keycodes[186] = SAPP_KEYCODE_SEMICOLON;
    _sapp.keycodes[187] = SAPP_KEYCODE_EQUAL;
    _sapp.keycodes[188] = SAPP_KEYCODE_COMMA;
    _sapp.keycodes[189] = SAPP_KEYCODE_MINUS;
    _sapp.keycodes[190] = SAPP_KEYCODE_PERIOD;
    _sapp.keycodes[191] = SAPP_KEYCODE_SLASH;
    _sapp.keycodes[192] = SAPP_KEYCODE_GRAVE_ACCENT;
    _sapp.keycodes[219] = SAPP_KEYCODE_LEFT_BRACKET;
    _sapp.keycodes[220] = SAPP_KEYCODE_BACKSLASH;
    _sapp.keycodes[221] = SAPP_KEYCODE_RIGHT_BRACKET;
    _sapp.keycodes[222] = SAPP_KEYCODE_APOSTROPHE;
    _sapp.keycodes[224] = SAPP_KEYCODE_LEFT_SUPER;
}

#if defined(SOKOL_GLES2) || defined(SOKOL_GLES3)
_SOKOL_PRIVATE EM_BOOL _sapp_emsc_webgl_context_cb(int emsc_type, const void* reserved, void* user_data) {
    _SOKOL_UNUSED(reserved);
    _SOKOL_UNUSED(user_data);
    sapp_event_type type;
    switch (emsc_type) {
        case EMSCRIPTEN_EVENT_WEBGLCONTEXTLOST:     type = SAPP_EVENTTYPE_SUSPENDED; break;
        case EMSCRIPTEN_EVENT_WEBGLCONTEXTRESTORED: type = SAPP_EVENTTYPE_RESUMED; break;
        default:                                    type = SAPP_EVENTTYPE_INVALID; break;
    }
    if (_sapp_events_enabled() && (SAPP_EVENTTYPE_INVALID != type)) {
        _sapp_init_event(type);
        _sapp_call_event(&_sapp.event);
    }
    return true;
}

_SOKOL_PRIVATE void _sapp_emsc_webgl_init(void) {
    EmscriptenWebGLContextAttributes attrs;
    emscripten_webgl_init_context_attributes(&attrs);
    attrs.alpha = _sapp.desc.alpha;
    attrs.depth = true;
    attrs.stencil = true;
    attrs.antialias = _sapp.sample_count > 1;
    attrs.premultipliedAlpha = _sapp.desc.html5_premultiplied_alpha;
    attrs.preserveDrawingBuffer = _sapp.desc.html5_preserve_drawing_buffer;
    attrs.enableExtensionsByDefault = true;
    #if defined(SOKOL_GLES3)
        if (_sapp.desc.gl_force_gles2) {
            attrs.majorVersion = 1;
            _sapp.gles2_fallback = true;
        }
        else {
            attrs.majorVersion = 2;
        }
    #endif
    EMSCRIPTEN_WEBGL_CONTEXT_HANDLE ctx = emscripten_webgl_create_context(_sapp.html5_canvas_name, &attrs);
    if (!ctx) {
        attrs.majorVersion = 1;
        ctx = emscripten_webgl_create_context(_sapp.html5_canvas_name, &attrs);
        _sapp.gles2_fallback = true;
    }
    emscripten_webgl_make_context_current(ctx);

    /* some WebGL extension are not enabled automatically by emscripten */
    emscripten_webgl_enable_extension(ctx, "WEBKIT_WEBGL_compressed_texture_pvrtc");
}
#endif

#if defined(SOKOL_WGPU)
#define _SAPP_EMSC_WGPU_STATE_INITIAL (0)
#define _SAPP_EMSC_WGPU_STATE_READY (1)
#define _SAPP_EMSC_WGPU_STATE_RUNNING (2)

#if defined(__cplusplus)
extern "C" {
#endif
/* called when the asynchronous WebGPU device + swapchain init code in JS has finished */
EMSCRIPTEN_KEEPALIVE void _sapp_emsc_wgpu_ready(int device_id, int swapchain_id, int swapchain_fmt) {
    SOKOL_ASSERT(0 == _sapp.emsc.wgpu.device);
    _sapp.emsc.wgpu.device = (WGPUDevice) device_id;
    _sapp.emsc.wgpu.swapchain = (WGPUSwapChain) swapchain_id;
    _sapp.emsc.wgpu.render_format = (WGPUTextureFormat) swapchain_fmt;
    _sapp.emsc.wgpu.state = _SAPP_EMSC_WGPU_STATE_READY;
}
#if defined(__cplusplus)
} // extern "C"
#endif

/* embedded JS function to handle all the asynchronous WebGPU setup */
EM_JS(void, sapp_js_wgpu_init, (), {
    WebGPU.initManagers();
    // FIXME: the extension activation must be more clever here
    navigator.gpu.requestAdapter().then(function(adapter) {
        console.log("wgpu adapter extensions: " + adapter.extensions);
        adapter.requestDevice({ extensions: ["textureCompressionBC"]}).then(function(device) {
            var gpuContext = document.getElementById("canvas").getContext("gpupresent");
            console.log("wgpu device extensions: " + adapter.extensions);
            gpuContext.getSwapChainPreferredFormat(device).then(function(fmt) {
                var swapChainDescriptor = { device: device, format: fmt };
                var swapChain = gpuContext.configureSwapChain(swapChainDescriptor);
                var deviceId = WebGPU.mgrDevice.create(device);
                var swapChainId = WebGPU.mgrSwapChain.create(swapChain);
                var fmtId = WebGPU.TextureFormat.findIndex(function(elm) { return elm==fmt; });
                console.log("wgpu device: " + device);
                console.log("wgpu swap chain: " + swapChain);
                console.log("wgpu preferred format: " + fmt + " (" + fmtId + ")");
                __sapp_emsc_wgpu_ready(deviceId, swapChainId, fmtId);
            });
        });
    });
});

_SOKOL_PRIVATE void _sapp_emsc_wgpu_surfaces_create(void) {
    SOKOL_ASSERT(_sapp.emsc.wgpu.device);
    SOKOL_ASSERT(_sapp.emsc.wgpu.swapchain);
    SOKOL_ASSERT(0 == _sapp.emsc.wgpu.depth_stencil_tex);
    SOKOL_ASSERT(0 == _sapp.emsc.wgpu.depth_stencil_view);
    SOKOL_ASSERT(0 == _sapp.emsc.wgpu.msaa_tex);
    SOKOL_ASSERT(0 == _sapp.emsc.wgpu.msaa_view);

    WGPUTextureDescriptor ds_desc;
    memset(&ds_desc, 0, sizeof(ds_desc));
    ds_desc.usage = WGPUTextureUsage_OutputAttachment;
    ds_desc.dimension = WGPUTextureDimension_2D;
    ds_desc.size.width = (uint32_t) _sapp.framebuffer_width;
    ds_desc.size.height = (uint32_t) _sapp.framebuffer_height;
    ds_desc.size.depth = 1;
    ds_desc.arrayLayerCount = 1;
    ds_desc.format = WGPUTextureFormat_Depth24PlusStencil8;
    ds_desc.mipLevelCount = 1;
    ds_desc.sampleCount = _sapp.sample_count;
    _sapp.emsc.wgpu.depth_stencil_tex = wgpuDeviceCreateTexture(_sapp.emsc.wgpu.device, &ds_desc);
    _sapp.emsc.wgpu.depth_stencil_view = wgpuTextureCreateView(_sapp.emsc.wgpu.depth_stencil_tex, 0);

    if (_sapp.sample_count > 1) {
        WGPUTextureDescriptor msaa_desc;
        memset(&msaa_desc, 0, sizeof(msaa_desc));
        msaa_desc.usage = WGPUTextureUsage_OutputAttachment;
        msaa_desc.dimension = WGPUTextureDimension_2D;
        msaa_desc.size.width = (uint32_t) _sapp.framebuffer_width;
        msaa_desc.size.height = (uint32_t) _sapp.framebuffer_height;
        msaa_desc.size.depth = 1;
        msaa_desc.arrayLayerCount = 1;
        msaa_desc.format = _sapp.emsc.wgpu.render_format;
        msaa_desc.mipLevelCount = 1;
        msaa_desc.sampleCount = _sapp.sample_count;
        _sapp.emsc.wgpu.msaa_tex = wgpuDeviceCreateTexture(_sapp.emsc.wgpu.device, &msaa_desc);
        _sapp.emsc.wgpu.msaa_view = wgpuTextureCreateView(_sapp.emsc.wgpu.msaa_tex, 0);
    }
}

_SOKOL_PRIVATE void _sapp_emsc_wgpu_surfaces_discard(void) {
    if (_sapp.emsc.wgpu.msaa_tex) {
        wgpuTextureRelease(_sapp.emsc.wgpu.msaa_tex);
        _sapp.emsc.wgpu.msaa_tex = 0;
    }
    if (_sapp.emsc.wgpu.msaa_view) {
        wgpuTextureViewRelease(_sapp.emsc.wgpu.msaa_view);
        _sapp.emsc.wgpu.msaa_view = 0;
    }
    if (_sapp.emsc.wgpu.depth_stencil_tex) {
        wgpuTextureRelease(_sapp.emsc.wgpu.depth_stencil_tex);
        _sapp.emsc.wgpu.depth_stencil_tex = 0;
    }
    if (_sapp.emsc.wgpu.depth_stencil_view) {
        wgpuTextureViewRelease(_sapp.emsc.wgpu.depth_stencil_view);
        _sapp.emsc.wgpu.depth_stencil_view = 0;
    }
}

_SOKOL_PRIVATE void _sapp_emsc_wgpu_next_frame(void) {
    if (_sapp.emsc.wgpu.swapchain_view) {
        wgpuTextureViewRelease(_sapp.emsc.wgpu.swapchain_view);
    }
    _sapp.emsc.wgpu.swapchain_view = wgpuSwapChainGetCurrentTextureView(_sapp.emsc.wgpu.swapchain);
}
#endif

_SOKOL_PRIVATE void _sapp_emsc_register_eventhandlers(void) {
    emscripten_set_mousedown_callback(_sapp.html5_canvas_name, 0, true, _sapp_emsc_mouse_cb);
    emscripten_set_mouseup_callback(_sapp.html5_canvas_name, 0, true, _sapp_emsc_mouse_cb);
    emscripten_set_mousemove_callback(_sapp.html5_canvas_name, 0, true, _sapp_emsc_mouse_cb);
    emscripten_set_mouseenter_callback(_sapp.html5_canvas_name, 0, true, _sapp_emsc_mouse_cb);
    emscripten_set_mouseleave_callback(_sapp.html5_canvas_name, 0, true, _sapp_emsc_mouse_cb);
    emscripten_set_wheel_callback(_sapp.html5_canvas_name, 0, true, _sapp_emsc_wheel_cb);
    emscripten_set_keydown_callback(EMSCRIPTEN_EVENT_TARGET_WINDOW, 0, true, _sapp_emsc_key_cb);
    emscripten_set_keyup_callback(EMSCRIPTEN_EVENT_TARGET_WINDOW, 0, true, _sapp_emsc_key_cb);
    emscripten_set_keypress_callback(EMSCRIPTEN_EVENT_TARGET_WINDOW, 0, true, _sapp_emsc_key_cb);
    emscripten_set_touchstart_callback(_sapp.html5_canvas_name, 0, true, _sapp_emsc_touch_cb);
    emscripten_set_touchmove_callback(_sapp.html5_canvas_name, 0, true, _sapp_emsc_touch_cb);
    emscripten_set_touchend_callback(_sapp.html5_canvas_name, 0, true, _sapp_emsc_touch_cb);
    emscripten_set_touchcancel_callback(_sapp.html5_canvas_name, 0, true, _sapp_emsc_touch_cb);
    emscripten_set_pointerlockchange_callback(EMSCRIPTEN_EVENT_TARGET_DOCUMENT, 0, true, _sapp_emsc_pointerlockchange_cb);
    emscripten_set_pointerlockerror_callback(EMSCRIPTEN_EVENT_TARGET_DOCUMENT, 0, true, _sapp_emsc_pointerlockerror_cb);
    sapp_js_add_hook_beforeunload();
    if (_sapp.clipboard.enabled) {
        sapp_js_add_hook_clipboard();
    }
    #if defined(SOKOL_GLES2) || defined(SOKOL_GLES3)
        emscripten_set_webglcontextlost_callback(_sapp.html5_canvas_name, 0, true, _sapp_emsc_webgl_context_cb);
        emscripten_set_webglcontextrestored_callback(_sapp.html5_canvas_name, 0, true, _sapp_emsc_webgl_context_cb);
    #endif
}

_SOKOL_PRIVATE void _sapp_emsc_unregister_eventhandlers() {
    emscripten_set_mousedown_callback(_sapp.html5_canvas_name, 0, true, 0);
    emscripten_set_mouseup_callback(_sapp.html5_canvas_name, 0, true, 0);
    emscripten_set_mousemove_callback(_sapp.html5_canvas_name, 0, true, 0);
    emscripten_set_mouseenter_callback(_sapp.html5_canvas_name, 0, true, 0);
    emscripten_set_mouseleave_callback(_sapp.html5_canvas_name, 0, true, 0);
    emscripten_set_wheel_callback(_sapp.html5_canvas_name, 0, true, 0);
    emscripten_set_keydown_callback(EMSCRIPTEN_EVENT_TARGET_WINDOW, 0, true, 0);
    emscripten_set_keyup_callback(EMSCRIPTEN_EVENT_TARGET_WINDOW, 0, true, 0);
    emscripten_set_keypress_callback(EMSCRIPTEN_EVENT_TARGET_WINDOW, 0, true, 0);
    emscripten_set_touchstart_callback(_sapp.html5_canvas_name, 0, true, 0);
    emscripten_set_touchmove_callback(_sapp.html5_canvas_name, 0, true, 0);
    emscripten_set_touchend_callback(_sapp.html5_canvas_name, 0, true, 0);
    emscripten_set_touchcancel_callback(_sapp.html5_canvas_name, 0, true, 0);
    emscripten_set_pointerlockchange_callback(EMSCRIPTEN_EVENT_TARGET_DOCUMENT, 0, true, 0);
    emscripten_set_pointerlockerror_callback(EMSCRIPTEN_EVENT_TARGET_DOCUMENT, 0, true, 0);
    sapp_js_remove_hook_beforeunload();
    if (_sapp.clipboard.enabled) {
        sapp_js_remove_hook_clipboard();
    }
    #if defined(SOKOL_GLES2) || defined(SOKOL_GLES3)
        emscripten_set_webglcontextlost_callback(_sapp.html5_canvas_name, 0, true, 0);
        emscripten_set_webglcontextrestored_callback(_sapp.html5_canvas_name, 0, true, 0);
    #endif
}

_SOKOL_PRIVATE EM_BOOL _sapp_emsc_frame(double time, void* userData) {
    _SOKOL_UNUSED(time);
    _SOKOL_UNUSED(userData);

    #if defined(SOKOL_WGPU)
        /*
            on WebGPU, the emscripten frame callback will already be called while
            the asynchronous WebGPU device and swapchain initialization is still
            in progress
        */
        switch (_sapp.emsc.wgpu.state) {
            case _SAPP_EMSC_WGPU_STATE_INITIAL:
                /* async JS init hasn't finished yet */
                break;
            case _SAPP_EMSC_WGPU_STATE_READY:
                /* perform post-async init stuff */
                _sapp_emsc_wgpu_surfaces_create();
                _sapp.emsc.wgpu.state = _SAPP_EMSC_WGPU_STATE_RUNNING;
                break;
            case _SAPP_EMSC_WGPU_STATE_RUNNING:
                /* a regular frame */
                _sapp_emsc_wgpu_next_frame();
                _sapp_frame();
                break;
        }
    #else
        /* WebGL code path */
        _sapp_frame();
    #endif

    /* quit-handling */
    if (_sapp.quit_requested) {
        _sapp_init_event(SAPP_EVENTTYPE_QUIT_REQUESTED);
        _sapp_call_event(&_sapp.event);
        if (_sapp.quit_requested) {
            _sapp.quit_ordered = true;
        }
    }
    if (_sapp.quit_ordered) {
        _sapp_emsc_unregister_eventhandlers();
        _sapp_call_cleanup();
        _sapp_discard_state();
        return EM_FALSE;
    }
    return EM_TRUE;
}

_SOKOL_PRIVATE void _sapp_emsc_run(const sapp_desc* desc) {
    _sapp_init_state(desc);
    sapp_js_pointer_init(_sapp.html5_canvas_name);
    _sapp_emsc_keytable_init();
    double w, h;
    if (_sapp.desc.html5_canvas_resize) {
        w = (double) _sapp.desc.width;
        h = (double) _sapp.desc.height;
    }
    else {
        emscripten_get_element_css_size(_sapp.html5_canvas_name, &w, &h);
        emscripten_set_resize_callback(EMSCRIPTEN_EVENT_TARGET_WINDOW, 0, false, _sapp_emsc_size_changed);
    }
    if (_sapp.desc.high_dpi) {
        _sapp.dpi_scale = emscripten_get_device_pixel_ratio();
    }
    _sapp.window_width = (int) w;
    _sapp.window_height = (int) h;
    _sapp.framebuffer_width = (int) (w * _sapp.dpi_scale);
    _sapp.framebuffer_height = (int) (h * _sapp.dpi_scale);
    emscripten_set_canvas_element_size(_sapp.html5_canvas_name, _sapp.framebuffer_width, _sapp.framebuffer_height);
    #if defined(SOKOL_GLES2) || defined(SOKOL_GLES3)
        _sapp_emsc_webgl_init();
    #elif defined(SOKOL_WGPU)
        sapp_js_wgpu_init();
    #endif
    _sapp.valid = true;
    _sapp_emsc_register_eventhandlers();

    /* start the frame loop */
    emscripten_request_animation_frame_loop(_sapp_emsc_frame, 0);

    /* NOT A BUG: do not call _sapp_discard_state() here, instead this is
       called in _sapp_emsc_frame() when the application is ordered to quit
     */
}

#if !defined(SOKOL_NO_ENTRY)
int main(int argc, char* argv[]) {
    sapp_desc desc = sokol_main(argc, argv);
    _sapp_emsc_run(&desc);
    return 0;
}
#endif /* SOKOL_NO_ENTRY */
#endif /* _SAPP_EMSCRIPTEN */

/*== MISC GL SUPPORT FUNCTIONS ================================================*/
#if defined(SOKOL_GLCORE33)
typedef struct {
    int         red_bits;
    int         green_bits;
    int         blue_bits;
    int         alpha_bits;
    int         depth_bits;
    int         stencil_bits;
    int         samples;
    bool        doublebuffer;
    uintptr_t   handle;
} _sapp_gl_fbconfig;

_SOKOL_PRIVATE void _sapp_gl_init_fbconfig(_sapp_gl_fbconfig* fbconfig) {
    memset(fbconfig, 0, sizeof(_sapp_gl_fbconfig));
    /* -1 means "don't care" */
    fbconfig->red_bits = -1;
    fbconfig->green_bits = -1;
    fbconfig->blue_bits = -1;
    fbconfig->alpha_bits = -1;
    fbconfig->depth_bits = -1;
    fbconfig->stencil_bits = -1;
    fbconfig->samples = -1;
}

_SOKOL_PRIVATE const _sapp_gl_fbconfig* _sapp_gl_choose_fbconfig(const _sapp_gl_fbconfig* desired, const _sapp_gl_fbconfig* alternatives, unsigned int count) {
    unsigned int i;
    unsigned int missing, least_missing = 1000000;
    unsigned int color_diff, least_color_diff = 10000000;
    unsigned int extra_diff, least_extra_diff = 10000000;
    const _sapp_gl_fbconfig* current;
    const _sapp_gl_fbconfig* closest = NULL;
    for (i = 0;  i < count;  i++) {
        current = alternatives + i;
        if (desired->doublebuffer != current->doublebuffer) {
            continue;
        }
        missing = 0;
        if (desired->alpha_bits > 0 && current->alpha_bits == 0) {
            missing++;
        }
        if (desired->depth_bits > 0 && current->depth_bits == 0) {
            missing++;
        }
        if (desired->stencil_bits > 0 && current->stencil_bits == 0) {
            missing++;
        }
        if (desired->samples > 0 && current->samples == 0) {
            /* Technically, several multisampling buffers could be
                involved, but that's a lower level implementation detail and
                not important to us here, so we count them as one
            */
            missing++;
        }

        /* These polynomials make many small channel size differences matter
            less than one large channel size difference
            Calculate color channel size difference value
        */
        color_diff = 0;
        if (desired->red_bits != -1) {
            color_diff += (desired->red_bits - current->red_bits) * (desired->red_bits - current->red_bits);
        }
        if (desired->green_bits != -1) {
            color_diff += (desired->green_bits - current->green_bits) * (desired->green_bits - current->green_bits);
        }
        if (desired->blue_bits != -1) {
            color_diff += (desired->blue_bits - current->blue_bits) * (desired->blue_bits - current->blue_bits);
        }

        /* Calculate non-color channel size difference value */
        extra_diff = 0;
        if (desired->alpha_bits != -1) {
            extra_diff += (desired->alpha_bits - current->alpha_bits) * (desired->alpha_bits - current->alpha_bits);
        }
        if (desired->depth_bits != -1) {
            extra_diff += (desired->depth_bits - current->depth_bits) * (desired->depth_bits - current->depth_bits);
        }
        if (desired->stencil_bits != -1) {
            extra_diff += (desired->stencil_bits - current->stencil_bits) * (desired->stencil_bits - current->stencil_bits);
        }
        if (desired->samples != -1) {
            extra_diff += (desired->samples - current->samples) * (desired->samples - current->samples);
        }

        /* Figure out if the current one is better than the best one found so far
            Least number of missing buffers is the most important heuristic,
            then color buffer size match and lastly size match for other buffers
        */
        if (missing < least_missing) {
            closest = current;
        }
        else if (missing == least_missing) {
            if ((color_diff < least_color_diff) ||
                (color_diff == least_color_diff && extra_diff < least_extra_diff))
            {
                closest = current;
            }
        }
        if (current == closest) {
            least_missing = missing;
            least_color_diff = color_diff;
            least_extra_diff = extra_diff;
        }
    }
    return closest;
}
#endif

/*== WINDOWS DESKTOP and UWP====================================================*/
#if defined(_SAPP_WIN32) || defined(_SAPP_UWP)
_SOKOL_PRIVATE bool _sapp_win32_uwp_utf8_to_wide(const char* src, wchar_t* dst, int dst_num_bytes) {
    SOKOL_ASSERT(src && dst && (dst_num_bytes > 1));
    memset(dst, 0, dst_num_bytes);
    const int dst_chars = dst_num_bytes / sizeof(wchar_t);
    const int dst_needed = MultiByteToWideChar(CP_UTF8, 0, src, -1, 0, 0);
    if ((dst_needed > 0) && (dst_needed < dst_chars)) {
        MultiByteToWideChar(CP_UTF8, 0, src, -1, dst, dst_chars);
        return true;
    }
    else {
        /* input string doesn't fit into destination buffer */
        return false;
    }
}

_SOKOL_PRIVATE void _sapp_win32_uwp_app_event(sapp_event_type type) {
    if (_sapp_events_enabled()) {
        _sapp_init_event(type);
        _sapp_call_event(&_sapp.event);
    }
}

_SOKOL_PRIVATE void _sapp_win32_uwp_init_keytable(void) {
    /* same as GLFW */
    _sapp.keycodes[0x00B] = SAPP_KEYCODE_0;
    _sapp.keycodes[0x002] = SAPP_KEYCODE_1;
    _sapp.keycodes[0x003] = SAPP_KEYCODE_2;
    _sapp.keycodes[0x004] = SAPP_KEYCODE_3;
    _sapp.keycodes[0x005] = SAPP_KEYCODE_4;
    _sapp.keycodes[0x006] = SAPP_KEYCODE_5;
    _sapp.keycodes[0x007] = SAPP_KEYCODE_6;
    _sapp.keycodes[0x008] = SAPP_KEYCODE_7;
    _sapp.keycodes[0x009] = SAPP_KEYCODE_8;
    _sapp.keycodes[0x00A] = SAPP_KEYCODE_9;
    _sapp.keycodes[0x01E] = SAPP_KEYCODE_A;
    _sapp.keycodes[0x030] = SAPP_KEYCODE_B;
    _sapp.keycodes[0x02E] = SAPP_KEYCODE_C;
    _sapp.keycodes[0x020] = SAPP_KEYCODE_D;
    _sapp.keycodes[0x012] = SAPP_KEYCODE_E;
    _sapp.keycodes[0x021] = SAPP_KEYCODE_F;
    _sapp.keycodes[0x022] = SAPP_KEYCODE_G;
    _sapp.keycodes[0x023] = SAPP_KEYCODE_H;
    _sapp.keycodes[0x017] = SAPP_KEYCODE_I;
    _sapp.keycodes[0x024] = SAPP_KEYCODE_J;
    _sapp.keycodes[0x025] = SAPP_KEYCODE_K;
    _sapp.keycodes[0x026] = SAPP_KEYCODE_L;
    _sapp.keycodes[0x032] = SAPP_KEYCODE_M;
    _sapp.keycodes[0x031] = SAPP_KEYCODE_N;
    _sapp.keycodes[0x018] = SAPP_KEYCODE_O;
    _sapp.keycodes[0x019] = SAPP_KEYCODE_P;
    _sapp.keycodes[0x010] = SAPP_KEYCODE_Q;
    _sapp.keycodes[0x013] = SAPP_KEYCODE_R;
    _sapp.keycodes[0x01F] = SAPP_KEYCODE_S;
    _sapp.keycodes[0x014] = SAPP_KEYCODE_T;
    _sapp.keycodes[0x016] = SAPP_KEYCODE_U;
    _sapp.keycodes[0x02F] = SAPP_KEYCODE_V;
    _sapp.keycodes[0x011] = SAPP_KEYCODE_W;
    _sapp.keycodes[0x02D] = SAPP_KEYCODE_X;
    _sapp.keycodes[0x015] = SAPP_KEYCODE_Y;
    _sapp.keycodes[0x02C] = SAPP_KEYCODE_Z;
    _sapp.keycodes[0x028] = SAPP_KEYCODE_APOSTROPHE;
    _sapp.keycodes[0x02B] = SAPP_KEYCODE_BACKSLASH;
    _sapp.keycodes[0x033] = SAPP_KEYCODE_COMMA;
    _sapp.keycodes[0x00D] = SAPP_KEYCODE_EQUAL;
    _sapp.keycodes[0x029] = SAPP_KEYCODE_GRAVE_ACCENT;
    _sapp.keycodes[0x01A] = SAPP_KEYCODE_LEFT_BRACKET;
    _sapp.keycodes[0x00C] = SAPP_KEYCODE_MINUS;
    _sapp.keycodes[0x034] = SAPP_KEYCODE_PERIOD;
    _sapp.keycodes[0x01B] = SAPP_KEYCODE_RIGHT_BRACKET;
    _sapp.keycodes[0x027] = SAPP_KEYCODE_SEMICOLON;
    _sapp.keycodes[0x035] = SAPP_KEYCODE_SLASH;
    _sapp.keycodes[0x056] = SAPP_KEYCODE_WORLD_2;
    _sapp.keycodes[0x00E] = SAPP_KEYCODE_BACKSPACE;
    _sapp.keycodes[0x153] = SAPP_KEYCODE_DELETE;
    _sapp.keycodes[0x14F] = SAPP_KEYCODE_END;
    _sapp.keycodes[0x01C] = SAPP_KEYCODE_ENTER;
    _sapp.keycodes[0x001] = SAPP_KEYCODE_ESCAPE;
    _sapp.keycodes[0x147] = SAPP_KEYCODE_HOME;
    _sapp.keycodes[0x152] = SAPP_KEYCODE_INSERT;
    _sapp.keycodes[0x15D] = SAPP_KEYCODE_MENU;
    _sapp.keycodes[0x151] = SAPP_KEYCODE_PAGE_DOWN;
    _sapp.keycodes[0x149] = SAPP_KEYCODE_PAGE_UP;
    _sapp.keycodes[0x045] = SAPP_KEYCODE_PAUSE;
    _sapp.keycodes[0x146] = SAPP_KEYCODE_PAUSE;
    _sapp.keycodes[0x039] = SAPP_KEYCODE_SPACE;
    _sapp.keycodes[0x00F] = SAPP_KEYCODE_TAB;
    _sapp.keycodes[0x03A] = SAPP_KEYCODE_CAPS_LOCK;
    _sapp.keycodes[0x145] = SAPP_KEYCODE_NUM_LOCK;
    _sapp.keycodes[0x046] = SAPP_KEYCODE_SCROLL_LOCK;
    _sapp.keycodes[0x03B] = SAPP_KEYCODE_F1;
    _sapp.keycodes[0x03C] = SAPP_KEYCODE_F2;
    _sapp.keycodes[0x03D] = SAPP_KEYCODE_F3;
    _sapp.keycodes[0x03E] = SAPP_KEYCODE_F4;
    _sapp.keycodes[0x03F] = SAPP_KEYCODE_F5;
    _sapp.keycodes[0x040] = SAPP_KEYCODE_F6;
    _sapp.keycodes[0x041] = SAPP_KEYCODE_F7;
    _sapp.keycodes[0x042] = SAPP_KEYCODE_F8;
    _sapp.keycodes[0x043] = SAPP_KEYCODE_F9;
    _sapp.keycodes[0x044] = SAPP_KEYCODE_F10;
    _sapp.keycodes[0x057] = SAPP_KEYCODE_F11;
    _sapp.keycodes[0x058] = SAPP_KEYCODE_F12;
    _sapp.keycodes[0x064] = SAPP_KEYCODE_F13;
    _sapp.keycodes[0x065] = SAPP_KEYCODE_F14;
    _sapp.keycodes[0x066] = SAPP_KEYCODE_F15;
    _sapp.keycodes[0x067] = SAPP_KEYCODE_F16;
    _sapp.keycodes[0x068] = SAPP_KEYCODE_F17;
    _sapp.keycodes[0x069] = SAPP_KEYCODE_F18;
    _sapp.keycodes[0x06A] = SAPP_KEYCODE_F19;
    _sapp.keycodes[0x06B] = SAPP_KEYCODE_F20;
    _sapp.keycodes[0x06C] = SAPP_KEYCODE_F21;
    _sapp.keycodes[0x06D] = SAPP_KEYCODE_F22;
    _sapp.keycodes[0x06E] = SAPP_KEYCODE_F23;
    _sapp.keycodes[0x076] = SAPP_KEYCODE_F24;
    _sapp.keycodes[0x038] = SAPP_KEYCODE_LEFT_ALT;
    _sapp.keycodes[0x01D] = SAPP_KEYCODE_LEFT_CONTROL;
    _sapp.keycodes[0x02A] = SAPP_KEYCODE_LEFT_SHIFT;
    _sapp.keycodes[0x15B] = SAPP_KEYCODE_LEFT_SUPER;
    _sapp.keycodes[0x137] = SAPP_KEYCODE_PRINT_SCREEN;
    _sapp.keycodes[0x138] = SAPP_KEYCODE_RIGHT_ALT;
    _sapp.keycodes[0x11D] = SAPP_KEYCODE_RIGHT_CONTROL;
    _sapp.keycodes[0x036] = SAPP_KEYCODE_RIGHT_SHIFT;
    _sapp.keycodes[0x15C] = SAPP_KEYCODE_RIGHT_SUPER;
    _sapp.keycodes[0x150] = SAPP_KEYCODE_DOWN;
    _sapp.keycodes[0x14B] = SAPP_KEYCODE_LEFT;
    _sapp.keycodes[0x14D] = SAPP_KEYCODE_RIGHT;
    _sapp.keycodes[0x148] = SAPP_KEYCODE_UP;
    _sapp.keycodes[0x052] = SAPP_KEYCODE_KP_0;
    _sapp.keycodes[0x04F] = SAPP_KEYCODE_KP_1;
    _sapp.keycodes[0x050] = SAPP_KEYCODE_KP_2;
    _sapp.keycodes[0x051] = SAPP_KEYCODE_KP_3;
    _sapp.keycodes[0x04B] = SAPP_KEYCODE_KP_4;
    _sapp.keycodes[0x04C] = SAPP_KEYCODE_KP_5;
    _sapp.keycodes[0x04D] = SAPP_KEYCODE_KP_6;
    _sapp.keycodes[0x047] = SAPP_KEYCODE_KP_7;
    _sapp.keycodes[0x048] = SAPP_KEYCODE_KP_8;
    _sapp.keycodes[0x049] = SAPP_KEYCODE_KP_9;
    _sapp.keycodes[0x04E] = SAPP_KEYCODE_KP_ADD;
    _sapp.keycodes[0x053] = SAPP_KEYCODE_KP_DECIMAL;
    _sapp.keycodes[0x135] = SAPP_KEYCODE_KP_DIVIDE;
    _sapp.keycodes[0x11C] = SAPP_KEYCODE_KP_ENTER;
    _sapp.keycodes[0x037] = SAPP_KEYCODE_KP_MULTIPLY;
    _sapp.keycodes[0x04A] = SAPP_KEYCODE_KP_SUBTRACT;
}
#endif // _SAPP_WIN32 || _SAPP_UWP

/*== WINDOWS DESKTOP===========================================================*/
#if defined(_SAPP_WIN32)

#if defined(SOKOL_D3D11)

#if defined(__cplusplus)
#define _sapp_d3d11_Release(self) (self)->Release()
#else
#define _sapp_d3d11_Release(self) (self)->lpVtbl->Release(self)
#endif

#define _SAPP_SAFE_RELEASE(obj) if (obj) { _sapp_d3d11_Release(obj); obj=0; }

static inline HRESULT _sapp_dxgi_GetBuffer(IDXGISwapChain* self, UINT Buffer, REFIID riid, void** ppSurface) {
    #if defined(__cplusplus)
        return self->GetBuffer(Buffer, riid, ppSurface);
    #else
        return self->lpVtbl->GetBuffer(self, Buffer, riid, ppSurface);
    #endif
}

static inline HRESULT _sapp_d3d11_CreateRenderTargetView(ID3D11Device* self, ID3D11Resource *pResource, const D3D11_RENDER_TARGET_VIEW_DESC* pDesc, ID3D11RenderTargetView** ppRTView) {
    #if defined(__cplusplus)
        return self->CreateRenderTargetView(pResource, pDesc, ppRTView);
    #else
        return self->lpVtbl->CreateRenderTargetView(self, pResource, pDesc, ppRTView);
    #endif
}

static inline HRESULT _sapp_d3d11_CreateTexture2D(ID3D11Device* self, const D3D11_TEXTURE2D_DESC* pDesc, const D3D11_SUBRESOURCE_DATA* pInitialData, ID3D11Texture2D** ppTexture2D) {
    #if defined(__cplusplus)
        return self->CreateTexture2D(pDesc, pInitialData, ppTexture2D);
    #else
        return self->lpVtbl->CreateTexture2D(self, pDesc, pInitialData, ppTexture2D);
    #endif
}

static inline HRESULT _sapp_d3d11_CreateDepthStencilView(ID3D11Device* self, ID3D11Resource* pResource, const D3D11_DEPTH_STENCIL_VIEW_DESC* pDesc, ID3D11DepthStencilView** ppDepthStencilView) {
    #if defined(__cplusplus)
        return self->CreateDepthStencilView(pResource, pDesc, ppDepthStencilView);
    #else
        return self->lpVtbl->CreateDepthStencilView(self, pResource, pDesc, ppDepthStencilView);
    #endif
}

static inline void _sapp_d3d11_ResolveSubresource(ID3D11DeviceContext* self, ID3D11Resource* pDstResource, UINT DstSubresource, ID3D11Resource* pSrcResource, UINT SrcSubresource, DXGI_FORMAT Format) {
    #if defined(__cplusplus)
        self->ResolveSubresource(pDstResource, DstSubresource, pSrcResource, SrcSubresource, Format);
    #else
        self->lpVtbl->ResolveSubresource(self, pDstResource, DstSubresource, pSrcResource, SrcSubresource, Format);
    #endif
}

static inline HRESULT _sapp_dxgi_ResizeBuffers(IDXGISwapChain* self, UINT BufferCount, UINT Width, UINT Height, DXGI_FORMAT NewFormat, UINT SwapChainFlags) {
    #if defined(__cplusplus)
        return self->ResizeBuffers(BufferCount, Width, Height, NewFormat, SwapChainFlags);
    #else
        return self->lpVtbl->ResizeBuffers(self, BufferCount, Width, Height, NewFormat, SwapChainFlags);
    #endif
}

static inline HRESULT _sapp_dxgi_Present(IDXGISwapChain* self, UINT SyncInterval, UINT Flags) {
    #if defined(__cplusplus)
        return self->Present(SyncInterval, Flags);
    #else
        return self->lpVtbl->Present(self, SyncInterval, Flags);
    #endif
}

_SOKOL_PRIVATE void _sapp_d3d11_create_device_and_swapchain(void) {
    DXGI_SWAP_CHAIN_DESC* sc_desc = &_sapp.d3d11.swap_chain_desc;
    sc_desc->BufferDesc.Width = _sapp.framebuffer_width;
    sc_desc->BufferDesc.Height = _sapp.framebuffer_height;
    sc_desc->BufferDesc.Format = DXGI_FORMAT_B8G8R8A8_UNORM;
    sc_desc->BufferDesc.RefreshRate.Numerator = 60;
    sc_desc->BufferDesc.RefreshRate.Denominator = 1;
    sc_desc->OutputWindow = _sapp.win32.hwnd;
    sc_desc->Windowed = true;
    if (_sapp.win32.is_win10_or_greater) {
        sc_desc->BufferCount = 2;
        sc_desc->SwapEffect = (DXGI_SWAP_EFFECT) _SAPP_DXGI_SWAP_EFFECT_FLIP_DISCARD;
    }
    else {
        sc_desc->BufferCount = 1;
        sc_desc->SwapEffect = DXGI_SWAP_EFFECT_DISCARD;
    }
    sc_desc->SampleDesc.Count = 1;
    sc_desc->SampleDesc.Quality = 0;
    sc_desc->BufferUsage = DXGI_USAGE_RENDER_TARGET_OUTPUT;
    int create_flags = D3D11_CREATE_DEVICE_SINGLETHREADED | D3D11_CREATE_DEVICE_BGRA_SUPPORT;
    #if defined(SOKOL_DEBUG)
        create_flags |= D3D11_CREATE_DEVICE_DEBUG;
    #endif
    D3D_FEATURE_LEVEL feature_level;
    HRESULT hr = D3D11CreateDeviceAndSwapChain(
        NULL,                           /* pAdapter (use default) */
        D3D_DRIVER_TYPE_HARDWARE,       /* DriverType */
        NULL,                           /* Software */
        create_flags,                   /* Flags */
        NULL,                           /* pFeatureLevels */
        0,                              /* FeatureLevels */
        D3D11_SDK_VERSION,              /* SDKVersion */
        sc_desc,                        /* pSwapChainDesc */
        &_sapp.d3d11.swap_chain,        /* ppSwapChain */
        &_sapp.d3d11.device,            /* ppDevice */
        &feature_level,                 /* pFeatureLevel */
        &_sapp.d3d11.device_context);   /* ppImmediateContext */
    _SOKOL_UNUSED(hr);
    SOKOL_ASSERT(SUCCEEDED(hr) && _sapp.d3d11.swap_chain && _sapp.d3d11.device && _sapp.d3d11.device_context);
}

_SOKOL_PRIVATE void _sapp_d3d11_destroy_device_and_swapchain(void) {
    _SAPP_SAFE_RELEASE(_sapp.d3d11.swap_chain);
    _SAPP_SAFE_RELEASE(_sapp.d3d11.device_context);
    _SAPP_SAFE_RELEASE(_sapp.d3d11.device);
}

_SOKOL_PRIVATE void _sapp_d3d11_create_default_render_target(void) {
    SOKOL_ASSERT(0 == _sapp.d3d11.rt);
    SOKOL_ASSERT(0 == _sapp.d3d11.rtv);
    SOKOL_ASSERT(0 == _sapp.d3d11.msaa_rt);
    SOKOL_ASSERT(0 == _sapp.d3d11.msaa_rtv);
    SOKOL_ASSERT(0 == _sapp.d3d11.ds);
    SOKOL_ASSERT(0 == _sapp.d3d11.dsv);

    HRESULT hr;

    /* view for the swapchain-created framebuffer */
    #ifdef __cplusplus
    hr = _sapp_dxgi_GetBuffer(_sapp.d3d11.swap_chain, 0, IID_ID3D11Texture2D, (void**)&_sapp.d3d11.rt);
    #else
    hr = _sapp_dxgi_GetBuffer(_sapp.d3d11.swap_chain, 0, &IID_ID3D11Texture2D, (void**)&_sapp.d3d11.rt);
    #endif
    SOKOL_ASSERT(SUCCEEDED(hr) && _sapp.d3d11.rt);
    hr = _sapp_d3d11_CreateRenderTargetView(_sapp.d3d11.device, (ID3D11Resource*)_sapp.d3d11.rt, NULL, &_sapp.d3d11.rtv);
    SOKOL_ASSERT(SUCCEEDED(hr) && _sapp.d3d11.rtv);

    /* common desc for MSAA and depth-stencil texture */
    D3D11_TEXTURE2D_DESC tex_desc;
    memset(&tex_desc, 0, sizeof(tex_desc));
    tex_desc.Width = _sapp.framebuffer_width;
    tex_desc.Height = _sapp.framebuffer_height;
    tex_desc.MipLevels = 1;
    tex_desc.ArraySize = 1;
    tex_desc.Usage = D3D11_USAGE_DEFAULT;
    tex_desc.BindFlags = D3D11_BIND_RENDER_TARGET;
    tex_desc.SampleDesc.Count = _sapp.sample_count;
    tex_desc.SampleDesc.Quality = _sapp.sample_count > 1 ? D3D11_STANDARD_MULTISAMPLE_PATTERN : 0;

    /* create MSAA texture and view if antialiasing requested */
    if (_sapp.sample_count > 1) {
        tex_desc.Format = DXGI_FORMAT_B8G8R8A8_UNORM;
        hr = _sapp_d3d11_CreateTexture2D(_sapp.d3d11.device, &tex_desc, NULL, &_sapp.d3d11.msaa_rt);
        SOKOL_ASSERT(SUCCEEDED(hr) && _sapp.d3d11.msaa_rt);
        hr = _sapp_d3d11_CreateRenderTargetView(_sapp.d3d11.device, (ID3D11Resource*)_sapp.d3d11.msaa_rt, NULL, &_sapp.d3d11.msaa_rtv);
        SOKOL_ASSERT(SUCCEEDED(hr) && _sapp.d3d11.msaa_rtv);
    }

    /* texture and view for the depth-stencil-surface */
    tex_desc.Format = DXGI_FORMAT_D24_UNORM_S8_UINT;
    tex_desc.BindFlags = D3D11_BIND_DEPTH_STENCIL;
    hr = _sapp_d3d11_CreateTexture2D(_sapp.d3d11.device, &tex_desc, NULL, &_sapp.d3d11.ds);
    SOKOL_ASSERT(SUCCEEDED(hr) && _sapp.d3d11.ds);
    hr = _sapp_d3d11_CreateDepthStencilView(_sapp.d3d11.device, (ID3D11Resource*)_sapp.d3d11.ds, NULL, &_sapp.d3d11.dsv);
    SOKOL_ASSERT(SUCCEEDED(hr) && _sapp.d3d11.dsv);
}

_SOKOL_PRIVATE void _sapp_d3d11_destroy_default_render_target(void) {
    _SAPP_SAFE_RELEASE(_sapp.d3d11.rt);
    _SAPP_SAFE_RELEASE(_sapp.d3d11.rtv);
    _SAPP_SAFE_RELEASE(_sapp.d3d11.msaa_rt);
    _SAPP_SAFE_RELEASE(_sapp.d3d11.msaa_rtv);
    _SAPP_SAFE_RELEASE(_sapp.d3d11.ds);
    _SAPP_SAFE_RELEASE(_sapp.d3d11.dsv);
}

_SOKOL_PRIVATE void _sapp_d3d11_resize_default_render_target(void) {
    if (_sapp.d3d11.swap_chain) {
        _sapp_d3d11_destroy_default_render_target();
        _sapp_dxgi_ResizeBuffers(_sapp.d3d11.swap_chain, _sapp.d3d11.swap_chain_desc.BufferCount, _sapp.framebuffer_width, _sapp.framebuffer_height, DXGI_FORMAT_B8G8R8A8_UNORM, 0);
        _sapp_d3d11_create_default_render_target();
    }
}

_SOKOL_PRIVATE void _sapp_d3d11_present(void) {
    /* do MSAA resolve if needed */
    if (_sapp.sample_count > 1) {
        SOKOL_ASSERT(_sapp.d3d11.rt);
        SOKOL_ASSERT(_sapp.d3d11.msaa_rt);
        _sapp_d3d11_ResolveSubresource(_sapp.d3d11.device_context, (ID3D11Resource*)_sapp.d3d11.rt, 0, (ID3D11Resource*)_sapp.d3d11.msaa_rt, 0, DXGI_FORMAT_B8G8R8A8_UNORM);
    }
    _sapp_dxgi_Present(_sapp.d3d11.swap_chain, _sapp.swap_interval, 0);
}

#endif /* SOKOL_D3D11 */

#if defined(SOKOL_GLCORE33)
_SOKOL_PRIVATE void _sapp_wgl_init(void) {
    _sapp.wgl.opengl32 = LoadLibraryA("opengl32.dll");
    if (!_sapp.wgl.opengl32) {
        _sapp_fail("Failed to load opengl32.dll\n");
    }
    SOKOL_ASSERT(_sapp.wgl.opengl32);
    _sapp.wgl.CreateContext = (PFN_wglCreateContext) GetProcAddress(_sapp.wgl.opengl32, "wglCreateContext");
    SOKOL_ASSERT(_sapp.wgl.CreateContext);
    _sapp.wgl.DeleteContext = (PFN_wglDeleteContext) GetProcAddress(_sapp.wgl.opengl32, "wglDeleteContext");
    SOKOL_ASSERT(_sapp.wgl.DeleteContext);
    _sapp.wgl.GetProcAddress = (PFN_wglGetProcAddress) GetProcAddress(_sapp.wgl.opengl32, "wglGetProcAddress");
    SOKOL_ASSERT(_sapp.wgl.GetProcAddress);
    _sapp.wgl.GetCurrentDC = (PFN_wglGetCurrentDC) GetProcAddress(_sapp.wgl.opengl32, "wglGetCurrentDC");
    SOKOL_ASSERT(_sapp.wgl.GetCurrentDC);
    _sapp.wgl.MakeCurrent = (PFN_wglMakeCurrent) GetProcAddress(_sapp.wgl.opengl32, "wglMakeCurrent");
    SOKOL_ASSERT(_sapp.wgl.MakeCurrent);

    _sapp.wgl.msg_hwnd = CreateWindowExW(WS_EX_OVERLAPPEDWINDOW,
        L"SOKOLAPP",
        L"sokol-app message window",
        WS_CLIPSIBLINGS|WS_CLIPCHILDREN,
        0, 0, 1, 1,
        NULL, NULL,
        GetModuleHandleW(NULL),
        NULL);
    if (!_sapp.wgl.msg_hwnd) {
        _sapp_fail("Win32: failed to create helper window!\n");
    }
    ShowWindow(_sapp.wgl.msg_hwnd, SW_HIDE);
    MSG msg;
    while (PeekMessageW(&msg, _sapp.wgl.msg_hwnd, 0, 0, PM_REMOVE)) {
        TranslateMessage(&msg);
        DispatchMessageW(&msg);
    }
    _sapp.wgl.msg_dc = GetDC(_sapp.wgl.msg_hwnd);
    if (!_sapp.wgl.msg_dc) {
        _sapp_fail("Win32: failed to obtain helper window DC!\n");
    }
}

_SOKOL_PRIVATE void _sapp_wgl_shutdown(void) {
    SOKOL_ASSERT(_sapp.wgl.opengl32 && _sapp.wgl.msg_hwnd);
    DestroyWindow(_sapp.wgl.msg_hwnd); _sapp.wgl.msg_hwnd = 0;
    FreeLibrary(_sapp.wgl.opengl32); _sapp.wgl.opengl32 = 0;
}

_SOKOL_PRIVATE bool _sapp_wgl_has_ext(const char* ext, const char* extensions) {
    SOKOL_ASSERT(ext && extensions);
    const char* start = extensions;
    while (true) {
        const char* where = strstr(start, ext);
        if (!where) {
            return false;
        }
        const char* terminator = where + strlen(ext);
        if ((where == start) || (*(where - 1) == ' ')) {
            if (*terminator == ' ' || *terminator == '\0') {
                break;
            }
        }
        start = terminator;
    }
    return true;
}

_SOKOL_PRIVATE bool _sapp_wgl_ext_supported(const char* ext) {
    SOKOL_ASSERT(ext);
    if (_sapp.wgl.GetExtensionsStringEXT) {
        const char* extensions = _sapp.wgl.GetExtensionsStringEXT();
        if (extensions) {
            if (_sapp_wgl_has_ext(ext, extensions)) {
                return true;
            }
        }
    }
    if (_sapp.wgl.GetExtensionsStringARB) {
        const char* extensions = _sapp.wgl.GetExtensionsStringARB(_sapp.wgl.GetCurrentDC());
        if (extensions) {
            if (_sapp_wgl_has_ext(ext, extensions)) {
                return true;
            }
        }
    }
    return false;
}

_SOKOL_PRIVATE void _sapp_wgl_load_extensions(void) {
    SOKOL_ASSERT(_sapp.wgl.msg_dc);
    PIXELFORMATDESCRIPTOR pfd;
    memset(&pfd, 0, sizeof(pfd));
    pfd.nSize = sizeof(pfd);
    pfd.nVersion = 1;
    pfd.dwFlags = PFD_DRAW_TO_WINDOW | PFD_SUPPORT_OPENGL | PFD_DOUBLEBUFFER;
    pfd.iPixelType = PFD_TYPE_RGBA;
    pfd.cColorBits = 24;
    if (!SetPixelFormat(_sapp.wgl.msg_dc, ChoosePixelFormat(_sapp.wgl.msg_dc, &pfd), &pfd)) {
        _sapp_fail("WGL: failed to set pixel format for dummy context\n");
    }
    HGLRC rc = _sapp.wgl.CreateContext(_sapp.wgl.msg_dc);
    if (!rc) {
        _sapp_fail("WGL: Failed to create dummy context\n");
    }
    if (!_sapp.wgl.MakeCurrent(_sapp.wgl.msg_dc, rc)) {
        _sapp_fail("WGL: Failed to make context current\n");
    }
    _sapp.wgl.GetExtensionsStringEXT = (PFNWGLGETEXTENSIONSSTRINGEXTPROC) _sapp.wgl.GetProcAddress("wglGetExtensionsStringEXT");
    _sapp.wgl.GetExtensionsStringARB = (PFNWGLGETEXTENSIONSSTRINGARBPROC) _sapp.wgl.GetProcAddress("wglGetExtensionsStringARB");
    _sapp.wgl.CreateContextAttribsARB = (PFNWGLCREATECONTEXTATTRIBSARBPROC) _sapp.wgl.GetProcAddress("wglCreateContextAttribsARB");
    _sapp.wgl.SwapIntervalEXT = (PFNWGLSWAPINTERVALEXTPROC) _sapp.wgl.GetProcAddress("wglSwapIntervalEXT");
    _sapp.wgl.GetPixelFormatAttribivARB = (PFNWGLGETPIXELFORMATATTRIBIVARBPROC) _sapp.wgl.GetProcAddress("wglGetPixelFormatAttribivARB");
    _sapp.wgl.arb_multisample = _sapp_wgl_ext_supported("WGL_ARB_multisample");
    _sapp.wgl.arb_create_context = _sapp_wgl_ext_supported("WGL_ARB_create_context");
    _sapp.wgl.arb_create_context_profile = _sapp_wgl_ext_supported("WGL_ARB_create_context_profile");
    _sapp.wgl.ext_swap_control = _sapp_wgl_ext_supported("WGL_EXT_swap_control");
    _sapp.wgl.arb_pixel_format = _sapp_wgl_ext_supported("WGL_ARB_pixel_format");
    _sapp.wgl.MakeCurrent(_sapp.wgl.msg_dc, 0);
    _sapp.wgl.DeleteContext(rc);
}

_SOKOL_PRIVATE int _sapp_wgl_attrib(int pixel_format, int attrib) {
    SOKOL_ASSERT(_sapp.wgl.arb_pixel_format);
    int value = 0;
    if (!_sapp.wgl.GetPixelFormatAttribivARB(_sapp.win32.dc, pixel_format, 0, 1, &attrib, &value)) {
        _sapp_fail("WGL: Failed to retrieve pixel format attribute\n");
    }
    return value;
}

_SOKOL_PRIVATE int _sapp_wgl_find_pixel_format(void) {
    SOKOL_ASSERT(_sapp.win32.dc);
    SOKOL_ASSERT(_sapp.wgl.arb_pixel_format);
    const _sapp_gl_fbconfig* closest;

    int native_count = _sapp_wgl_attrib(1, WGL_NUMBER_PIXEL_FORMATS_ARB);
    _sapp_gl_fbconfig* usable_configs = (_sapp_gl_fbconfig*) SOKOL_CALLOC(native_count, sizeof(_sapp_gl_fbconfig));
    int usable_count = 0;
    for (int i = 0; i < native_count; i++) {
        const int n = i + 1;
        _sapp_gl_fbconfig* u = usable_configs + usable_count;
        _sapp_gl_init_fbconfig(u);
        if (!_sapp_wgl_attrib(n, WGL_SUPPORT_OPENGL_ARB) || !_sapp_wgl_attrib(n, WGL_DRAW_TO_WINDOW_ARB)) {
            continue;
        }
        if (_sapp_wgl_attrib(n, WGL_PIXEL_TYPE_ARB) != WGL_TYPE_RGBA_ARB) {
            continue;
        }
        if (_sapp_wgl_attrib(n, WGL_ACCELERATION_ARB) == WGL_NO_ACCELERATION_ARB) {
            continue;
        }
        u->red_bits     = _sapp_wgl_attrib(n, WGL_RED_BITS_ARB);
        u->green_bits   = _sapp_wgl_attrib(n, WGL_GREEN_BITS_ARB);
        u->blue_bits    = _sapp_wgl_attrib(n, WGL_BLUE_BITS_ARB);
        u->alpha_bits   = _sapp_wgl_attrib(n, WGL_ALPHA_BITS_ARB);
        u->depth_bits   = _sapp_wgl_attrib(n, WGL_DEPTH_BITS_ARB);
        u->stencil_bits = _sapp_wgl_attrib(n, WGL_STENCIL_BITS_ARB);
        if (_sapp_wgl_attrib(n, WGL_DOUBLE_BUFFER_ARB)) {
            u->doublebuffer = true;
        }
        if (_sapp.wgl.arb_multisample) {
            u->samples = _sapp_wgl_attrib(n, WGL_SAMPLES_ARB);
        }
        u->handle = n;
        usable_count++;
    }
    SOKOL_ASSERT(usable_count > 0);
    _sapp_gl_fbconfig desired;
    _sapp_gl_init_fbconfig(&desired);
    desired.red_bits = 8;
    desired.green_bits = 8;
    desired.blue_bits = 8;
    desired.alpha_bits = 8;
    desired.depth_bits = 24;
    desired.stencil_bits = 8;
    desired.doublebuffer = true;
    desired.samples = _sapp.sample_count > 1 ? _sapp.sample_count : 0;
    closest = _sapp_gl_choose_fbconfig(&desired, usable_configs, usable_count);
    int pixel_format = 0;
    if (closest) {
        pixel_format = (int) closest->handle;
    }
    SOKOL_FREE(usable_configs);
    return pixel_format;
}

_SOKOL_PRIVATE void _sapp_wgl_create_context(void) {
    int pixel_format = _sapp_wgl_find_pixel_format();
    if (0 == pixel_format) {
        _sapp_fail("WGL: Didn't find matching pixel format.\n");
    }
    PIXELFORMATDESCRIPTOR pfd;
    if (!DescribePixelFormat(_sapp.win32.dc, pixel_format, sizeof(pfd), &pfd)) {
        _sapp_fail("WGL: Failed to retrieve PFD for selected pixel format!\n");
    }
    if (!SetPixelFormat(_sapp.win32.dc, pixel_format, &pfd)) {
        _sapp_fail("WGL: Failed to set selected pixel format!\n");
    }
    if (!_sapp.wgl.arb_create_context) {
        _sapp_fail("WGL: ARB_create_context required!\n");
    }
    if (!_sapp.wgl.arb_create_context_profile) {
        _sapp_fail("WGL: ARB_create_context_profile required!\n");
    }
    const int attrs[] = {
        WGL_CONTEXT_MAJOR_VERSION_ARB, 3,
        WGL_CONTEXT_MINOR_VERSION_ARB, 3,
        WGL_CONTEXT_FLAGS_ARB, WGL_CONTEXT_FORWARD_COMPATIBLE_BIT_ARB,
        WGL_CONTEXT_PROFILE_MASK_ARB, WGL_CONTEXT_CORE_PROFILE_BIT_ARB,
        0, 0
    };
    _sapp.wgl.gl_ctx = _sapp.wgl.CreateContextAttribsARB(_sapp.win32.dc, 0, attrs);
    if (!_sapp.wgl.gl_ctx) {
        const DWORD err = GetLastError();
        if (err == (0xc0070000 | ERROR_INVALID_VERSION_ARB)) {
            _sapp_fail("WGL: Driver does not support OpenGL version 3.3\n");
        }
        else if (err == (0xc0070000 | ERROR_INVALID_PROFILE_ARB)) {
            _sapp_fail("WGL: Driver does not support the requested OpenGL profile");
        }
        else if (err == (0xc0070000 | ERROR_INCOMPATIBLE_DEVICE_CONTEXTS_ARB)) {
            _sapp_fail("WGL: The share context is not compatible with the requested context");
        }
        else {
            _sapp_fail("WGL: Failed to create OpenGL context");
        }
    }
    _sapp.wgl.MakeCurrent(_sapp.win32.dc, _sapp.wgl.gl_ctx);
    if (_sapp.wgl.ext_swap_control) {
        /* FIXME: DwmIsCompositionEnabled() (see GLFW) */
        _sapp.wgl.SwapIntervalEXT(_sapp.swap_interval);
    }
}

_SOKOL_PRIVATE void _sapp_wgl_destroy_context(void) {
    SOKOL_ASSERT(_sapp.wgl.gl_ctx);
    _sapp.wgl.DeleteContext(_sapp.wgl.gl_ctx);
    _sapp.wgl.gl_ctx = 0;
}

_SOKOL_PRIVATE void _sapp_wgl_swap_buffers(void) {
    SOKOL_ASSERT(_sapp.win32.dc);
    /* FIXME: DwmIsCompositionEnabled? (see GLFW) */
    SwapBuffers(_sapp.win32.dc);
}
#endif /* SOKOL_GLCORE33 */

_SOKOL_PRIVATE bool _sapp_win32_wide_to_utf8(const wchar_t* src, char* dst, int dst_num_bytes) {
    SOKOL_ASSERT(src && dst && (dst_num_bytes > 1));
    memset(dst, 0, dst_num_bytes);
    return 0 != WideCharToMultiByte(CP_UTF8, 0, src, -1, dst, dst_num_bytes, NULL, NULL);
}

_SOKOL_PRIVATE void _sapp_win32_toggle_fullscreen(void) {
    HMONITOR monitor = MonitorFromWindow(_sapp.win32.hwnd, MONITOR_DEFAULTTONEAREST);
    MONITORINFO minfo;
    memset(&minfo, 0, sizeof(minfo));
    minfo.cbSize = sizeof(MONITORINFO);
    GetMonitorInfo(monitor, &minfo);
    const RECT mr = minfo.rcMonitor;
    const int monitor_w = mr.right - mr.left;
    const int monitor_h = mr.bottom - mr.top;

    const DWORD win_ex_style = WS_EX_APPWINDOW | WS_EX_WINDOWEDGE;
    DWORD win_style;
    RECT rect = { 0, 0, 0, 0 };

    _sapp.fullscreen = !_sapp.fullscreen;
    if (!_sapp.fullscreen) {
        win_style = WS_CLIPSIBLINGS | WS_CLIPCHILDREN | WS_CAPTION | WS_SYSMENU | WS_MINIMIZEBOX | WS_MAXIMIZEBOX | WS_SIZEBOX;
        rect.right = (int) ((float)_sapp.desc.width * _sapp.win32.dpi.window_scale);
        rect.bottom = (int) ((float)_sapp.desc.height * _sapp.win32.dpi.window_scale);
    }
    else {
        win_style = WS_POPUP | WS_SYSMENU | WS_VISIBLE;
        rect.right = monitor_w;
        rect.bottom = monitor_h;
    }
    AdjustWindowRectEx(&rect, win_style, FALSE, win_ex_style);
    int win_width = rect.right - rect.left;
    int win_height = rect.bottom - rect.top;
    if (!_sapp.fullscreen) {
        rect.left = (monitor_w - win_width) / 2;
        rect.top = (monitor_h - win_height) / 2;
    }

    SetWindowLongPtr(_sapp.win32.hwnd, GWL_STYLE, win_style);
    SetWindowPos(_sapp.win32.hwnd, HWND_TOP, mr.left + rect.left, mr.top + rect.top, win_width, win_height, SWP_SHOWWINDOW | SWP_FRAMECHANGED);
}

_SOKOL_PRIVATE void _sapp_win32_show_mouse(bool visible) {
    /* NOTE: this function is only called when the mouse visibility actually changes */
    ShowCursor((BOOL)visible);
}

_SOKOL_PRIVATE void _sapp_win32_capture_mouse(uint8_t btn_mask) {
    if (0 == _sapp.win32.mouse_capture_mask) {
        SetCapture(_sapp.win32.hwnd);
    }
    _sapp.win32.mouse_capture_mask |= btn_mask;
}

_SOKOL_PRIVATE void _sapp_win32_release_mouse(uint8_t btn_mask) {
    if (0 != _sapp.win32.mouse_capture_mask) {
        _sapp.win32.mouse_capture_mask &= ~btn_mask;
        if (0 == _sapp.win32.mouse_capture_mask) {
            ReleaseCapture();
        }
    }
}

_SOKOL_PRIVATE void _sapp_win32_lock_mouse(bool lock) {
    if (lock == _sapp.mouse.locked) {
        return;
    }
    _sapp.mouse.dx = 0.0f;
    _sapp.mouse.dy = 0.0f;
    _sapp.mouse.locked = lock;
    _sapp_win32_release_mouse(0xFF);
    if (_sapp.mouse.locked) {
        /* store the current mouse position, so it can be restored when unlocked */
        POINT pos;
        BOOL res = GetCursorPos(&pos);
        SOKOL_ASSERT(res); _SOKOL_UNUSED(res);
        _sapp.win32.mouse_locked_x = pos.x;
        _sapp.win32.mouse_locked_y = pos.y;

        /* while the mouse is locked, make the mouse cursor invisible and
           confine the mouse movement to a small rectangle inside our window
           (so that we dont miss any mouse up events)
        */
        RECT client_rect = {
            _sapp.win32.mouse_locked_x,
            _sapp.win32.mouse_locked_y,
            _sapp.win32.mouse_locked_x,
            _sapp.win32.mouse_locked_y
        };
        ClipCursor(&client_rect);

        /* make the mouse cursor invisible, this will stack with sapp_show_mouse() */
        ShowCursor(FALSE);

        /* enable raw input for mouse, starts sending WM_INPUT messages to WinProc (see GLFW) */
        const RAWINPUTDEVICE rid = {
            0x01,   // usUsagePage: HID_USAGE_PAGE_GENERIC
            0x02,   // usUsage: HID_USAGE_GENERIC_MOUSE
            0,      // dwFlags
            _sapp.win32.hwnd    // hwndTarget
        };
        if (!RegisterRawInputDevices(&rid, 1, sizeof(rid))) {
            SOKOL_LOG("RegisterRawInputDevices() failed (on mouse lock).\n");
        }
        /* in case the raw mouse device only supports absolute position reporting,
           we need to skip the dx/dy compution for the first WM_INPUT event
        */
        _sapp.win32.raw_input_mousepos_valid = false;
    }
    else {
        /* disable raw input for mouse */
        const RAWINPUTDEVICE rid = { 0x01, 0x02, RIDEV_REMOVE, NULL };
        if (!RegisterRawInputDevices(&rid, 1, sizeof(rid))) {
            SOKOL_LOG("RegisterRawInputDevices() failed (on mouse unlock).\n");
        }

        /* let the mouse roam freely again */
        ClipCursor(NULL);
        ShowCursor(TRUE);

        /* restore the 'pre-locked' mouse position */
        BOOL res = SetCursorPos(_sapp.win32.mouse_locked_x, _sapp.win32.mouse_locked_y);
        SOKOL_ASSERT(res); _SOKOL_UNUSED(res);
    }
}

/* updates current window and framebuffer size from the window's client rect, returns true if size has changed */
_SOKOL_PRIVATE bool _sapp_win32_update_dimensions(void) {
    RECT rect;
    if (GetClientRect(_sapp.win32.hwnd, &rect)) {
        _sapp.window_width = (int)((float)(rect.right - rect.left) / _sapp.win32.dpi.window_scale);
        _sapp.window_height = (int)((float)(rect.bottom - rect.top) / _sapp.win32.dpi.window_scale);
        const int fb_width = (int)((float)_sapp.window_width * _sapp.win32.dpi.content_scale);
        const int fb_height = (int)((float)_sapp.window_height * _sapp.win32.dpi.content_scale);
        if ((fb_width != _sapp.framebuffer_width) || (fb_height != _sapp.framebuffer_height)) {
            _sapp.framebuffer_width = fb_width;
            _sapp.framebuffer_height = fb_height;
            /* prevent a framebuffer size of 0 when window is minimized */
            if (_sapp.framebuffer_width == 0) {
                _sapp.framebuffer_width = 1;
            }
            if (_sapp.framebuffer_height == 0) {
                _sapp.framebuffer_height = 1;
            }
            return true;
        }
    }
    else {
        _sapp.window_width = _sapp.window_height = 1;
        _sapp.framebuffer_width = _sapp.framebuffer_height = 1;
    }
    return false;
}

_SOKOL_PRIVATE uint32_t _sapp_win32_mods(void) {
    uint32_t mods = 0;
    if (GetKeyState(VK_SHIFT) & (1<<15)) {
        mods |= SAPP_MODIFIER_SHIFT;
    }
    if (GetKeyState(VK_CONTROL) & (1<<15)) {
        mods |= SAPP_MODIFIER_CTRL;
    }
    if (GetKeyState(VK_MENU) & (1<<15)) {
        mods |= SAPP_MODIFIER_ALT;
    }
    if ((GetKeyState(VK_LWIN) | GetKeyState(VK_RWIN)) & (1<<15)) {
        mods |= SAPP_MODIFIER_SUPER;
    }
    return mods;
}

_SOKOL_PRIVATE void _sapp_win32_mouse_event(sapp_event_type type, sapp_mousebutton btn) {
    if (_sapp_events_enabled()) {
        _sapp_init_event(type);
        _sapp.event.modifiers = _sapp_win32_mods();
        _sapp.event.mouse_button = btn;
        _sapp_call_event(&_sapp.event);
    }
}

_SOKOL_PRIVATE void _sapp_win32_scroll_event(float x, float y) {
    if (_sapp_events_enabled()) {
        _sapp_init_event(SAPP_EVENTTYPE_MOUSE_SCROLL);
        _sapp.event.modifiers = _sapp_win32_mods();
        _sapp.event.scroll_x = -x / 30.0f;
        _sapp.event.scroll_y = y / 30.0f;
        _sapp_call_event(&_sapp.event);
    }
}

_SOKOL_PRIVATE void _sapp_win32_key_event(sapp_event_type type, int vk, bool repeat) {
    if (_sapp_events_enabled() && (vk < SAPP_MAX_KEYCODES)) {
        _sapp_init_event(type);
        _sapp.event.modifiers = _sapp_win32_mods();
        _sapp.event.key_code = _sapp.keycodes[vk];
        _sapp.event.key_repeat = repeat;
        _sapp_call_event(&_sapp.event);
        /* check if a CLIPBOARD_PASTED event must be sent too */
        if (_sapp.clipboard.enabled &&
            (type == SAPP_EVENTTYPE_KEY_DOWN) &&
            (_sapp.event.modifiers == SAPP_MODIFIER_CTRL) &&
            (_sapp.event.key_code == SAPP_KEYCODE_V))
        {
            _sapp_init_event(SAPP_EVENTTYPE_CLIPBOARD_PASTED);
            _sapp_call_event(&_sapp.event);
        }
    }
}

_SOKOL_PRIVATE void _sapp_win32_char_event(uint32_t c, bool repeat) {
    if (_sapp_events_enabled() && (c >= 32)) {
        _sapp_init_event(SAPP_EVENTTYPE_CHAR);
        _sapp.event.modifiers = _sapp_win32_mods();
        _sapp.event.char_code = c;
        _sapp.event.key_repeat = repeat;
        _sapp_call_event(&_sapp.event);
    }
}

_SOKOL_PRIVATE LRESULT CALLBACK _sapp_win32_wndproc(HWND hWnd, UINT uMsg, WPARAM wParam, LPARAM lParam) {
    if (!_sapp.win32.in_create_window) {
        switch (uMsg) {
            case WM_CLOSE:
                /* only give user a chance to intervene when sapp_quit() wasn't already called */
                if (!_sapp.quit_ordered) {
                    /* if window should be closed and event handling is enabled, give user code
                        a change to intervene via sapp_cancel_quit()
                    */
                    _sapp.quit_requested = true;
                    _sapp_win32_uwp_app_event(SAPP_EVENTTYPE_QUIT_REQUESTED);
                    /* if user code hasn't intervened, quit the app */
                    if (_sapp.quit_requested) {
                        _sapp.quit_ordered = true;
                    }
                }
                if (_sapp.quit_ordered) {
                    PostQuitMessage(0);
                }
                return 0;
            case WM_SYSCOMMAND:
                switch (wParam & 0xFFF0) {
                    case SC_SCREENSAVE:
                    case SC_MONITORPOWER:
                        if (_sapp.fullscreen) {
                            /* disable screen saver and blanking in fullscreen mode */
                            return 0;
                        }
                        break;
                    case SC_KEYMENU:
                        /* user trying to access menu via ALT */
                        return 0;
                }
                break;
            case WM_ERASEBKGND:
                return 1;
            case WM_SIZE:
                {
                    const bool iconified = wParam == SIZE_MINIMIZED;
                    if (iconified != _sapp.win32.iconified) {
                        _sapp.win32.iconified = iconified;
                        if (iconified) {
                            _sapp_win32_uwp_app_event(SAPP_EVENTTYPE_ICONIFIED);
                        }
                        else {
                            _sapp_win32_uwp_app_event(SAPP_EVENTTYPE_RESTORED);
                        }
                    }
                }
                break;
            case WM_SETCURSOR:
                if (_sapp.desc.user_cursor) {
                    if (LOWORD(lParam) == HTCLIENT) {
                        _sapp_win32_uwp_app_event(SAPP_EVENTTYPE_UPDATE_CURSOR);
                        return 1;
                    }
                }
                break;
            case WM_LBUTTONDOWN:
                _sapp_win32_mouse_event(SAPP_EVENTTYPE_MOUSE_DOWN, SAPP_MOUSEBUTTON_LEFT);
                _sapp_win32_capture_mouse(1<<SAPP_MOUSEBUTTON_LEFT);
                break;
            case WM_RBUTTONDOWN:
                _sapp_win32_mouse_event(SAPP_EVENTTYPE_MOUSE_DOWN, SAPP_MOUSEBUTTON_RIGHT);
                _sapp_win32_capture_mouse(1<<SAPP_MOUSEBUTTON_RIGHT);
                break;
            case WM_MBUTTONDOWN:
                _sapp_win32_mouse_event(SAPP_EVENTTYPE_MOUSE_DOWN, SAPP_MOUSEBUTTON_MIDDLE);
                _sapp_win32_capture_mouse(1<<SAPP_MOUSEBUTTON_MIDDLE);
                break;
            case WM_LBUTTONUP:
                _sapp_win32_mouse_event(SAPP_EVENTTYPE_MOUSE_UP, SAPP_MOUSEBUTTON_LEFT);
                _sapp_win32_release_mouse(1<<SAPP_MOUSEBUTTON_LEFT);
                break;
            case WM_RBUTTONUP:
                _sapp_win32_mouse_event(SAPP_EVENTTYPE_MOUSE_UP, SAPP_MOUSEBUTTON_RIGHT);
                _sapp_win32_release_mouse(1<<SAPP_MOUSEBUTTON_RIGHT);
                break;
            case WM_MBUTTONUP:
                _sapp_win32_mouse_event(SAPP_EVENTTYPE_MOUSE_UP, SAPP_MOUSEBUTTON_MIDDLE);
                _sapp_win32_release_mouse(1<<SAPP_MOUSEBUTTON_MIDDLE);
                break;
            case WM_MOUSEMOVE:
                if (!_sapp.mouse.locked) {
                    const float new_x  = (float)GET_X_LPARAM(lParam) * _sapp.win32.dpi.mouse_scale;
                    const float new_y = (float)GET_Y_LPARAM(lParam) * _sapp.win32.dpi.mouse_scale;
                    /* don't update dx/dy in the very first event */
                    if (_sapp.mouse.pos_valid) {
                        _sapp.mouse.dx = new_x - _sapp.mouse.x;
                        _sapp.mouse.dy = new_y - _sapp.mouse.y;
                    }
                    _sapp.mouse.x = new_x;
                    _sapp.mouse.y = new_y;
                    _sapp.mouse.pos_valid = true;
                    if (!_sapp.win32.mouse_tracked) {
                        _sapp.win32.mouse_tracked = true;
                        TRACKMOUSEEVENT tme;
                        memset(&tme, 0, sizeof(tme));
                        tme.cbSize = sizeof(tme);
                        tme.dwFlags = TME_LEAVE;
                        tme.hwndTrack = _sapp.win32.hwnd;
                        TrackMouseEvent(&tme);
                        _sapp_win32_mouse_event(SAPP_EVENTTYPE_MOUSE_ENTER, SAPP_MOUSEBUTTON_INVALID);
                    }
                    _sapp_win32_mouse_event(SAPP_EVENTTYPE_MOUSE_MOVE, SAPP_MOUSEBUTTON_INVALID);
                }
                break;
            case WM_INPUT:
                /* raw mouse input during mouse-lock */
                if (_sapp.mouse.locked) {
                    HRAWINPUT ri = (HRAWINPUT) lParam;
                    UINT size = sizeof(_sapp.win32.raw_input_data);
                    if (-1 == GetRawInputData(ri, RID_INPUT, &_sapp.win32.raw_input_data, &size, sizeof(RAWINPUTHEADER))) {
                        SOKOL_LOG("GetRawInputData() failed\n");
                        break;
                    }
                    const RAWINPUT* raw_mouse_data = (const RAWINPUT*) &_sapp.win32.raw_input_data;
                    if (raw_mouse_data->data.mouse.usFlags & MOUSE_MOVE_ABSOLUTE) {
                        /* mouse only reports absolute position
                           NOTE: THIS IS UNTESTED, it's unclear from reading the
                           Win32 RawInput docs under which circumstances absolute
                           positions are sent.
                        */
                        if (_sapp.win32.raw_input_mousepos_valid) {
                            LONG new_x = raw_mouse_data->data.mouse.lLastX;
                            LONG new_y = raw_mouse_data->data.mouse.lLastY;
                            _sapp.mouse.dx = (float) (new_x - _sapp.win32.raw_input_mousepos_x);
                            _sapp.mouse.dy = (float) (new_y - _sapp.win32.raw_input_mousepos_y);
                            _sapp.win32.raw_input_mousepos_x = new_x;
                            _sapp.win32.raw_input_mousepos_y = new_y;
                            _sapp.win32.raw_input_mousepos_valid = true;
                        }
                    }
                    else {
                        /* mouse reports movement delta (this seems to be the common case) */
                        _sapp.mouse.dx = (float) raw_mouse_data->data.mouse.lLastX;
                        _sapp.mouse.dy = (float) raw_mouse_data->data.mouse.lLastY;
                    }
                    _sapp_win32_mouse_event(SAPP_EVENTTYPE_MOUSE_MOVE, SAPP_MOUSEBUTTON_INVALID);
                }
                break;

            case WM_MOUSELEAVE:
                if (!_sapp.mouse.locked) {
                    _sapp.win32.mouse_tracked = false;
                    _sapp_win32_mouse_event(SAPP_EVENTTYPE_MOUSE_LEAVE, SAPP_MOUSEBUTTON_INVALID);
                }
                break;
            case WM_MOUSEWHEEL:
                _sapp_win32_scroll_event(0.0f, (float)((SHORT)HIWORD(wParam)));
                break;
            case WM_MOUSEHWHEEL:
                _sapp_win32_scroll_event((float)((SHORT)HIWORD(wParam)), 0.0f);
                break;
            case WM_CHAR:
                _sapp_win32_char_event((uint32_t)wParam, !!(lParam&0x40000000));
                break;
            case WM_KEYDOWN:
            case WM_SYSKEYDOWN:
                _sapp_win32_key_event(SAPP_EVENTTYPE_KEY_DOWN, (int)(HIWORD(lParam)&0x1FF), !!(lParam&0x40000000));
                break;
            case WM_KEYUP:
            case WM_SYSKEYUP:
                _sapp_win32_key_event(SAPP_EVENTTYPE_KEY_UP, (int)(HIWORD(lParam)&0x1FF), false);
                break;
<<<<<<< HEAD
            case WM_ENTERSIZEMOVE:
                SetTimer(_sapp.win32.hwnd, 1, USER_TIMER_MINIMUM, NULL);
                break;
            case WM_EXITSIZEMOVE:
                KillTimer(_sapp.win32.hwnd, 1);
                break;
            case WM_TIMER:
                _sapp_frame();
                #if defined(SOKOL_D3D11)
                    _sapp_d3d11_present();
                #endif
                #if defined(SOKOL_GLCORE33)
                    _sapp_wgl_swap_buffers();
                #endif
                /* NOTE: resizing the swap-chain during resize leads to a substantial
                   memory spike (hundreds of megabytes for a few seconds).

                if (_sapp_win32_update_dimensions()) {
                    #if defined(SOKOL_D3D11)
                    _sapp_d3d11_resize_default_render_target();
                    #endif
                    _sapp_win32_uwp_app_event(SAPP_EVENTTYPE_RESIZED);
                }
                */
=======
            case WM_DROPFILES:
                HDROP drop = (HDROP) wParam;
                POINT pt;
                int i;

                const int count = DragQueryFileW(drop, 0xffffffff, NULL, 0);
                memset(_sapp.dropped_files, 0, sizeof(_sapp.max_dropped_files * _sapp.max_dropped_file_path_length));
                _sapp.num_dropped_files = count > _sapp.max_dropped_files ? _sapp.max_dropped_files : count;

                for (i = 0;  i < _sapp.num_dropped_files;  i++) {
                    const UINT length = DragQueryFileW(drop, i, NULL, 0) + 1;
                    WCHAR* buffer = (WCHAR*)SOKOL_CALLOC(length, sizeof(WCHAR));

                    DragQueryFileW(drop, i, buffer, length);

                    const int dst_needed = WideCharToMultiByte(CP_UTF8, 0, buffer, -1, 0, 0, NULL, NULL);
                    int len = dst_needed > _sapp.max_dropped_file_path_length ? _sapp.max_dropped_file_path_length : dst_needed;
                    _sapp_win32_wide_to_utf8(buffer, &_sapp.dropped_files[i * _sapp.max_dropped_file_path_length], len);
                    free(buffer);
                }

                if (_sapp_events_enabled()) {
                    _sapp_init_event(SAPP_EVENTTYPE_FILE_DROPPED);
                    _sapp.desc.event_cb(&_sapp.event);
                }

                DragFinish(drop);
>>>>>>> 0817b779
                break;
            default:
                break;
        }
    }
    return DefWindowProcW(hWnd, uMsg, wParam, lParam);
}

_SOKOL_PRIVATE void _sapp_win32_create_window(void) {
    WNDCLASSW wndclassw;
    memset(&wndclassw, 0, sizeof(wndclassw));
    wndclassw.style = CS_HREDRAW | CS_VREDRAW | CS_OWNDC;
    wndclassw.lpfnWndProc = (WNDPROC) _sapp_win32_wndproc;
    wndclassw.hInstance = GetModuleHandleW(NULL);
    wndclassw.hCursor = LoadCursor(NULL, IDC_ARROW);
    wndclassw.hIcon = LoadIcon(NULL, IDI_WINLOGO);
    wndclassw.lpszClassName = L"SOKOLAPP";
    RegisterClassW(&wndclassw);

    DWORD win_style;
    const DWORD win_ex_style = WS_EX_APPWINDOW | WS_EX_WINDOWEDGE;
    RECT rect = { 0, 0, 0, 0 };
    if (_sapp.fullscreen) {
        win_style = WS_POPUP | WS_SYSMENU | WS_VISIBLE;
        rect.right = GetSystemMetrics(SM_CXSCREEN);
        rect.bottom = GetSystemMetrics(SM_CYSCREEN);
    }
    else {
        win_style = WS_CLIPSIBLINGS | WS_CLIPCHILDREN | WS_CAPTION | WS_SYSMENU | WS_MINIMIZEBOX | WS_MAXIMIZEBOX | WS_SIZEBOX;
        rect.right = (int) ((float)_sapp.window_width * _sapp.win32.dpi.window_scale);
        rect.bottom = (int) ((float)_sapp.window_height * _sapp.win32.dpi.window_scale);
    }
    AdjustWindowRectEx(&rect, win_style, FALSE, win_ex_style);
    const int win_width = rect.right - rect.left;
    const int win_height = rect.bottom - rect.top;
    _sapp.win32.in_create_window = true;
    _sapp.win32.hwnd = CreateWindowExW(
        win_ex_style,               /* dwExStyle */
        L"SOKOLAPP",                /* lpClassName */
        _sapp.window_title_wide,    /* lpWindowName */
        win_style,                  /* dwStyle */
        CW_USEDEFAULT,              /* X */
        CW_USEDEFAULT,              /* Y */
        win_width,                  /* nWidth */
        win_height,                 /* nHeight */
        NULL,                       /* hWndParent */
        NULL,                       /* hMenu */
        GetModuleHandle(NULL),      /* hInstance */
        NULL);                      /* lParam */
    ShowWindow(_sapp.win32.hwnd, SW_SHOW);
    _sapp.win32.in_create_window = false;
    _sapp.win32.dc = GetDC(_sapp.win32.hwnd);
    SOKOL_ASSERT(_sapp.win32.dc);
    _sapp_win32_update_dimensions();

    DragAcceptFiles(_sapp.win32.hwnd, 1);
}

_SOKOL_PRIVATE void _sapp_win32_destroy_window(void) {
    DestroyWindow(_sapp.win32.hwnd); _sapp.win32.hwnd = 0;
    UnregisterClassW(L"SOKOLAPP", GetModuleHandleW(NULL));
}

_SOKOL_PRIVATE void _sapp_win32_init_dpi(void) {

    typedef BOOL(WINAPI * SETPROCESSDPIAWARE_T)(void);
    typedef HRESULT(WINAPI * SETPROCESSDPIAWARENESS_T)(PROCESS_DPI_AWARENESS);
    typedef HRESULT(WINAPI * GETDPIFORMONITOR_T)(HMONITOR, MONITOR_DPI_TYPE, UINT*, UINT*);

    SETPROCESSDPIAWARE_T fn_setprocessdpiaware = 0;
    SETPROCESSDPIAWARENESS_T fn_setprocessdpiawareness = 0;
    GETDPIFORMONITOR_T fn_getdpiformonitor = 0;
    HINSTANCE user32 = LoadLibraryA("user32.dll");
    if (user32) {
        fn_setprocessdpiaware = (SETPROCESSDPIAWARE_T) GetProcAddress(user32, "SetProcessDPIAware");
    }
    HINSTANCE shcore = LoadLibraryA("shcore.dll");
    if (shcore) {
        fn_setprocessdpiawareness = (SETPROCESSDPIAWARENESS_T) GetProcAddress(shcore, "SetProcessDpiAwareness");
        fn_getdpiformonitor = (GETDPIFORMONITOR_T) GetProcAddress(shcore, "GetDpiForMonitor");
    }
    if (fn_setprocessdpiawareness) {
        /* if the app didn't request HighDPI rendering, let Windows do the upscaling */
        PROCESS_DPI_AWARENESS process_dpi_awareness = PROCESS_SYSTEM_DPI_AWARE;
        _sapp.win32.dpi.aware = true;
        if (!_sapp.desc.high_dpi) {
            process_dpi_awareness = PROCESS_DPI_UNAWARE;
            _sapp.win32.dpi.aware = false;
        }
        fn_setprocessdpiawareness(process_dpi_awareness);
    }
    else if (fn_setprocessdpiaware) {
        fn_setprocessdpiaware();
        _sapp.win32.dpi.aware = true;
    }
    /* get dpi scale factor for main monitor */
    if (fn_getdpiformonitor && _sapp.win32.dpi.aware) {
        POINT pt = { 1, 1 };
        HMONITOR hm = MonitorFromPoint(pt, MONITOR_DEFAULTTONEAREST);
        UINT dpix, dpiy;
        HRESULT hr = fn_getdpiformonitor(hm, MDT_EFFECTIVE_DPI, &dpix, &dpiy);
        _SOKOL_UNUSED(hr);
        SOKOL_ASSERT(SUCCEEDED(hr));
        /* clamp window scale to an integer factor */
        _sapp.win32.dpi.window_scale = (float)dpix / 96.0f;
    }
    else {
        _sapp.win32.dpi.window_scale = 1.0f;
    }
    if (_sapp.desc.high_dpi) {
        _sapp.win32.dpi.content_scale = _sapp.win32.dpi.window_scale;
        _sapp.win32.dpi.mouse_scale = 1.0f;
    }
    else {
        _sapp.win32.dpi.content_scale = 1.0f;
        _sapp.win32.dpi.mouse_scale = 1.0f / _sapp.win32.dpi.window_scale;
    }
    _sapp.dpi_scale = _sapp.win32.dpi.content_scale;
    if (user32) {
        FreeLibrary(user32);
    }
    if (shcore) {
        FreeLibrary(shcore);
    }
}

_SOKOL_PRIVATE bool _sapp_win32_set_clipboard_string(const char* str) {
    SOKOL_ASSERT(str);
    SOKOL_ASSERT(_sapp.win32.hwnd);
    SOKOL_ASSERT(_sapp.clipboard.enabled && (_sapp.clipboard.buf_size > 0));

    wchar_t* wchar_buf = 0;
    const int wchar_buf_size = _sapp.clipboard.buf_size * sizeof(wchar_t);
    HANDLE object = GlobalAlloc(GMEM_MOVEABLE, wchar_buf_size);
    if (!object) {
        goto error;
    }
    wchar_buf = (wchar_t*) GlobalLock(object);
    if (!wchar_buf) {
        goto error;
    }
    if (!_sapp_win32_uwp_utf8_to_wide(str, wchar_buf, wchar_buf_size)) {
        goto error;
    }
    GlobalUnlock(wchar_buf);
    wchar_buf = 0;
    if (!OpenClipboard(_sapp.win32.hwnd)) {
        goto error;
    }
    EmptyClipboard();
    SetClipboardData(CF_UNICODETEXT, object);
    CloseClipboard();
    return true;

error:
    if (wchar_buf) {
        GlobalUnlock(object);
    }
    if (object) {
        GlobalFree(object);
    }
    return false;
}

_SOKOL_PRIVATE const char* _sapp_win32_get_clipboard_string(void) {
    SOKOL_ASSERT(_sapp.clipboard.enabled && _sapp.clipboard.buffer);
    SOKOL_ASSERT(_sapp.win32.hwnd);
    if (!OpenClipboard(_sapp.win32.hwnd)) {
        /* silently ignore any errors and just return the current
           content of the local clipboard buffer
        */
        return _sapp.clipboard.buffer;
    }
    HANDLE object = GetClipboardData(CF_UNICODETEXT);
    if (!object) {
        CloseClipboard();
        return _sapp.clipboard.buffer;
    }
    const wchar_t* wchar_buf = (const wchar_t*) GlobalLock(object);
    if (!wchar_buf) {
        CloseClipboard();
        return _sapp.clipboard.buffer;
    }
    _sapp_win32_wide_to_utf8(wchar_buf, _sapp.clipboard.buffer, _sapp.clipboard.buf_size);
    GlobalUnlock(object);
    CloseClipboard();
    return _sapp.clipboard.buffer;
}

_SOKOL_PRIVATE void _sapp_win32_update_window_title(void) {
    _sapp_win32_uwp_utf8_to_wide(_sapp.window_title, _sapp.window_title_wide, sizeof(_sapp.window_title_wide));
    SetWindowTextW(_sapp.win32.hwnd, _sapp.window_title_wide);
}

/* don't laugh, but this seems to be the easiest and most robust
   way to check if we're running on Win10

   From: https://github.com/videolan/vlc/blob/232fb13b0d6110c4d1b683cde24cf9a7f2c5c2ea/modules/video_output/win32/d3d11_swapchain.c#L263
*/
_SOKOL_PRIVATE bool _sapp_win32_is_win10_or_greater(void) {
    HMODULE h = GetModuleHandleW(L"kernel32.dll");
    if (NULL != h) {
        return (NULL != GetProcAddress(h, "GetSystemCpuSetInformation"));
    }
    else {
        return false;
    }
}

_SOKOL_PRIVATE void _sapp_win32_run(const sapp_desc* desc) {
    _sapp_init_state(desc);
    _sapp.win32.is_win10_or_greater = _sapp_win32_is_win10_or_greater();
    _sapp_win32_uwp_init_keytable();
    _sapp_win32_uwp_utf8_to_wide(_sapp.window_title, _sapp.window_title_wide, sizeof(_sapp.window_title_wide));
    _sapp_win32_init_dpi();
    _sapp_win32_create_window();
    #if defined(SOKOL_D3D11)
        _sapp_d3d11_create_device_and_swapchain();
        _sapp_d3d11_create_default_render_target();
    #endif
    #if defined(SOKOL_GLCORE33)
        _sapp_wgl_init();
        _sapp_wgl_load_extensions();
        _sapp_wgl_create_context();
        #if !defined(SOKOL_WIN32_NO_GL_LOADER)
            _sapp_win32_gl_loadfuncs();
        #endif
    #endif
    _sapp.valid = true;

    bool done = false;
    while (!(done || _sapp.quit_ordered)) {
        MSG msg;
        while (PeekMessageW(&msg, NULL, 0, 0, PM_REMOVE)) {
            if (WM_QUIT == msg.message) {
                done = true;
                continue;
            }
            else {
                TranslateMessage(&msg);
                DispatchMessage(&msg);
            }
        }
        _sapp_frame();
        #if defined(SOKOL_D3D11)
            _sapp_d3d11_present();
            if (IsIconic(_sapp.win32.hwnd)) {
                Sleep(16 * _sapp.swap_interval);
            }
        #endif
        #if defined(SOKOL_GLCORE33)
            _sapp_wgl_swap_buffers();
        #endif
        /* check for window resized, this cannot happen in WM_SIZE as it explodes memory usage */
        if (_sapp_win32_update_dimensions()) {
            #if defined(SOKOL_D3D11)
            _sapp_d3d11_resize_default_render_target();
            #endif
            _sapp_win32_uwp_app_event(SAPP_EVENTTYPE_RESIZED);
        }
        if (_sapp.quit_requested) {
            PostMessage(_sapp.win32.hwnd, WM_CLOSE, 0, 0);
        }
    }
    _sapp_call_cleanup();

    #if defined(SOKOL_D3D11)
        _sapp_d3d11_destroy_default_render_target();
        _sapp_d3d11_destroy_device_and_swapchain();
    #else
        _sapp_wgl_destroy_context();
        _sapp_wgl_shutdown();
    #endif
    _sapp_win32_destroy_window();
    _sapp_discard_state();
}

_SOKOL_PRIVATE char** _sapp_win32_command_line_to_utf8_argv(LPWSTR w_command_line, int* o_argc) {
    int argc = 0;
    char** argv = 0;
    char* args;

    LPWSTR* w_argv = CommandLineToArgvW(w_command_line, &argc);
    if (w_argv == NULL) {
        _sapp_fail("Win32: failed to parse command line");
    } else {
        size_t size = wcslen(w_command_line) * 4;
        argv = (char**) SOKOL_CALLOC(1, (argc + 1) * sizeof(char*) + size);
        args = (char*)&argv[argc + 1];
        int n;
        for (int i = 0; i < argc; ++i) {
            n = WideCharToMultiByte(CP_UTF8, 0, w_argv[i], -1, args, (int)size, NULL, NULL);
            if (n == 0) {
                _sapp_fail("Win32: failed to convert all arguments to utf8");
                break;
            }
            argv[i] = args;
            size -= n;
            args += n;
        }
        LocalFree(w_argv);
    }
    *o_argc = argc;
    return argv;
}

#if !defined(SOKOL_NO_ENTRY)
#if defined(SOKOL_WIN32_FORCE_MAIN)
int main(int argc, char* argv[]) {
    sapp_desc desc = sokol_main(argc, argv);
    _sapp_win32_run(&desc);
    return 0;
}
#else
int WINAPI WinMain(_In_ HINSTANCE hInstance, _In_opt_ HINSTANCE hPrevInstance, _In_ LPSTR lpCmdLine, _In_ int nCmdShow) {
    _SOKOL_UNUSED(hInstance);
    _SOKOL_UNUSED(hPrevInstance);
    _SOKOL_UNUSED(lpCmdLine);
    _SOKOL_UNUSED(nCmdShow);
    int argc_utf8 = 0;
    char** argv_utf8 = _sapp_win32_command_line_to_utf8_argv(GetCommandLineW(), &argc_utf8);
    sapp_desc desc = sokol_main(argc_utf8, argv_utf8);
    _sapp_win32_run(&desc);
    SOKOL_FREE(argv_utf8);
    return 0;
}
#endif /* SOKOL_WIN32_FORCE_MAIN */
#endif /* SOKOL_NO_ENTRY */

#ifdef _MSC_VER
    #pragma warning(pop)
#endif

#endif /* _SAPP_WIN32 */

/*== UWP ================================================================*/
#if defined(_SAPP_UWP)

// Helper functions
_SOKOL_PRIVATE void _sapp_uwp_configure_dpi(float monitor_dpi) {
    _sapp.uwp.dpi.window_scale = monitor_dpi / 96.0f;
    if (_sapp.desc.high_dpi) {
        _sapp.uwp.dpi.content_scale = _sapp.uwp.dpi.window_scale;
        _sapp.uwp.dpi.mouse_scale = 1.0f * _sapp.uwp.dpi.window_scale;
    }
    else {
        _sapp.uwp.dpi.content_scale = 1.0f;
        _sapp.uwp.dpi.mouse_scale = 1.0f;
    }
    _sapp.dpi_scale = _sapp.uwp.dpi.content_scale;
}

_SOKOL_PRIVATE void _sapp_uwp_show_mouse(bool visible) {
    using namespace winrt::Windows::UI::Core;

    /* NOTE: this function is only called when the mouse visibility actually changes */
    CoreWindow::GetForCurrentThread().PointerCursor(visible ?
        CoreCursor(CoreCursorType::Arrow, 0) :
        CoreCursor(nullptr));
}

_SOKOL_PRIVATE uint32_t _sapp_uwp_mods(winrt::Windows::UI::Core::CoreWindow const& sender_window) {
    using namespace winrt::Windows::System;
    using namespace winrt::Windows::UI::Core;

    uint32_t mods = 0;
    if ((sender_window.GetKeyState(VirtualKey::Shift) & CoreVirtualKeyStates::Down) == CoreVirtualKeyStates::Down) {
        mods |= SAPP_MODIFIER_SHIFT;
    }
    if ((sender_window.GetKeyState(VirtualKey::Control) & CoreVirtualKeyStates::Down) == CoreVirtualKeyStates::Down) {
        mods |= SAPP_MODIFIER_CTRL;
    }
    if ((sender_window.GetKeyState(VirtualKey::Menu) & CoreVirtualKeyStates::Down) == CoreVirtualKeyStates::Down) {
        mods |= SAPP_MODIFIER_ALT;
    }
    if (((sender_window.GetKeyState(VirtualKey::LeftWindows) & CoreVirtualKeyStates::Down) == CoreVirtualKeyStates::Down) ||
        ((sender_window.GetKeyState(VirtualKey::RightWindows) & CoreVirtualKeyStates::Down) == CoreVirtualKeyStates::Down))
    {
        mods |= SAPP_MODIFIER_SUPER;
    }
    return mods;
}

_SOKOL_PRIVATE void _sapp_uwp_mouse_event(sapp_event_type type, sapp_mousebutton btn, winrt::Windows::UI::Core::CoreWindow const& sender_window) {
    if (_sapp_events_enabled()) {
        _sapp_init_event(type);
        _sapp.event.modifiers = _sapp_uwp_mods(sender_window);
        _sapp.event.mouse_button = btn;
        _sapp_call_event(&_sapp.event);
    }
}

_SOKOL_PRIVATE void _sapp_uwp_scroll_event(float delta, bool horizontal, winrt::Windows::UI::Core::CoreWindow const& sender_window) {
    if (_sapp_events_enabled()) {
        _sapp_init_event(SAPP_EVENTTYPE_MOUSE_SCROLL);
        _sapp.event.modifiers = _sapp_uwp_mods(sender_window);
        _sapp.event.scroll_x = horizontal ? (-delta / 30.0f) : 0.0f;
        _sapp.event.scroll_y = horizontal ? 0.0f : (delta / 30.0f);
        _sapp_call_event(&_sapp.event);
    }
}

_SOKOL_PRIVATE void _sapp_uwp_extract_mouse_button_events(winrt::Windows::UI::Core::CoreWindow const& sender, winrt::Windows::UI::Core::PointerEventArgs const& args) {

    // we need to figure out ourselves what mouse buttons have been pressed and released,
    // because UWP doesn't properly send down/up mouse button events when multiple buttons
    // are pressed down, so we also need to check the mouse button state in other mouse events
    // to track what buttons have been pressed down and released
    //
    auto properties = args.CurrentPoint().Properties();
    const uint8_t lmb_bit = (1 << SAPP_MOUSEBUTTON_LEFT);
    const uint8_t rmb_bit = (1 << SAPP_MOUSEBUTTON_RIGHT);
    const uint8_t mmb_bit = (1 << SAPP_MOUSEBUTTON_MIDDLE);
    uint8_t new_btns = 0;
    if (properties.IsLeftButtonPressed()) {
        new_btns |= lmb_bit;
    }
    if (properties.IsRightButtonPressed()) {
        new_btns |= rmb_bit;
    }
    if (properties.IsMiddleButtonPressed()) {
        new_btns |= mmb_bit;
    }
    const uint8_t old_btns = _sapp.uwp.mouse_buttons;
    const uint8_t chg_btns = new_btns ^ old_btns;

    _sapp.uwp.mouse_buttons = new_btns;

    sapp_event_type type = SAPP_EVENTTYPE_INVALID;
    sapp_mousebutton btn = SAPP_MOUSEBUTTON_INVALID;
    if (chg_btns & lmb_bit) {
        btn = SAPP_MOUSEBUTTON_LEFT;
        type = (new_btns & lmb_bit) ? SAPP_EVENTTYPE_MOUSE_DOWN : SAPP_EVENTTYPE_MOUSE_UP;
    }
    if (chg_btns & rmb_bit) {
        btn = SAPP_MOUSEBUTTON_RIGHT;
        type = (new_btns & rmb_bit) ? SAPP_EVENTTYPE_MOUSE_DOWN : SAPP_EVENTTYPE_MOUSE_UP;
    }
    if (chg_btns & mmb_bit) {
        btn = SAPP_MOUSEBUTTON_MIDDLE;
        type = (new_btns & mmb_bit) ? SAPP_EVENTTYPE_MOUSE_DOWN : SAPP_EVENTTYPE_MOUSE_UP;
    }
    if (type != SAPP_EVENTTYPE_INVALID) {
        _sapp_uwp_mouse_event(type, btn, sender);
    }
}

_SOKOL_PRIVATE void _sapp_uwp_key_event(sapp_event_type type, winrt::Windows::UI::Core::CoreWindow const& sender_window, winrt::Windows::UI::Core::KeyEventArgs const& args) {
    auto key_status = args.KeyStatus();
    uint32_t ext_scan_code = key_status.ScanCode | (key_status.IsExtendedKey ? 0x100 : 0);
    if (_sapp_events_enabled() && (ext_scan_code < SAPP_MAX_KEYCODES)) {
        _sapp_init_event(type);
        _sapp.event.modifiers = _sapp_uwp_mods(sender_window);
        _sapp.event.key_code = _sapp.keycodes[ext_scan_code];
        _sapp.event.key_repeat = type == SAPP_EVENTTYPE_KEY_UP ? false : key_status.WasKeyDown;
        _sapp_call_event(&_sapp.event);
        /* check if a CLIPBOARD_PASTED event must be sent too */
        if (_sapp.clipboard.enabled &&
            (type == SAPP_EVENTTYPE_KEY_DOWN) &&
            (_sapp.event.modifiers == SAPP_MODIFIER_CTRL) &&
            (_sapp.event.key_code == SAPP_KEYCODE_V))
        {
            _sapp_init_event(SAPP_EVENTTYPE_CLIPBOARD_PASTED);
            _sapp_call_event(&_sapp.event);
        }
    }
}

_SOKOL_PRIVATE void _sapp_uwp_char_event(uint32_t c, bool repeat, winrt::Windows::UI::Core::CoreWindow const& sender_window) {
    if (_sapp_events_enabled() && (c >= 32)) {
        _sapp_init_event(SAPP_EVENTTYPE_CHAR);
        _sapp.event.modifiers = _sapp_uwp_mods(sender_window);
        _sapp.event.char_code = c;
        _sapp.event.key_repeat = repeat;
        _sapp_call_event(&_sapp.event);
    }
}

_SOKOL_PRIVATE void _sapp_uwp_toggle_fullscreen(void) {
    auto appView = winrt::Windows::UI::ViewManagement::ApplicationView::GetForCurrentView();
    _sapp.fullscreen = appView.IsFullScreenMode();
    if (!_sapp.fullscreen) {
        appView.TryEnterFullScreenMode();
    }
    else {
        appView.ExitFullScreenMode();
    }
    _sapp.fullscreen = appView.IsFullScreenMode();
}

namespace {/* Empty namespace to ensure internal linkage (same as _SOKOL_PRIVATE) */

// Controls all the DirectX device resources.
class DeviceResources {
public:
    // Provides an interface for an application that owns DeviceResources to be notified of the device being lost or created.
    interface IDeviceNotify {
        virtual void OnDeviceLost() = 0;
        virtual void OnDeviceRestored() = 0;
    };

    DeviceResources();
    ~DeviceResources();
    void SetWindow(winrt::Windows::UI::Core::CoreWindow const& window);
    void SetLogicalSize(winrt::Windows::Foundation::Size logicalSize);
    void SetCurrentOrientation(winrt::Windows::Graphics::Display::DisplayOrientations currentOrientation);
    void SetDpi(float dpi);
    void ValidateDevice();
    void HandleDeviceLost();
    void RegisterDeviceNotify(IDeviceNotify* deviceNotify);
    void Trim();
    void Present();

private:

    // Swapchain Rotation Matrices (Z-rotation)
    static inline const DirectX::XMFLOAT4X4 DeviceResources::m_rotation0 = {
        1.0f, 0.0f, 0.0f, 0.0f,
        0.0f, 1.0f, 0.0f, 0.0f,
        0.0f, 0.0f, 1.0f, 0.0f,
        0.0f, 0.0f, 0.0f, 1.0f
    };
    static inline const DirectX::XMFLOAT4X4 DeviceResources::m_rotation90 = {
        0.0f, 1.0f, 0.0f, 0.0f,
        -1.0f, 0.0f, 0.0f, 0.0f,
        0.0f, 0.0f, 1.0f, 0.0f,
        0.0f, 0.0f, 0.0f, 1.0f
    };
    static inline const DirectX::XMFLOAT4X4 DeviceResources::m_rotation180 = {
        -1.0f, 0.0f, 0.0f, 0.0f,
        0.0f, -1.0f, 0.0f, 0.0f,
        0.0f, 0.0f, 1.0f, 0.0f,
        0.0f, 0.0f, 0.0f, 1.0f
    };
    static inline const DirectX::XMFLOAT4X4 DeviceResources::m_rotation270 = {
        0.0f, -1.0f, 0.0f, 0.0f,
        1.0f, 0.0f, 0.0f, 0.0f,
        0.0f, 0.0f, 1.0f, 0.0f,
        0.0f, 0.0f, 0.0f, 1.0f
    };

    void CreateDeviceResources();
    void CreateWindowSizeDependentResources();
    void UpdateRenderTargetSize();
    DXGI_MODE_ROTATION ComputeDisplayRotation();
    bool SdkLayersAvailable();

    // Direct3D objects.
    winrt::com_ptr<ID3D11Device3> m_d3dDevice;
    winrt::com_ptr<ID3D11DeviceContext3> m_d3dContext;
    winrt::com_ptr<IDXGISwapChain3> m_swapChain;

    // Direct3D rendering objects. Required for 3D.
    winrt::com_ptr<ID3D11Texture2D1> m_d3dRenderTarget;
    winrt::com_ptr<ID3D11RenderTargetView1> m_d3dRenderTargetView;
    winrt::com_ptr<ID3D11Texture2D1> m_d3dMSAARenderTarget;
    winrt::com_ptr<ID3D11RenderTargetView1> m_d3dMSAARenderTargetView;
    winrt::com_ptr<ID3D11Texture2D1> m_d3dDepthStencil;
    winrt::com_ptr<ID3D11DepthStencilView> m_d3dDepthStencilView;
    D3D11_VIEWPORT m_screenViewport = { };

    // Cached reference to the Window.
    winrt::agile_ref< winrt::Windows::UI::Core::CoreWindow> m_window;

    // Cached device properties.
    D3D_FEATURE_LEVEL m_d3dFeatureLevel = D3D_FEATURE_LEVEL_9_1;
    winrt::Windows::Foundation::Size m_d3dRenderTargetSize = { };
    winrt::Windows::Foundation::Size m_outputSize = { };
    winrt::Windows::Foundation::Size m_logicalSize = { };
    winrt::Windows::Graphics::Display::DisplayOrientations m_nativeOrientation = winrt::Windows::Graphics::Display::DisplayOrientations::None;
    winrt::Windows::Graphics::Display::DisplayOrientations m_currentOrientation = winrt::Windows::Graphics::Display::DisplayOrientations::None;
    float m_dpi = -1.0f;

    // Transforms used for display orientation.
    DirectX::XMFLOAT4X4 m_orientationTransform3D;

    // The IDeviceNotify can be held directly as it owns the DeviceResources.
    IDeviceNotify* m_deviceNotify = nullptr;
};

// Main entry point for our app. Connects the app with the Windows shell and handles application lifecycle events.
struct App : winrt::implements<App, winrt::Windows::ApplicationModel::Core::IFrameworkViewSource, winrt::Windows::ApplicationModel::Core::IFrameworkView> {
public:
    // IFrameworkViewSource Methods
    winrt::Windows::ApplicationModel::Core::IFrameworkView CreateView() { return *this; }

    // IFrameworkView Methods.
    virtual void Initialize(winrt::Windows::ApplicationModel::Core::CoreApplicationView const& applicationView);
    virtual void SetWindow(winrt::Windows::UI::Core::CoreWindow const& window);
    virtual void Load(winrt::hstring const& entryPoint);
    virtual void Run();
    virtual void Uninitialize();

protected:
    // Application lifecycle event handlers
    void OnActivated(winrt::Windows::ApplicationModel::Core::CoreApplicationView const& applicationView, winrt::Windows::ApplicationModel::Activation::IActivatedEventArgs const& args);
    void OnSuspending(winrt::Windows::Foundation::IInspectable const& sender, winrt::Windows::ApplicationModel::SuspendingEventArgs const& args);
    void OnResuming(winrt::Windows::Foundation::IInspectable const& sender, winrt::Windows::Foundation::IInspectable const& args);

    // Window event handlers
    void OnWindowSizeChanged(winrt::Windows::UI::Core::CoreWindow const& sender, winrt::Windows::UI::Core::WindowSizeChangedEventArgs const& args);
    void OnVisibilityChanged(winrt::Windows::UI::Core::CoreWindow const& sender, winrt::Windows::UI::Core::VisibilityChangedEventArgs const& args);

    // Navigation event handlers
    void OnBackRequested(winrt::Windows::Foundation::IInspectable const& sender, winrt::Windows::UI::Core::BackRequestedEventArgs const& args);

    // Input event handlers
    void OnKeyDown(winrt::Windows::UI::Core::CoreWindow const& sender, winrt::Windows::UI::Core::KeyEventArgs const& args);
    void OnKeyUp(winrt::Windows::UI::Core::CoreWindow const& sender, winrt::Windows::UI::Core::KeyEventArgs const& args);
    void OnCharacterReceived(winrt::Windows::UI::Core::CoreWindow const& sender, winrt::Windows::UI::Core::CharacterReceivedEventArgs const& args);

    // Pointer event handlers
    void OnPointerEntered(winrt::Windows::UI::Core::CoreWindow const& sender, winrt::Windows::UI::Core::PointerEventArgs const& args);
    void OnPointerExited(winrt::Windows::UI::Core::CoreWindow const& sender, winrt::Windows::UI::Core::PointerEventArgs const& args);
    void OnPointerPressed(winrt::Windows::UI::Core::CoreWindow const& sender, winrt::Windows::UI::Core::PointerEventArgs const& args);
    void OnPointerReleased(winrt::Windows::UI::Core::CoreWindow const& sender, winrt::Windows::UI::Core::PointerEventArgs const& args);
    void OnPointerMoved(winrt::Windows::UI::Core::CoreWindow const& sender, winrt::Windows::UI::Core::PointerEventArgs const& args);
    void OnPointerWheelChanged(winrt::Windows::UI::Core::CoreWindow const& sender, winrt::Windows::UI::Core::PointerEventArgs const& args);

    // DisplayInformation event handlers.
    void OnDpiChanged(winrt::Windows::Graphics::Display::DisplayInformation const& sender, winrt::Windows::Foundation::IInspectable const& args);
    void OnOrientationChanged(winrt::Windows::Graphics::Display::DisplayInformation const& sender, winrt::Windows::Foundation::IInspectable const& args);
    void OnDisplayContentsInvalidated(winrt::Windows::Graphics::Display::DisplayInformation const& sender, winrt::Windows::Foundation::IInspectable const& args);

private:
    std::unique_ptr<DeviceResources> m_deviceResources;
    bool m_windowVisible = true;
};

DeviceResources::DeviceResources() {
    CreateDeviceResources();
}

DeviceResources::~DeviceResources() {
    // Cleanup Sokol Context
    _sapp.d3d11.device = nullptr;
    _sapp.d3d11.device_context = nullptr;
}

void DeviceResources::CreateDeviceResources() {
    // This flag adds support for surfaces with a different color channel ordering
    // than the API default. It is required for compatibility with Direct2D.
    UINT creationFlags = D3D11_CREATE_DEVICE_BGRA_SUPPORT;

    #if defined(_DEBUG)
    if (SdkLayersAvailable()) {
        // If the project is in a debug build, enable debugging via SDK Layers with this flag.
        creationFlags |= D3D11_CREATE_DEVICE_DEBUG;
    }
    #endif

    // This array defines the set of DirectX hardware feature levels this app will support.
    // Note the ordering should be preserved.
    // Don't forget to declare your application's minimum required feature level in its
    // description.  All applications are assumed to support 9.1 unless otherwise stated.
    D3D_FEATURE_LEVEL featureLevels[] = {
        D3D_FEATURE_LEVEL_12_1,
        D3D_FEATURE_LEVEL_12_0,
        D3D_FEATURE_LEVEL_11_1,
        D3D_FEATURE_LEVEL_11_0,
        D3D_FEATURE_LEVEL_10_1,
        D3D_FEATURE_LEVEL_10_0,
        D3D_FEATURE_LEVEL_9_3,
        D3D_FEATURE_LEVEL_9_2,
        D3D_FEATURE_LEVEL_9_1
    };

    // Create the Direct3D 11 API device object and a corresponding context.
    winrt::com_ptr<ID3D11Device> device;
    winrt::com_ptr<ID3D11DeviceContext> context;

    HRESULT hr = D3D11CreateDevice(
        nullptr,                    // Specify nullptr to use the default adapter.
        D3D_DRIVER_TYPE_HARDWARE,   // Create a device using the hardware graphics driver.
        0,                          // Should be 0 unless the driver is D3D_DRIVER_TYPE_SOFTWARE.
        creationFlags,              // Set debug and Direct2D compatibility flags.
        featureLevels,              // List of feature levels this app can support.
        ARRAYSIZE(featureLevels),   // Size of the list above.
        D3D11_SDK_VERSION,          // Always set this to D3D11_SDK_VERSION for Microsoft Store apps.
        device.put(),               // Returns the Direct3D device created.
        &m_d3dFeatureLevel,         // Returns feature level of device created.
        context.put()               // Returns the device immediate context.
    );

    if (FAILED(hr)) {
        // If the initialization fails, fall back to the WARP device.
        // For more information on WARP, see:
        // https://go.microsoft.com/fwlink/?LinkId=286690
        winrt::check_hresult(
            D3D11CreateDevice(
                nullptr,
                D3D_DRIVER_TYPE_WARP, // Create a WARP device instead of a hardware device.
                0,
                creationFlags,
                featureLevels,
                ARRAYSIZE(featureLevels),
                D3D11_SDK_VERSION,
                device.put(),
                &m_d3dFeatureLevel,
                context.put()
            )
        );
    }

    // Store pointers to the Direct3D 11.3 API device and immediate context.
    m_d3dDevice = device.as<ID3D11Device3>();
    m_d3dContext = context.as<ID3D11DeviceContext3>();

    // Setup Sokol Context
    _sapp.d3d11.device = m_d3dDevice.get();
    _sapp.d3d11.device_context = m_d3dContext.get();
}

void DeviceResources::CreateWindowSizeDependentResources() {
    // Cleanup Sokol Context (these are non-owning raw pointers)
    _sapp.d3d11.rt = nullptr;
    _sapp.d3d11.rtv = nullptr;
    _sapp.d3d11.msaa_rt = nullptr;
    _sapp.d3d11.msaa_rtv = nullptr;
    _sapp.d3d11.ds = nullptr;
    _sapp.d3d11.dsv = nullptr;

    // Clear the previous window size specific context.
    ID3D11RenderTargetView* nullViews[] = { nullptr };
    m_d3dContext->OMSetRenderTargets(ARRAYSIZE(nullViews), nullViews, nullptr);
    // these are smart pointers, setting to nullptr will delete the objects
    m_d3dRenderTarget = nullptr;
    m_d3dRenderTargetView = nullptr;
    m_d3dMSAARenderTarget = nullptr;
    m_d3dMSAARenderTargetView = nullptr;
    m_d3dDepthStencilView = nullptr;
    m_d3dDepthStencil = nullptr;
    m_d3dContext->Flush1(D3D11_CONTEXT_TYPE_ALL, nullptr);

    UpdateRenderTargetSize();

    // The width and height of the swap chain must be based on the window's
    // natively-oriented width and height. If the window is not in the native
    // orientation, the dimensions must be reversed.
    DXGI_MODE_ROTATION displayRotation = ComputeDisplayRotation();

    bool swapDimensions = displayRotation == DXGI_MODE_ROTATION_ROTATE90 || displayRotation == DXGI_MODE_ROTATION_ROTATE270;
    m_d3dRenderTargetSize.Width = swapDimensions ? m_outputSize.Height : m_outputSize.Width;
    m_d3dRenderTargetSize.Height = swapDimensions ? m_outputSize.Width : m_outputSize.Height;

    if (m_swapChain != nullptr) {
        // If the swap chain already exists, resize it.
        HRESULT hr = m_swapChain->ResizeBuffers(
            2, // Double-buffered swap chain.
            lround(m_d3dRenderTargetSize.Width),
            lround(m_d3dRenderTargetSize.Height),
            DXGI_FORMAT_B8G8R8A8_UNORM,
            0
        );

        if (hr == DXGI_ERROR_DEVICE_REMOVED || hr == DXGI_ERROR_DEVICE_RESET) {
            // If the device was removed for any reason, a new device and swap chain will need to be created.
            HandleDeviceLost();

            // Everything is set up now. Do not continue execution of this method. HandleDeviceLost will reenter this method
            // and correctly set up the new device.
            return;
        }
        else {
            winrt::check_hresult(hr);
        }
    }
    else {
        // Otherwise, create a new one using the same adapter as the existing Direct3D device.
        DXGI_SCALING scaling = (_sapp.uwp.dpi.content_scale == _sapp.uwp.dpi.window_scale) ? DXGI_SCALING_NONE : DXGI_SCALING_STRETCH;
        DXGI_SWAP_CHAIN_DESC1 swapChainDesc = { 0 };

        swapChainDesc.Width = lround(m_d3dRenderTargetSize.Width);      // Match the size of the window.
        swapChainDesc.Height = lround(m_d3dRenderTargetSize.Height);
        swapChainDesc.Format = DXGI_FORMAT_B8G8R8A8_UNORM;              // This is the most common swap chain format.
        swapChainDesc.Stereo = false;
        swapChainDesc.SampleDesc.Count = 1;                             // Don't use multi-sampling.
        swapChainDesc.SampleDesc.Quality = 0;
        swapChainDesc.BufferUsage = DXGI_USAGE_RENDER_TARGET_OUTPUT;
        swapChainDesc.BufferCount = 2;                                  // Use double-buffering to minimize latency.
        swapChainDesc.SwapEffect = DXGI_SWAP_EFFECT_FLIP_SEQUENTIAL;    // All Microsoft Store apps must use this SwapEffect.
        swapChainDesc.Flags = 0;
        swapChainDesc.Scaling = scaling;
        swapChainDesc.AlphaMode = DXGI_ALPHA_MODE_IGNORE;

        // This sequence obtains the DXGI factory that was used to create the Direct3D device above.
        winrt::com_ptr<IDXGIDevice3> dxgiDevice = m_d3dDevice.as<IDXGIDevice3>();
        winrt::com_ptr<IDXGIAdapter> dxgiAdapter;
        winrt::check_hresult(dxgiDevice->GetAdapter(dxgiAdapter.put()));
        winrt::com_ptr<IDXGIFactory4> dxgiFactory;
        winrt::check_hresult(dxgiAdapter->GetParent(__uuidof(IDXGIFactory4), dxgiFactory.put_void()));
        winrt::com_ptr<IDXGISwapChain1> swapChain;
        winrt::check_hresult(dxgiFactory->CreateSwapChainForCoreWindow(m_d3dDevice.get(), m_window.get().as<::IUnknown>().get(), &swapChainDesc, nullptr, swapChain.put()));
        m_swapChain = swapChain.as<IDXGISwapChain3>();

        // Ensure that DXGI does not queue more than one frame at a time. This both reduces latency and
        // ensures that the application will only render after each VSync, minimizing power consumption.
        winrt::check_hresult(dxgiDevice->SetMaximumFrameLatency(1));

        // Setup Sokol Context
        winrt::check_hresult(swapChain->GetDesc(&_sapp.d3d11.swap_chain_desc));
        _sapp.d3d11.swap_chain = m_swapChain.as<IDXGISwapChain3>().detach();
    }

    // Set the proper orientation for the swap chain, and generate 2D and
    // 3D matrix transformations for rendering to the rotated swap chain.
    // Note the rotation angle for the 2D and 3D transforms are different.
    // This is due to the difference in coordinate spaces.  Additionally,
    // the 3D matrix is specified explicitly to avoid rounding errors.
    switch (displayRotation) {
        case DXGI_MODE_ROTATION_IDENTITY:
            m_orientationTransform3D = m_rotation0;
            break;

        case DXGI_MODE_ROTATION_ROTATE90:
            m_orientationTransform3D = m_rotation270;
            break;

        case DXGI_MODE_ROTATION_ROTATE180:
            m_orientationTransform3D = m_rotation180;
            break;

        case DXGI_MODE_ROTATION_ROTATE270:
            m_orientationTransform3D = m_rotation90;
            break;
    }
    winrt::check_hresult(m_swapChain->SetRotation(displayRotation));

    // Create a render target view of the swap chain back buffer.
    winrt::check_hresult(m_swapChain->GetBuffer(0, IID_PPV_ARGS(&m_d3dRenderTarget)));
    winrt::check_hresult(m_d3dDevice->CreateRenderTargetView1(m_d3dRenderTarget.get(), nullptr, m_d3dRenderTargetView.put()));

    // Create MSAA texture and view if needed
    if (_sapp.sample_count > 1) {
        CD3D11_TEXTURE2D_DESC1 msaaTexDesc(
            DXGI_FORMAT_B8G8R8A8_UNORM,
            lround(m_d3dRenderTargetSize.Width),
            lround(m_d3dRenderTargetSize.Height),
            1,  // arraySize
            1,  // mipLevels
            D3D11_BIND_RENDER_TARGET,
            D3D11_USAGE_DEFAULT,
            0,  // cpuAccessFlags
            _sapp.sample_count,
            _sapp.sample_count > 1 ? D3D11_STANDARD_MULTISAMPLE_PATTERN : 0
        );
        winrt::check_hresult(m_d3dDevice->CreateTexture2D1(&msaaTexDesc, nullptr, m_d3dMSAARenderTarget.put()));
        winrt::check_hresult(m_d3dDevice->CreateRenderTargetView1(m_d3dMSAARenderTarget.get(), nullptr, m_d3dMSAARenderTargetView.put()));
    }

    // Create a depth stencil view for use with 3D rendering if needed.
    CD3D11_TEXTURE2D_DESC1 depthStencilDesc(
        DXGI_FORMAT_D24_UNORM_S8_UINT,
        lround(m_d3dRenderTargetSize.Width),
        lround(m_d3dRenderTargetSize.Height),
        1, // This depth stencil view has only one texture.
        1, // Use a single mipmap level.
        D3D11_BIND_DEPTH_STENCIL,
        D3D11_USAGE_DEFAULT,
        0,  // cpuAccessFlag
        _sapp.sample_count,
        _sapp.sample_count > 1 ? D3D11_STANDARD_MULTISAMPLE_PATTERN : 0
    );
    winrt::check_hresult(m_d3dDevice->CreateTexture2D1(&depthStencilDesc, nullptr, m_d3dDepthStencil.put()));

    CD3D11_DEPTH_STENCIL_VIEW_DESC depthStencilViewDesc(D3D11_DSV_DIMENSION_TEXTURE2D);
    winrt::check_hresult(m_d3dDevice->CreateDepthStencilView(m_d3dDepthStencil.get(), nullptr, m_d3dDepthStencilView.put()));

    // Set sokol window and framebuffer sizes
    _sapp.window_width = (int) m_logicalSize.Width;
    _sapp.window_height = (int) m_logicalSize.Height;
    _sapp.framebuffer_width = lround(m_d3dRenderTargetSize.Width);
    _sapp.framebuffer_height = lround(m_d3dRenderTargetSize.Height);

    // Setup Sokol Context
    _sapp.d3d11.rt = m_d3dRenderTarget.as<ID3D11Texture2D>().get();
    _sapp.d3d11.rtv = m_d3dRenderTargetView.as<ID3D11RenderTargetView>().get();
    _sapp.d3d11.ds = m_d3dDepthStencil.as<ID3D11Texture2D>().get();
    _sapp.d3d11.dsv = m_d3dDepthStencilView.get();
    if (_sapp.sample_count > 1) {
        _sapp.d3d11.msaa_rt = m_d3dMSAARenderTarget.as<ID3D11Texture2D>().get();
        _sapp.d3d11.msaa_rtv = m_d3dMSAARenderTargetView.as<ID3D11RenderTargetView>().get();
    }

    // Sokol app is now valid
    _sapp.valid = true;
}

// Determine the dimensions of the render target and whether it will be scaled down.
void DeviceResources::UpdateRenderTargetSize() {
    // Calculate the necessary render target size in pixels.
    m_outputSize.Width = m_logicalSize.Width * _sapp.uwp.dpi.content_scale;
    m_outputSize.Height = m_logicalSize.Height * _sapp.uwp.dpi.content_scale;

    // Prevent zero size DirectX content from being created.
    m_outputSize.Width = std::max(m_outputSize.Width, 1.0f);
    m_outputSize.Height = std::max(m_outputSize.Height, 1.0f);
}

// This method is called when the CoreWindow is created (or re-created).
void DeviceResources::SetWindow(winrt::Windows::UI::Core::CoreWindow const& window) {
    auto currentDisplayInformation = winrt::Windows::Graphics::Display::DisplayInformation::GetForCurrentView();
    m_window = window;
    m_logicalSize = winrt::Windows::Foundation::Size(window.Bounds().Width, window.Bounds().Height);
    m_nativeOrientation = currentDisplayInformation.NativeOrientation();
    m_currentOrientation = currentDisplayInformation.CurrentOrientation();
    m_dpi = currentDisplayInformation.LogicalDpi();
    _sapp_uwp_configure_dpi(m_dpi);
    CreateWindowSizeDependentResources();
}

// This method is called in the event handler for the SizeChanged event.
void DeviceResources::SetLogicalSize(winrt::Windows::Foundation::Size logicalSize) {
    if (m_logicalSize != logicalSize) {
        m_logicalSize = logicalSize;
        CreateWindowSizeDependentResources();
    }
}

// This method is called in the event handler for the DpiChanged event.
void DeviceResources::SetDpi(float dpi) {
    if (dpi != m_dpi) {
        m_dpi = dpi;
        _sapp_uwp_configure_dpi(m_dpi);
        // When the display DPI changes, the logical size of the window (measured in Dips) also changes and needs to be updated.
        auto window = m_window.get();
        m_logicalSize = winrt::Windows::Foundation::Size(window.Bounds().Width, window.Bounds().Height);
        CreateWindowSizeDependentResources();
    }
}

// This method is called in the event handler for the OrientationChanged event.
void DeviceResources::SetCurrentOrientation(winrt::Windows::Graphics::Display::DisplayOrientations currentOrientation) {
    if (m_currentOrientation != currentOrientation) {
        m_currentOrientation = currentOrientation;
        CreateWindowSizeDependentResources();
    }
}

// This method is called in the event handler for the DisplayContentsInvalidated event.
void DeviceResources::ValidateDevice() {
    // The D3D Device is no longer valid if the default adapter changed since the device
    // was created or if the device has been removed.

    // First, get the information for the default adapter from when the device was created.
    winrt::com_ptr<IDXGIDevice3> dxgiDevice = m_d3dDevice.as< IDXGIDevice3>();
    winrt::com_ptr<IDXGIAdapter> deviceAdapter;
    winrt::check_hresult(dxgiDevice->GetAdapter(deviceAdapter.put()));
    winrt::com_ptr<IDXGIFactory4> deviceFactory;
    winrt::check_hresult(deviceAdapter->GetParent(IID_PPV_ARGS(&deviceFactory)));
    winrt::com_ptr<IDXGIAdapter1> previousDefaultAdapter;
    winrt::check_hresult(deviceFactory->EnumAdapters1(0, previousDefaultAdapter.put()));
    DXGI_ADAPTER_DESC1 previousDesc;
    winrt::check_hresult(previousDefaultAdapter->GetDesc1(&previousDesc));

    // Next, get the information for the current default adapter.
    winrt::com_ptr<IDXGIFactory4> currentFactory;
    winrt::check_hresult(CreateDXGIFactory1(IID_PPV_ARGS(&currentFactory)));
    winrt::com_ptr<IDXGIAdapter1> currentDefaultAdapter;
    winrt::check_hresult(currentFactory->EnumAdapters1(0, currentDefaultAdapter.put()));
    DXGI_ADAPTER_DESC1 currentDesc;
    winrt::check_hresult(currentDefaultAdapter->GetDesc1(&currentDesc));

    // If the adapter LUIDs don't match, or if the device reports that it has been removed,
    // a new D3D device must be created.
    if (previousDesc.AdapterLuid.LowPart != currentDesc.AdapterLuid.LowPart ||
        previousDesc.AdapterLuid.HighPart != currentDesc.AdapterLuid.HighPart ||
        FAILED(m_d3dDevice->GetDeviceRemovedReason()))
    {
        // Release references to resources related to the old device.
        dxgiDevice = nullptr;
        deviceAdapter = nullptr;
        deviceFactory = nullptr;
        previousDefaultAdapter = nullptr;

        // Create a new device and swap chain.
        HandleDeviceLost();
    }
}

// Recreate all device resources and set them back to the current state.
void DeviceResources::HandleDeviceLost() {
    m_swapChain = nullptr;
    if (m_deviceNotify != nullptr) {
        m_deviceNotify->OnDeviceLost();
    }
    CreateDeviceResources();
    CreateWindowSizeDependentResources();
    if (m_deviceNotify != nullptr) {
        m_deviceNotify->OnDeviceRestored();
    }
}

// Register our DeviceNotify to be informed on device lost and creation.
void DeviceResources::RegisterDeviceNotify(IDeviceNotify* deviceNotify) {
    m_deviceNotify = deviceNotify;
}

// Call this method when the app suspends. It provides a hint to the driver that the app
// is entering an idle state and that temporary buffers can be reclaimed for use by other apps.
void DeviceResources::Trim() {
    m_d3dDevice.as<IDXGIDevice3>()->Trim();
}

// Present the contents of the swap chain to the screen.
void DeviceResources::Present() {

    // MSAA resolve if needed
    if (_sapp.sample_count > 1) {
        m_d3dContext->ResolveSubresource(m_d3dRenderTarget.get(), 0, m_d3dMSAARenderTarget.get(), 0, DXGI_FORMAT_B8G8R8A8_UNORM);
        m_d3dContext->DiscardView1(m_d3dMSAARenderTargetView.get(), nullptr, 0);
    }

    // The first argument instructs DXGI to block until VSync, putting the application
    // to sleep until the next VSync. This ensures we don't waste any cycles rendering
    // frames that will never be displayed to the screen.
    DXGI_PRESENT_PARAMETERS parameters = { 0 };
    HRESULT hr = m_swapChain->Present1(1, 0, &parameters);

    // Discard the contents of the render target.
    // This is a valid operation only when the existing contents will be entirely
    // overwritten. If dirty or scroll rects are used, this call should be removed.
    m_d3dContext->DiscardView1(m_d3dRenderTargetView.get(), nullptr, 0);

    // Discard the contents of the depth stencil.
    m_d3dContext->DiscardView1(m_d3dDepthStencilView.get(), nullptr, 0);

    // If the device was removed either by a disconnection or a driver upgrade, we
    // must recreate all device resources.
    if (hr == DXGI_ERROR_DEVICE_REMOVED || hr == DXGI_ERROR_DEVICE_RESET) {
        HandleDeviceLost();
    }
    else {
        winrt::check_hresult(hr);
    }
}

// This method determines the rotation between the display device's native orientation and the
// current display orientation.
DXGI_MODE_ROTATION DeviceResources::ComputeDisplayRotation() {
    DXGI_MODE_ROTATION rotation = DXGI_MODE_ROTATION_UNSPECIFIED;

    // Note: NativeOrientation can only be Landscape or Portrait even though
    // the DisplayOrientations enum has other values.
    switch (m_nativeOrientation) {
        case winrt::Windows::Graphics::Display::DisplayOrientations::Landscape:
            switch (m_currentOrientation) {
                case winrt::Windows::Graphics::Display::DisplayOrientations::Landscape:
                    rotation = DXGI_MODE_ROTATION_IDENTITY;
                    break;

                case winrt::Windows::Graphics::Display::DisplayOrientations::Portrait:
                    rotation = DXGI_MODE_ROTATION_ROTATE270;
                    break;

                case winrt::Windows::Graphics::Display::DisplayOrientations::LandscapeFlipped:
                    rotation = DXGI_MODE_ROTATION_ROTATE180;
                    break;

                case winrt::Windows::Graphics::Display::DisplayOrientations::PortraitFlipped:
                    rotation = DXGI_MODE_ROTATION_ROTATE90;
                    break;
            }
            break;

        case winrt::Windows::Graphics::Display::DisplayOrientations::Portrait:
            switch (m_currentOrientation) {
                case winrt::Windows::Graphics::Display::DisplayOrientations::Landscape:
                    rotation = DXGI_MODE_ROTATION_ROTATE90;
                    break;

                case winrt::Windows::Graphics::Display::DisplayOrientations::Portrait:
                    rotation = DXGI_MODE_ROTATION_IDENTITY;
                    break;

                case winrt::Windows::Graphics::Display::DisplayOrientations::LandscapeFlipped:
                    rotation = DXGI_MODE_ROTATION_ROTATE270;
                    break;

                case winrt::Windows::Graphics::Display::DisplayOrientations::PortraitFlipped:
                    rotation = DXGI_MODE_ROTATION_ROTATE180;
                    break;
            }
            break;
    }
    return rotation;
}

// Check for SDK Layer support.
bool DeviceResources::SdkLayersAvailable() {
    #if defined(_DEBUG)
        HRESULT hr = D3D11CreateDevice(
            nullptr,
            D3D_DRIVER_TYPE_NULL,       // There is no need to create a real hardware device.
            0,
            D3D11_CREATE_DEVICE_DEBUG,  // Check for the SDK layers.
            nullptr,                    // Any feature level will do.
            0,
            D3D11_SDK_VERSION,          // Always set this to D3D11_SDK_VERSION for Microsoft Store apps.
            nullptr,                    // No need to keep the D3D device reference.
            nullptr,                    // No need to know the feature level.
            nullptr                     // No need to keep the D3D device context reference.
        );
        return SUCCEEDED(hr);
    #else
        return false;
    #endif
}

// The first method called when the IFrameworkView is being created.
void App::Initialize(winrt::Windows::ApplicationModel::Core::CoreApplicationView const& applicationView) {
    // Register event handlers for app lifecycle. This example includes Activated, so that we
    // can make the CoreWindow active and start rendering on the window.
    applicationView.Activated({ this, &App::OnActivated });

    winrt::Windows::ApplicationModel::Core::CoreApplication::Suspending({ this, &App::OnSuspending });
    winrt::Windows::ApplicationModel::Core::CoreApplication::Resuming({ this, &App::OnResuming });

    // At this point we have access to the device.
    // We can create the device-dependent resources.
    m_deviceResources = std::make_unique<DeviceResources>();
}

// Called when the CoreWindow object is created (or re-created).
void App::SetWindow(winrt::Windows::UI::Core::CoreWindow const& window) {
    window.SizeChanged({ this, &App::OnWindowSizeChanged });
    window.VisibilityChanged({ this, &App::OnVisibilityChanged });

    window.KeyDown({ this, &App::OnKeyDown });
    window.KeyUp({ this, &App::OnKeyUp });
    window.CharacterReceived({ this, &App::OnCharacterReceived });

    window.PointerEntered({ this, &App::OnPointerEntered });
    window.PointerExited({ this, &App::OnPointerExited });
    window.PointerPressed({ this, &App::OnPointerPressed });
    window.PointerReleased({ this, &App::OnPointerReleased });
    window.PointerMoved({ this, &App::OnPointerMoved });
    window.PointerWheelChanged({ this, &App::OnPointerWheelChanged });

    auto currentDisplayInformation = winrt::Windows::Graphics::Display::DisplayInformation::GetForCurrentView();

    currentDisplayInformation.DpiChanged({ this, &App::OnDpiChanged });
    currentDisplayInformation.OrientationChanged({ this, &App::OnOrientationChanged });
    winrt::Windows::Graphics::Display::DisplayInformation::DisplayContentsInvalidated({ this, &App::OnDisplayContentsInvalidated });

    winrt::Windows::UI::Core::SystemNavigationManager::GetForCurrentView().BackRequested({ this, &App::OnBackRequested });

    m_deviceResources->SetWindow(window);
}

// Initializes scene resources, or loads a previously saved app state.
void App::Load(winrt::hstring const& entryPoint) {
    _SOKOL_UNUSED(entryPoint);
}

// This method is called after the window becomes active.
void App::Run() {
    // NOTE: UWP will simply terminate an application, it's not possible to detect when an application is being closed
    while (true) {
        if (m_windowVisible) {
            winrt::Windows::UI::Core::CoreWindow::GetForCurrentThread().Dispatcher().ProcessEvents(winrt::Windows::UI::Core::CoreProcessEventsOption::ProcessAllIfPresent);
            _sapp_frame();
            m_deviceResources->Present();
        }
        else {
            winrt::Windows::UI::Core::CoreWindow::GetForCurrentThread().Dispatcher().ProcessEvents(winrt::Windows::UI::Core::CoreProcessEventsOption::ProcessOneAndAllPending);
        }
    }
}

// Required for IFrameworkView.
// Terminate events do not cause Uninitialize to be called. It will be called if your IFrameworkView
// class is torn down while the app is in the foreground.
void App::Uninitialize() {
    // empty
}

// Application lifecycle event handlers.
void App::OnActivated(winrt::Windows::ApplicationModel::Core::CoreApplicationView const& applicationView, winrt::Windows::ApplicationModel::Activation::IActivatedEventArgs const& args) {
    _SOKOL_UNUSED(args);
    _SOKOL_UNUSED(applicationView);
    auto appView = winrt::Windows::UI::ViewManagement::ApplicationView::GetForCurrentView();
    auto targetSize = winrt::Windows::Foundation::Size((float)_sapp.desc.width, (float)_sapp.desc.height);
    appView.SetPreferredMinSize(targetSize);
    appView.TryResizeView(targetSize);

    // Disabling this since it can only append the title to the app name (Title - Appname).
    // There's no way of just setting a string to be the window title.
    //appView.Title(_sapp.window_title_wide);

    // Run() won't start until the CoreWindow is activated.
    winrt::Windows::UI::Core::CoreWindow::GetForCurrentThread().Activate();
    if (_sapp.desc.fullscreen) {
        appView.TryEnterFullScreenMode();
    }
    _sapp.fullscreen = appView.IsFullScreenMode();
}

void App::OnSuspending(winrt::Windows::Foundation::IInspectable const& sender, winrt::Windows::ApplicationModel::SuspendingEventArgs const& args) {
    _SOKOL_UNUSED(sender);
    _SOKOL_UNUSED(args);
    _sapp_win32_uwp_app_event(SAPP_EVENTTYPE_SUSPENDED);
}

void App::OnResuming(winrt::Windows::Foundation::IInspectable const& sender, winrt::Windows::Foundation::IInspectable const& args) {
    _SOKOL_UNUSED(args);
    _SOKOL_UNUSED(sender);
    _sapp_win32_uwp_app_event(SAPP_EVENTTYPE_RESUMED);
}

void App::OnWindowSizeChanged(winrt::Windows::UI::Core::CoreWindow const& sender, winrt::Windows::UI::Core::WindowSizeChangedEventArgs const& args) {
    _SOKOL_UNUSED(args);
    m_deviceResources->SetLogicalSize(winrt::Windows::Foundation::Size(sender.Bounds().Width, sender.Bounds().Height));
    _sapp_win32_uwp_app_event(SAPP_EVENTTYPE_RESIZED);
}

void App::OnVisibilityChanged(winrt::Windows::UI::Core::CoreWindow const& sender, winrt::Windows::UI::Core::VisibilityChangedEventArgs const& args) {
    _SOKOL_UNUSED(sender);
    m_windowVisible = args.Visible();
    _sapp_win32_uwp_app_event(m_windowVisible ? SAPP_EVENTTYPE_RESTORED : SAPP_EVENTTYPE_ICONIFIED);
}

void App::OnBackRequested(winrt::Windows::Foundation::IInspectable const& sender, winrt::Windows::UI::Core::BackRequestedEventArgs const& args) {
    _SOKOL_UNUSED(sender);
    args.Handled(true);
}

void App::OnKeyDown(winrt::Windows::UI::Core::CoreWindow const& sender, winrt::Windows::UI::Core::KeyEventArgs const& args) {
    auto status = args.KeyStatus();
    _sapp_uwp_key_event(SAPP_EVENTTYPE_KEY_DOWN, sender, args);
}

void App::OnKeyUp(winrt::Windows::UI::Core::CoreWindow const& sender, winrt::Windows::UI::Core::KeyEventArgs const& args) {
    auto status = args.KeyStatus();
    _sapp_uwp_key_event(SAPP_EVENTTYPE_KEY_UP, sender, args);
}

void App::OnCharacterReceived(winrt::Windows::UI::Core::CoreWindow const& sender, winrt::Windows::UI::Core::CharacterReceivedEventArgs const& args) {
    _sapp_uwp_char_event(args.KeyCode(), args.KeyStatus().WasKeyDown, sender);
}

void App::OnPointerEntered(winrt::Windows::UI::Core::CoreWindow const& sender, winrt::Windows::UI::Core::PointerEventArgs const& args) {
    _SOKOL_UNUSED(args);
    _sapp.uwp.mouse_tracked = true;
    _sapp_uwp_mouse_event(SAPP_EVENTTYPE_MOUSE_ENTER, SAPP_MOUSEBUTTON_INVALID, sender);
}

void App::OnPointerExited(winrt::Windows::UI::Core::CoreWindow const& sender, winrt::Windows::UI::Core::PointerEventArgs const& args) {
    _SOKOL_UNUSED(args);
    _sapp.uwp.mouse_tracked = false;
    _sapp_uwp_mouse_event(SAPP_EVENTTYPE_MOUSE_LEAVE, SAPP_MOUSEBUTTON_INVALID, sender);
}

void App::OnPointerPressed(winrt::Windows::UI::Core::CoreWindow const& sender, winrt::Windows::UI::Core::PointerEventArgs const& args) {
    _sapp_uwp_extract_mouse_button_events(sender, args);
}

// NOTE: for some reason this event handler is never called??
void App::OnPointerReleased(winrt::Windows::UI::Core::CoreWindow const& sender, winrt::Windows::UI::Core::PointerEventArgs const& args) {
    _sapp_uwp_extract_mouse_button_events(sender, args);
}

void App::OnPointerMoved(winrt::Windows::UI::Core::CoreWindow const& sender, winrt::Windows::UI::Core::PointerEventArgs const& args) {
    auto position = args.CurrentPoint().Position();
    const float new_x = (float)(int)(position.X * _sapp.uwp.dpi.mouse_scale + 0.5f);
    const float new_y = (float)(int)(position.Y * _sapp.uwp.dpi.mouse_scale + 0.5f);
    // don't update dx/dy in the very first event
    if (_sapp.mouse.pos_valid) {
        _sapp.mouse.dx = new_x - _sapp.mouse.x;
        _sapp.mouse.dy = new_y - _sapp.mouse.y;
    }
    _sapp.mouse.x = new_x;
    _sapp.mouse.y = new_y;
    _sapp.mouse.pos_valid = true;
    if (!_sapp.uwp.mouse_tracked) {
        _sapp.uwp.mouse_tracked = true;
        _sapp_uwp_mouse_event(SAPP_EVENTTYPE_MOUSE_ENTER, SAPP_MOUSEBUTTON_INVALID, sender);
    }
    _sapp_uwp_mouse_event(SAPP_EVENTTYPE_MOUSE_MOVE, SAPP_MOUSEBUTTON_INVALID, sender);

    // HACK for detecting multiple mouse button presses
    _sapp_uwp_extract_mouse_button_events(sender, args);
}

void App::OnPointerWheelChanged(winrt::Windows::UI::Core::CoreWindow const& sender, winrt::Windows::UI::Core::PointerEventArgs const& args) {
    auto properties = args.CurrentPoint().Properties();
    _sapp_uwp_scroll_event((float)properties.MouseWheelDelta(), properties.IsHorizontalMouseWheel(), sender);
}

void App::OnDpiChanged(winrt::Windows::Graphics::Display::DisplayInformation const& sender, winrt::Windows::Foundation::IInspectable const& args) {
    // NOTE: UNTESTED
    _SOKOL_UNUSED(args);
    m_deviceResources->SetDpi(sender.LogicalDpi());
    _sapp_win32_uwp_app_event(SAPP_EVENTTYPE_RESIZED);
}

void App::OnOrientationChanged(winrt::Windows::Graphics::Display::DisplayInformation const& sender, winrt::Windows::Foundation::IInspectable const& args) {
    // NOTE: UNTESTED
    _SOKOL_UNUSED(args);
    m_deviceResources->SetCurrentOrientation(sender.CurrentOrientation());
    _sapp_win32_uwp_app_event(SAPP_EVENTTYPE_RESIZED);
}

void App::OnDisplayContentsInvalidated(winrt::Windows::Graphics::Display::DisplayInformation const& sender, winrt::Windows::Foundation::IInspectable const& args) {
    // NOTE: UNTESTED
    _SOKOL_UNUSED(args);
    _SOKOL_UNUSED(sender);
    m_deviceResources->ValidateDevice();
}

} /* End empty namespace */

_SOKOL_PRIVATE void _sapp_uwp_run(const sapp_desc* desc) {
    _sapp_init_state(desc);
    _sapp_win32_uwp_init_keytable();
    _sapp_win32_uwp_utf8_to_wide(_sapp.window_title, _sapp.window_title_wide, sizeof(_sapp.window_title_wide));
    winrt::Windows::ApplicationModel::Core::CoreApplication::Run(winrt::make<App>());
}

#if !defined(SOKOL_NO_ENTRY)
#if defined(UNICODE)
int WINAPI wWinMain(_In_ HINSTANCE hInstance, _In_opt_ HINSTANCE hPrevInstance, _In_ LPWSTR lpCmdLine, _In_ int nCmdShow) {
#else
int WINAPI WinMain(_In_ HINSTANCE hInstance, _In_opt_ HINSTANCE hPrevInstance, _In_ LPSTR lpCmdLine, _In_ int nCmdShow) {
#endif
    _SOKOL_UNUSED(hInstance);
    _SOKOL_UNUSED(hPrevInstance);
    _SOKOL_UNUSED(lpCmdLine);
    _SOKOL_UNUSED(nCmdShow);
    sapp_desc desc = sokol_main(0, nullptr);
    _sapp_uwp_run(&desc);
    return 0;
}
#endif /* SOKOL_NO_ENTRY */
#endif /* _SAPP_UWP */

/*== Android ================================================================*/
#if defined(_SAPP_ANDROID)

/* android loop thread */
_SOKOL_PRIVATE bool _sapp_android_init_egl(void) {
    SOKOL_ASSERT(_sapp.android.display == EGL_NO_DISPLAY);
    SOKOL_ASSERT(_sapp.android.context == EGL_NO_CONTEXT);

    EGLDisplay display = eglGetDisplay(EGL_DEFAULT_DISPLAY);
    if (display == EGL_NO_DISPLAY) {
        return false;
    }
    if (eglInitialize(display, NULL, NULL) == EGL_FALSE) {
        return false;
    }

    EGLint alpha_size = _sapp.desc.alpha ? 8 : 0;
    const EGLint cfg_attributes[] = {
        EGL_SURFACE_TYPE, EGL_WINDOW_BIT,
        EGL_RED_SIZE, 8,
        EGL_GREEN_SIZE, 8,
        EGL_BLUE_SIZE, 8,
        EGL_ALPHA_SIZE, alpha_size,
        EGL_DEPTH_SIZE, 16,
        EGL_STENCIL_SIZE, 0,
        EGL_NONE,
    };
    EGLConfig available_cfgs[32];
    EGLint cfg_count;
    eglChooseConfig(display, cfg_attributes, available_cfgs, 32, &cfg_count);
    SOKOL_ASSERT(cfg_count > 0);
    SOKOL_ASSERT(cfg_count <= 32);

    /* find config with 8-bit rgb buffer if available, ndk sample does not trust egl spec */
    EGLConfig config;
    bool exact_cfg_found = false;
    for (int i = 0; i < cfg_count; ++i) {
        EGLConfig c = available_cfgs[i];
        EGLint r, g, b, a, d;
        if (eglGetConfigAttrib(display, c, EGL_RED_SIZE, &r) == EGL_TRUE &&
            eglGetConfigAttrib(display, c, EGL_GREEN_SIZE, &g) == EGL_TRUE &&
            eglGetConfigAttrib(display, c, EGL_BLUE_SIZE, &b) == EGL_TRUE &&
            eglGetConfigAttrib(display, c, EGL_ALPHA_SIZE, &a) == EGL_TRUE &&
            eglGetConfigAttrib(display, c, EGL_DEPTH_SIZE, &d) == EGL_TRUE &&
            r == 8 && g == 8 && b == 8 && (alpha_size == 0 || a == alpha_size) && d == 16) {
            exact_cfg_found = true;
            config = c;
            break;
        }
    }
    if (!exact_cfg_found) {
        config = available_cfgs[0];
    }

    EGLint ctx_attributes[] = {
        #if defined(SOKOL_GLES3)
            EGL_CONTEXT_CLIENT_VERSION, _sapp.desc.gl_force_gles2 ? 2 : 3,
        #else
            EGL_CONTEXT_CLIENT_VERSION, 2,
        #endif
        EGL_NONE,
    };
    EGLContext context = eglCreateContext(display, config, EGL_NO_CONTEXT, ctx_attributes);
    if (context == EGL_NO_CONTEXT) {
        return false;
    }

    _sapp.android.config = config;
    _sapp.android.display = display;
    _sapp.android.context = context;
    return true;
}

_SOKOL_PRIVATE void _sapp_android_cleanup_egl(void) {
    if (_sapp.android.display != EGL_NO_DISPLAY) {
        eglMakeCurrent(_sapp.android.display, EGL_NO_SURFACE, EGL_NO_SURFACE, EGL_NO_CONTEXT);
        if (_sapp.android.surface != EGL_NO_SURFACE) {
            SOKOL_LOG("Destroying egl surface");
            eglDestroySurface(_sapp.android.display, _sapp.android.surface);
            _sapp.android.surface = EGL_NO_SURFACE;
        }
        if (_sapp.android.context != EGL_NO_CONTEXT) {
            SOKOL_LOG("Destroying egl context");
            eglDestroyContext(_sapp.android.display, _sapp.android.context);
            _sapp.android.context = EGL_NO_CONTEXT;
        }
        SOKOL_LOG("Terminating egl display");
        eglTerminate(_sapp.android.display);
        _sapp.android.display = EGL_NO_DISPLAY;
    }
}

_SOKOL_PRIVATE bool _sapp_android_init_egl_surface(ANativeWindow* window) {
    SOKOL_ASSERT(_sapp.android.display != EGL_NO_DISPLAY);
    SOKOL_ASSERT(_sapp.android.context != EGL_NO_CONTEXT);
    SOKOL_ASSERT(_sapp.android.surface == EGL_NO_SURFACE);
    SOKOL_ASSERT(window);

    /* TODO: set window flags */
    /* ANativeActivity_setWindowFlags(activity, AWINDOW_FLAG_KEEP_SCREEN_ON, 0); */

    /* create egl surface and make it current */
    EGLSurface surface = eglCreateWindowSurface(_sapp.android.display, _sapp.android.config, window, NULL);
    if (surface == EGL_NO_SURFACE) {
        return false;
    }
    if (eglMakeCurrent(_sapp.android.display, surface, surface, _sapp.android.context) == EGL_FALSE) {
        return false;
    }
    _sapp.android.surface = surface;
    return true;
}

_SOKOL_PRIVATE void _sapp_android_cleanup_egl_surface(void) {
    if (_sapp.android.display == EGL_NO_DISPLAY) {
        return;
    }
    eglMakeCurrent(_sapp.android.display, EGL_NO_SURFACE, EGL_NO_SURFACE, EGL_NO_CONTEXT);
    if (_sapp.android.surface != EGL_NO_SURFACE) {
        eglDestroySurface(_sapp.android.display, _sapp.android.surface);
        _sapp.android.surface = EGL_NO_SURFACE;
    }
}

_SOKOL_PRIVATE void _sapp_android_app_event(sapp_event_type type) {
    if (_sapp_events_enabled()) {
        _sapp_init_event(type);
        SOKOL_LOG("event_cb()");
        _sapp_call_event(&_sapp.event);
    }
}

_SOKOL_PRIVATE void _sapp_android_update_dimensions(ANativeWindow* window, bool force_update) {
    SOKOL_ASSERT(_sapp.android.display != EGL_NO_DISPLAY);
    SOKOL_ASSERT(_sapp.android.context != EGL_NO_CONTEXT);
    SOKOL_ASSERT(_sapp.android.surface != EGL_NO_SURFACE);
    SOKOL_ASSERT(window);

    const int32_t win_w = ANativeWindow_getWidth(window);
    const int32_t win_h = ANativeWindow_getHeight(window);
    SOKOL_ASSERT(win_w >= 0 && win_h >= 0);
    const bool win_changed = (win_w != _sapp.window_width) || (win_h != _sapp.window_height);
    _sapp.window_width = win_w;
    _sapp.window_height = win_h;
    if (win_changed || force_update) {
        if (!_sapp.desc.high_dpi) {
            const int32_t buf_w = win_w / 2;
            const int32_t buf_h = win_h / 2;
            EGLint format;
            EGLBoolean egl_result = eglGetConfigAttrib(_sapp.android.display, _sapp.android.config, EGL_NATIVE_VISUAL_ID, &format);
            SOKOL_ASSERT(egl_result == EGL_TRUE);
            /* NOTE: calling ANativeWindow_setBuffersGeometry() with the same dimensions
                as the ANativeWindow size results in weird display artefacts, that's
                why it's only called when the buffer geometry is different from
                the window size
            */
            int32_t result = ANativeWindow_setBuffersGeometry(window, buf_w, buf_h, format);
            SOKOL_ASSERT(result == 0);
        }
    }

    /* query surface size */
    EGLint fb_w, fb_h;
    EGLBoolean egl_result_w = eglQuerySurface(_sapp.android.display, _sapp.android.surface, EGL_WIDTH, &fb_w);
    EGLBoolean egl_result_h = eglQuerySurface(_sapp.android.display, _sapp.android.surface, EGL_HEIGHT, &fb_h);
    SOKOL_ASSERT(egl_result_w == EGL_TRUE);
    SOKOL_ASSERT(egl_result_h == EGL_TRUE);
    const bool fb_changed = (fb_w != _sapp.framebuffer_width) || (fb_h != _sapp.framebuffer_height);
    _sapp.framebuffer_width = fb_w;
    _sapp.framebuffer_height = fb_h;
    _sapp.dpi_scale = (float)_sapp.framebuffer_width / (float)_sapp.window_width;
    if (win_changed || fb_changed || force_update) {
        if (!_sapp.first_frame) {
            SOKOL_LOG("SAPP_EVENTTYPE_RESIZED");
            _sapp_android_app_event(SAPP_EVENTTYPE_RESIZED);
        }
    }
}

_SOKOL_PRIVATE void _sapp_android_cleanup(void) {
    SOKOL_LOG("Cleaning up");
    if (_sapp.android.surface != EGL_NO_SURFACE) {
        /* egl context is bound, cleanup gracefully */
        if (_sapp.init_called && !_sapp.cleanup_called) {
            SOKOL_LOG("cleanup_cb()");
            _sapp_call_cleanup();
        }
    }
    /* always try to cleanup by destroying egl context */
    _sapp_android_cleanup_egl();
}

_SOKOL_PRIVATE void _sapp_android_shutdown(void) {
    /* try to cleanup while we still have a surface and can call cleanup_cb() */
    _sapp_android_cleanup();
    /* request exit */
    ANativeActivity_finish(_sapp.android.activity);
}

_SOKOL_PRIVATE void _sapp_android_frame(void) {
    SOKOL_ASSERT(_sapp.android.display != EGL_NO_DISPLAY);
    SOKOL_ASSERT(_sapp.android.context != EGL_NO_CONTEXT);
    SOKOL_ASSERT(_sapp.android.surface != EGL_NO_SURFACE);
    _sapp_android_update_dimensions(_sapp.android.current.window, false);
    _sapp_frame();
    eglSwapBuffers(_sapp.android.display, _sapp.android.surface);
}

_SOKOL_PRIVATE bool _sapp_android_touch_event(const AInputEvent* e) {
    if (AInputEvent_getType(e) != AINPUT_EVENT_TYPE_MOTION) {
        return false;
    }
    if (!_sapp_events_enabled()) {
        return false;
    }
    int32_t action_idx = AMotionEvent_getAction(e);
    int32_t action = action_idx & AMOTION_EVENT_ACTION_MASK;
    sapp_event_type type = SAPP_EVENTTYPE_INVALID;
    switch (action) {
        case AMOTION_EVENT_ACTION_DOWN:
            SOKOL_LOG("Touch: down");
        case AMOTION_EVENT_ACTION_POINTER_DOWN:
            SOKOL_LOG("Touch: ptr down");
            type = SAPP_EVENTTYPE_TOUCHES_BEGAN;
            break;
        case AMOTION_EVENT_ACTION_MOVE:
            type = SAPP_EVENTTYPE_TOUCHES_MOVED;
            break;
        case AMOTION_EVENT_ACTION_UP:
            SOKOL_LOG("Touch: up");
        case AMOTION_EVENT_ACTION_POINTER_UP:
            SOKOL_LOG("Touch: ptr up");
            type = SAPP_EVENTTYPE_TOUCHES_ENDED;
            break;
        case AMOTION_EVENT_ACTION_CANCEL:
            SOKOL_LOG("Touch: cancel");
            type = SAPP_EVENTTYPE_TOUCHES_CANCELLED;
            break;
        default:
            break;
    }
    if (type == SAPP_EVENTTYPE_INVALID) {
        return false;
    }
    int32_t idx = action_idx >> AMOTION_EVENT_ACTION_POINTER_INDEX_SHIFT;
    _sapp_init_event(type);
    _sapp.event.num_touches = AMotionEvent_getPointerCount(e);
    if (_sapp.event.num_touches > SAPP_MAX_TOUCHPOINTS) {
        _sapp.event.num_touches = SAPP_MAX_TOUCHPOINTS;
    }
    for (int32_t i = 0; i < _sapp.event.num_touches; i++) {
        sapp_touchpoint* dst = &_sapp.event.touches[i];
        dst->identifier = AMotionEvent_getPointerId(e, i);
        dst->pos_x = (AMotionEvent_getRawX(e, i) / _sapp.window_width) * _sapp.framebuffer_width;
        dst->pos_y = (AMotionEvent_getRawY(e, i) / _sapp.window_height) * _sapp.framebuffer_height;

        if (action == AMOTION_EVENT_ACTION_POINTER_DOWN ||
            action == AMOTION_EVENT_ACTION_POINTER_UP) {
            dst->changed = i == idx;
        } else {
            dst->changed = true;
        }
    }
    _sapp_call_event(&_sapp.event);
    return true;
}

_SOKOL_PRIVATE bool _sapp_android_key_event(const AInputEvent* e) {
    if (AInputEvent_getType(e) != AINPUT_EVENT_TYPE_KEY) {
        return false;
    }
    if (AKeyEvent_getKeyCode(e) == AKEYCODE_BACK) {
        /* FIXME: this should be hooked into a "really quit?" mechanism
           so the app can ask the user for confirmation, this is currently
           generally missing in sokol_app.h
        */
        _sapp_android_shutdown();
        return true;
    }
    return false;
}

_SOKOL_PRIVATE int _sapp_android_input_cb(int fd, int events, void* data) {
    if ((events & ALOOPER_EVENT_INPUT) == 0) {
        SOKOL_LOG("_sapp_android_input_cb() encountered unsupported event");
        return 1;
    }
    SOKOL_ASSERT(_sapp.android.current.input);
    AInputEvent* event = NULL;
    while (AInputQueue_getEvent(_sapp.android.current.input, &event) >= 0) {
        if (AInputQueue_preDispatchEvent(_sapp.android.current.input, event) != 0) {
            continue;
        }
        int32_t handled = 0;
        if (_sapp_android_touch_event(event) || _sapp_android_key_event(event)) {
            handled = 1;
        }
        AInputQueue_finishEvent(_sapp.android.current.input, event, handled);
    }
    return 1;
}

_SOKOL_PRIVATE int _sapp_android_main_cb(int fd, int events, void* data) {
    if ((events & ALOOPER_EVENT_INPUT) == 0) {
        SOKOL_LOG("_sapp_android_main_cb() encountered unsupported event");
        return 1;
    }

    _sapp_android_msg_t msg;
    if (read(fd, &msg, sizeof(msg)) != sizeof(msg)) {
        SOKOL_LOG("Could not write to read_from_main_fd");
        return 1;
    }

    pthread_mutex_lock(&_sapp.android.pt.mutex);
    switch (msg) {
        case _SOKOL_ANDROID_MSG_CREATE:
            {
                SOKOL_LOG("MSG_CREATE");
                SOKOL_ASSERT(!_sapp.valid);
                bool result = _sapp_android_init_egl();
                SOKOL_ASSERT(result);
                _sapp.valid = true;
                _sapp.android.has_created = true;
            }
            break;
        case _SOKOL_ANDROID_MSG_RESUME:
            SOKOL_LOG("MSG_RESUME");
            _sapp.android.has_resumed = true;
            _sapp_android_app_event(SAPP_EVENTTYPE_RESUMED);
            break;
        case _SOKOL_ANDROID_MSG_PAUSE:
            SOKOL_LOG("MSG_PAUSE");
            _sapp.android.has_resumed = false;
            _sapp_android_app_event(SAPP_EVENTTYPE_SUSPENDED);
            break;
        case _SOKOL_ANDROID_MSG_FOCUS:
            SOKOL_LOG("MSG_FOCUS");
            _sapp.android.has_focus = true;
            break;
        case _SOKOL_ANDROID_MSG_NO_FOCUS:
            SOKOL_LOG("MSG_NO_FOCUS");
            _sapp.android.has_focus = false;
            break;
        case _SOKOL_ANDROID_MSG_SET_NATIVE_WINDOW:
            SOKOL_LOG("MSG_SET_NATIVE_WINDOW");
            if (_sapp.android.current.window != _sapp.android.pending.window) {
                if (_sapp.android.current.window != NULL) {
                    _sapp_android_cleanup_egl_surface();
                }
                if (_sapp.android.pending.window != NULL) {
                    SOKOL_LOG("Creating egl surface ...");
                    if (_sapp_android_init_egl_surface(_sapp.android.pending.window)) {
                        SOKOL_LOG("... ok!");
                        _sapp_android_update_dimensions(_sapp.android.pending.window, true);
                    } else {
                        SOKOL_LOG("... failed!");
                        _sapp_android_shutdown();
                    }
                }
            }
            _sapp.android.current.window = _sapp.android.pending.window;
            break;
        case _SOKOL_ANDROID_MSG_SET_INPUT_QUEUE:
            SOKOL_LOG("MSG_SET_INPUT_QUEUE");
            if (_sapp.android.current.input != _sapp.android.pending.input) {
                if (_sapp.android.current.input != NULL) {
                    AInputQueue_detachLooper(_sapp.android.current.input);
                }
                if (_sapp.android.pending.input != NULL) {
                    AInputQueue_attachLooper(
                        _sapp.android.pending.input,
                        _sapp.android.looper,
                        ALOOPER_POLL_CALLBACK,
                        _sapp_android_input_cb,
                        NULL); /* data */
                }
            }
            _sapp.android.current.input = _sapp.android.pending.input;
            break;
        case _SOKOL_ANDROID_MSG_DESTROY:
            SOKOL_LOG("MSG_DESTROY");
            _sapp_android_cleanup();
            _sapp.valid = false;
            _sapp.android.is_thread_stopping = true;
            break;
        default:
            SOKOL_LOG("Unknown msg type received");
            break;
    }
    pthread_cond_broadcast(&_sapp.android.pt.cond); /* signal "received" */
    pthread_mutex_unlock(&_sapp.android.pt.mutex);
    return 1;
}

_SOKOL_PRIVATE bool _sapp_android_should_update(void) {
    bool is_in_front = _sapp.android.has_resumed && _sapp.android.has_focus;
    bool has_surface = _sapp.android.surface != EGL_NO_SURFACE;
    return is_in_front && has_surface;
}

_SOKOL_PRIVATE void _sapp_android_show_keyboard(bool shown) {
    SOKOL_ASSERT(_sapp.valid);
    /* This seems to be broken in the NDK, but there is (a very cumbersome) workaround... */
    if (shown) {
        SOKOL_LOG("Showing keyboard");
        ANativeActivity_showSoftInput(_sapp.android.activity, ANATIVEACTIVITY_SHOW_SOFT_INPUT_FORCED);
    } else {
        SOKOL_LOG("Hiding keyboard");
        ANativeActivity_hideSoftInput(_sapp.android.activity, ANATIVEACTIVITY_HIDE_SOFT_INPUT_NOT_ALWAYS);
    }
}

_SOKOL_PRIVATE void* _sapp_android_loop(void* arg) {
    _SOKOL_UNUSED(arg);
    SOKOL_LOG("Loop thread started");

    _sapp.android.looper = ALooper_prepare(0 /* or ALOOPER_PREPARE_ALLOW_NON_CALLBACKS*/);
    ALooper_addFd(_sapp.android.looper,
        _sapp.android.pt.read_from_main_fd,
        ALOOPER_POLL_CALLBACK,
        ALOOPER_EVENT_INPUT,
        _sapp_android_main_cb,
        NULL); /* data */

    /* signal start to main thread */
    pthread_mutex_lock(&_sapp.android.pt.mutex);
    _sapp.android.is_thread_started = true;
    pthread_cond_broadcast(&_sapp.android.pt.cond);
    pthread_mutex_unlock(&_sapp.android.pt.mutex);

    /* main loop */
    while (!_sapp.android.is_thread_stopping) {
        /* sokol frame */
        if (_sapp_android_should_update()) {
            _sapp_android_frame();
        }

        /* process all events (or stop early if app is requested to quit) */
        bool process_events = true;
        while (process_events && !_sapp.android.is_thread_stopping) {
            bool block_until_event = !_sapp.android.is_thread_stopping && !_sapp_android_should_update();
            process_events = ALooper_pollOnce(block_until_event ? -1 : 0, NULL, NULL, NULL) == ALOOPER_POLL_CALLBACK;
        }
    }

    /* cleanup thread */
    if (_sapp.android.current.input != NULL) {
        AInputQueue_detachLooper(_sapp.android.current.input);
    }

    /* the following causes heap corruption on exit, why??
    ALooper_removeFd(_sapp.android.looper, _sapp.android.pt.read_from_main_fd);
    ALooper_release(_sapp.android.looper);*/

    /* signal "destroyed" */
    pthread_mutex_lock(&_sapp.android.pt.mutex);
    _sapp.android.is_thread_stopped = true;
    pthread_cond_broadcast(&_sapp.android.pt.cond);
    pthread_mutex_unlock(&_sapp.android.pt.mutex);
    SOKOL_LOG("Loop thread done");
    return NULL;
}

/* android main/ui thread */
_SOKOL_PRIVATE void _sapp_android_msg(_sapp_android_msg_t msg) {
    if (write(_sapp.android.pt.write_from_main_fd, &msg, sizeof(msg)) != sizeof(msg)) {
        SOKOL_LOG("Could not write to write_from_main_fd");
    }
}

_SOKOL_PRIVATE void _sapp_android_on_start(ANativeActivity* activity) {
    SOKOL_LOG("NativeActivity onStart()");
}

_SOKOL_PRIVATE void _sapp_android_on_resume(ANativeActivity* activity) {
    SOKOL_LOG("NativeActivity onResume()");
    _sapp_android_msg(_SOKOL_ANDROID_MSG_RESUME);
}

_SOKOL_PRIVATE void* _sapp_android_on_save_instance_state(ANativeActivity* activity, size_t* out_size) {
    SOKOL_LOG("NativeActivity onSaveInstanceState()");
    *out_size = 0;
    return NULL;
}

_SOKOL_PRIVATE void _sapp_android_on_window_focus_changed(ANativeActivity* activity, int has_focus) {
    SOKOL_LOG("NativeActivity onWindowFocusChanged()");
    if (has_focus) {
        _sapp_android_msg(_SOKOL_ANDROID_MSG_FOCUS);
    } else {
        _sapp_android_msg(_SOKOL_ANDROID_MSG_NO_FOCUS);
    }
}

_SOKOL_PRIVATE void _sapp_android_on_pause(ANativeActivity* activity) {
    SOKOL_LOG("NativeActivity onPause()");
    _sapp_android_msg(_SOKOL_ANDROID_MSG_PAUSE);
}

_SOKOL_PRIVATE void _sapp_android_on_stop(ANativeActivity* activity) {
    SOKOL_LOG("NativeActivity onStop()");
}

_SOKOL_PRIVATE void _sapp_android_msg_set_native_window(ANativeWindow* window) {
    pthread_mutex_lock(&_sapp.android.pt.mutex);
    _sapp.android.pending.window = window;
    _sapp_android_msg(_SOKOL_ANDROID_MSG_SET_NATIVE_WINDOW);
    while (_sapp.android.current.window != window) {
        pthread_cond_wait(&_sapp.android.pt.cond, &_sapp.android.pt.mutex);
    }
    pthread_mutex_unlock(&_sapp.android.pt.mutex);
}

_SOKOL_PRIVATE void _sapp_android_on_native_window_created(ANativeActivity* activity, ANativeWindow* window) {
    SOKOL_LOG("NativeActivity onNativeWindowCreated()");
    _sapp_android_msg_set_native_window(window);
}

_SOKOL_PRIVATE void _sapp_android_on_native_window_destroyed(ANativeActivity* activity, ANativeWindow* window) {
    SOKOL_LOG("NativeActivity onNativeWindowDestroyed()");
    _sapp_android_msg_set_native_window(NULL);
}

_SOKOL_PRIVATE void _sapp_android_msg_set_input_queue(AInputQueue* input) {
    pthread_mutex_lock(&_sapp.android.pt.mutex);
    _sapp.android.pending.input = input;
    _sapp_android_msg(_SOKOL_ANDROID_MSG_SET_INPUT_QUEUE);
    while (_sapp.android.current.input != input) {
        pthread_cond_wait(&_sapp.android.pt.cond, &_sapp.android.pt.mutex);
    }
    pthread_mutex_unlock(&_sapp.android.pt.mutex);
}

_SOKOL_PRIVATE void _sapp_android_on_input_queue_created(ANativeActivity* activity, AInputQueue* queue) {
    SOKOL_LOG("NativeActivity onInputQueueCreated()");
    _sapp_android_msg_set_input_queue(queue);
}

_SOKOL_PRIVATE void _sapp_android_on_input_queue_destroyed(ANativeActivity* activity, AInputQueue* queue) {
    SOKOL_LOG("NativeActivity onInputQueueDestroyed()");
    _sapp_android_msg_set_input_queue(NULL);
}

_SOKOL_PRIVATE void _sapp_android_on_config_changed(ANativeActivity* activity) {
    SOKOL_LOG("NativeActivity onConfigurationChanged()");
    /* see android:configChanges in manifest */
}

_SOKOL_PRIVATE void _sapp_android_on_low_memory(ANativeActivity* activity) {
    SOKOL_LOG("NativeActivity onLowMemory()");
}

_SOKOL_PRIVATE void _sapp_android_on_destroy(ANativeActivity* activity) {
    /*
     * For some reason even an empty app using nativeactivity.h will crash (WIN DEATH)
     * on my device (Moto X 2nd gen) when the app is removed from the task view
     * (TaskStackView: onTaskViewDismissed).
     *
     * However, if ANativeActivity_finish() is explicitly called from for example
     * _sapp_android_on_stop(), the crash disappears. Is this a bug in NativeActivity?
     */
    SOKOL_LOG("NativeActivity onDestroy()");

    /* send destroy msg */
    pthread_mutex_lock(&_sapp.android.pt.mutex);
    _sapp_android_msg(_SOKOL_ANDROID_MSG_DESTROY);
    while (!_sapp.android.is_thread_stopped) {
        pthread_cond_wait(&_sapp.android.pt.cond, &_sapp.android.pt.mutex);
    }
    pthread_mutex_unlock(&_sapp.android.pt.mutex);

    /* clean up main thread */
    pthread_cond_destroy(&_sapp.android.pt.cond);
    pthread_mutex_destroy(&_sapp.android.pt.mutex);

    close(_sapp.android.pt.read_from_main_fd);
    close(_sapp.android.pt.write_from_main_fd);

    SOKOL_LOG("NativeActivity done");

    /* this is a bit naughty, but causes a clean restart of the app (static globals are reset) */
    exit(0);
}

JNIEXPORT
void ANativeActivity_onCreate(ANativeActivity* activity, void* saved_state, size_t saved_state_size) {
    SOKOL_LOG("NativeActivity onCreate()");

    sapp_desc desc = sokol_main(0, NULL);
    _sapp_init_state(&desc);

    /* start loop thread */
    _sapp.android.activity = activity;

    int pipe_fd[2];
    if (pipe(pipe_fd) != 0) {
        SOKOL_LOG("Could not create thread pipe");
        return;
    }
    _sapp.android.pt.read_from_main_fd = pipe_fd[0];
    _sapp.android.pt.write_from_main_fd = pipe_fd[1];

    pthread_mutex_init(&_sapp.android.pt.mutex, NULL);
    pthread_cond_init(&_sapp.android.pt.cond, NULL);

    pthread_attr_t attr;
    pthread_attr_init(&attr);
    pthread_attr_setdetachstate(&attr, PTHREAD_CREATE_DETACHED);
    pthread_create(&_sapp.android.pt.thread, &attr, _sapp_android_loop, 0);
    pthread_attr_destroy(&attr);

    /* wait until main loop has started */
    pthread_mutex_lock(&_sapp.android.pt.mutex);
    while (!_sapp.android.is_thread_started) {
        pthread_cond_wait(&_sapp.android.pt.cond, &_sapp.android.pt.mutex);
    }
    pthread_mutex_unlock(&_sapp.android.pt.mutex);

    /* send create msg */
    pthread_mutex_lock(&_sapp.android.pt.mutex);
    _sapp_android_msg(_SOKOL_ANDROID_MSG_CREATE);
    while (!_sapp.android.has_created) {
        pthread_cond_wait(&_sapp.android.pt.cond, &_sapp.android.pt.mutex);
    }
    pthread_mutex_unlock(&_sapp.android.pt.mutex);

    /* register for callbacks */
    activity->callbacks->onStart = _sapp_android_on_start;
    activity->callbacks->onResume = _sapp_android_on_resume;
    activity->callbacks->onSaveInstanceState = _sapp_android_on_save_instance_state;
    activity->callbacks->onWindowFocusChanged = _sapp_android_on_window_focus_changed;
    activity->callbacks->onPause = _sapp_android_on_pause;
    activity->callbacks->onStop = _sapp_android_on_stop;
    activity->callbacks->onDestroy = _sapp_android_on_destroy;
    activity->callbacks->onNativeWindowCreated = _sapp_android_on_native_window_created;
    /* activity->callbacks->onNativeWindowResized = _sapp_android_on_native_window_resized; */
    /* activity->callbacks->onNativeWindowRedrawNeeded = _sapp_android_on_native_window_redraw_needed; */
    activity->callbacks->onNativeWindowDestroyed = _sapp_android_on_native_window_destroyed;
    activity->callbacks->onInputQueueCreated = _sapp_android_on_input_queue_created;
    activity->callbacks->onInputQueueDestroyed = _sapp_android_on_input_queue_destroyed;
    /* activity->callbacks->onContentRectChanged = _sapp_android_on_content_rect_changed; */
    activity->callbacks->onConfigurationChanged = _sapp_android_on_config_changed;
    activity->callbacks->onLowMemory = _sapp_android_on_low_memory;

    SOKOL_LOG("NativeActivity successfully created");

    /* NOT A BUG: do NOT call sapp_discard_state() */
}

#endif /* _SAPP_ANDROID */

/*== LINUX ==================================================================*/
#if defined(_SAPP_LINUX)

/* see GLFW's xkb_unicode.c */
static const struct _sapp_x11_codepair {
  uint16_t keysym;
  uint16_t ucs;
} _sapp_x11_keysymtab[] = {
  { 0x01a1, 0x0104 },
  { 0x01a2, 0x02d8 },
  { 0x01a3, 0x0141 },
  { 0x01a5, 0x013d },
  { 0x01a6, 0x015a },
  { 0x01a9, 0x0160 },
  { 0x01aa, 0x015e },
  { 0x01ab, 0x0164 },
  { 0x01ac, 0x0179 },
  { 0x01ae, 0x017d },
  { 0x01af, 0x017b },
  { 0x01b1, 0x0105 },
  { 0x01b2, 0x02db },
  { 0x01b3, 0x0142 },
  { 0x01b5, 0x013e },
  { 0x01b6, 0x015b },
  { 0x01b7, 0x02c7 },
  { 0x01b9, 0x0161 },
  { 0x01ba, 0x015f },
  { 0x01bb, 0x0165 },
  { 0x01bc, 0x017a },
  { 0x01bd, 0x02dd },
  { 0x01be, 0x017e },
  { 0x01bf, 0x017c },
  { 0x01c0, 0x0154 },
  { 0x01c3, 0x0102 },
  { 0x01c5, 0x0139 },
  { 0x01c6, 0x0106 },
  { 0x01c8, 0x010c },
  { 0x01ca, 0x0118 },
  { 0x01cc, 0x011a },
  { 0x01cf, 0x010e },
  { 0x01d0, 0x0110 },
  { 0x01d1, 0x0143 },
  { 0x01d2, 0x0147 },
  { 0x01d5, 0x0150 },
  { 0x01d8, 0x0158 },
  { 0x01d9, 0x016e },
  { 0x01db, 0x0170 },
  { 0x01de, 0x0162 },
  { 0x01e0, 0x0155 },
  { 0x01e3, 0x0103 },
  { 0x01e5, 0x013a },
  { 0x01e6, 0x0107 },
  { 0x01e8, 0x010d },
  { 0x01ea, 0x0119 },
  { 0x01ec, 0x011b },
  { 0x01ef, 0x010f },
  { 0x01f0, 0x0111 },
  { 0x01f1, 0x0144 },
  { 0x01f2, 0x0148 },
  { 0x01f5, 0x0151 },
  { 0x01f8, 0x0159 },
  { 0x01f9, 0x016f },
  { 0x01fb, 0x0171 },
  { 0x01fe, 0x0163 },
  { 0x01ff, 0x02d9 },
  { 0x02a1, 0x0126 },
  { 0x02a6, 0x0124 },
  { 0x02a9, 0x0130 },
  { 0x02ab, 0x011e },
  { 0x02ac, 0x0134 },
  { 0x02b1, 0x0127 },
  { 0x02b6, 0x0125 },
  { 0x02b9, 0x0131 },
  { 0x02bb, 0x011f },
  { 0x02bc, 0x0135 },
  { 0x02c5, 0x010a },
  { 0x02c6, 0x0108 },
  { 0x02d5, 0x0120 },
  { 0x02d8, 0x011c },
  { 0x02dd, 0x016c },
  { 0x02de, 0x015c },
  { 0x02e5, 0x010b },
  { 0x02e6, 0x0109 },
  { 0x02f5, 0x0121 },
  { 0x02f8, 0x011d },
  { 0x02fd, 0x016d },
  { 0x02fe, 0x015d },
  { 0x03a2, 0x0138 },
  { 0x03a3, 0x0156 },
  { 0x03a5, 0x0128 },
  { 0x03a6, 0x013b },
  { 0x03aa, 0x0112 },
  { 0x03ab, 0x0122 },
  { 0x03ac, 0x0166 },
  { 0x03b3, 0x0157 },
  { 0x03b5, 0x0129 },
  { 0x03b6, 0x013c },
  { 0x03ba, 0x0113 },
  { 0x03bb, 0x0123 },
  { 0x03bc, 0x0167 },
  { 0x03bd, 0x014a },
  { 0x03bf, 0x014b },
  { 0x03c0, 0x0100 },
  { 0x03c7, 0x012e },
  { 0x03cc, 0x0116 },
  { 0x03cf, 0x012a },
  { 0x03d1, 0x0145 },
  { 0x03d2, 0x014c },
  { 0x03d3, 0x0136 },
  { 0x03d9, 0x0172 },
  { 0x03dd, 0x0168 },
  { 0x03de, 0x016a },
  { 0x03e0, 0x0101 },
  { 0x03e7, 0x012f },
  { 0x03ec, 0x0117 },
  { 0x03ef, 0x012b },
  { 0x03f1, 0x0146 },
  { 0x03f2, 0x014d },
  { 0x03f3, 0x0137 },
  { 0x03f9, 0x0173 },
  { 0x03fd, 0x0169 },
  { 0x03fe, 0x016b },
  { 0x047e, 0x203e },
  { 0x04a1, 0x3002 },
  { 0x04a2, 0x300c },
  { 0x04a3, 0x300d },
  { 0x04a4, 0x3001 },
  { 0x04a5, 0x30fb },
  { 0x04a6, 0x30f2 },
  { 0x04a7, 0x30a1 },
  { 0x04a8, 0x30a3 },
  { 0x04a9, 0x30a5 },
  { 0x04aa, 0x30a7 },
  { 0x04ab, 0x30a9 },
  { 0x04ac, 0x30e3 },
  { 0x04ad, 0x30e5 },
  { 0x04ae, 0x30e7 },
  { 0x04af, 0x30c3 },
  { 0x04b0, 0x30fc },
  { 0x04b1, 0x30a2 },
  { 0x04b2, 0x30a4 },
  { 0x04b3, 0x30a6 },
  { 0x04b4, 0x30a8 },
  { 0x04b5, 0x30aa },
  { 0x04b6, 0x30ab },
  { 0x04b7, 0x30ad },
  { 0x04b8, 0x30af },
  { 0x04b9, 0x30b1 },
  { 0x04ba, 0x30b3 },
  { 0x04bb, 0x30b5 },
  { 0x04bc, 0x30b7 },
  { 0x04bd, 0x30b9 },
  { 0x04be, 0x30bb },
  { 0x04bf, 0x30bd },
  { 0x04c0, 0x30bf },
  { 0x04c1, 0x30c1 },
  { 0x04c2, 0x30c4 },
  { 0x04c3, 0x30c6 },
  { 0x04c4, 0x30c8 },
  { 0x04c5, 0x30ca },
  { 0x04c6, 0x30cb },
  { 0x04c7, 0x30cc },
  { 0x04c8, 0x30cd },
  { 0x04c9, 0x30ce },
  { 0x04ca, 0x30cf },
  { 0x04cb, 0x30d2 },
  { 0x04cc, 0x30d5 },
  { 0x04cd, 0x30d8 },
  { 0x04ce, 0x30db },
  { 0x04cf, 0x30de },
  { 0x04d0, 0x30df },
  { 0x04d1, 0x30e0 },
  { 0x04d2, 0x30e1 },
  { 0x04d3, 0x30e2 },
  { 0x04d4, 0x30e4 },
  { 0x04d5, 0x30e6 },
  { 0x04d6, 0x30e8 },
  { 0x04d7, 0x30e9 },
  { 0x04d8, 0x30ea },
  { 0x04d9, 0x30eb },
  { 0x04da, 0x30ec },
  { 0x04db, 0x30ed },
  { 0x04dc, 0x30ef },
  { 0x04dd, 0x30f3 },
  { 0x04de, 0x309b },
  { 0x04df, 0x309c },
  { 0x05ac, 0x060c },
  { 0x05bb, 0x061b },
  { 0x05bf, 0x061f },
  { 0x05c1, 0x0621 },
  { 0x05c2, 0x0622 },
  { 0x05c3, 0x0623 },
  { 0x05c4, 0x0624 },
  { 0x05c5, 0x0625 },
  { 0x05c6, 0x0626 },
  { 0x05c7, 0x0627 },
  { 0x05c8, 0x0628 },
  { 0x05c9, 0x0629 },
  { 0x05ca, 0x062a },
  { 0x05cb, 0x062b },
  { 0x05cc, 0x062c },
  { 0x05cd, 0x062d },
  { 0x05ce, 0x062e },
  { 0x05cf, 0x062f },
  { 0x05d0, 0x0630 },
  { 0x05d1, 0x0631 },
  { 0x05d2, 0x0632 },
  { 0x05d3, 0x0633 },
  { 0x05d4, 0x0634 },
  { 0x05d5, 0x0635 },
  { 0x05d6, 0x0636 },
  { 0x05d7, 0x0637 },
  { 0x05d8, 0x0638 },
  { 0x05d9, 0x0639 },
  { 0x05da, 0x063a },
  { 0x05e0, 0x0640 },
  { 0x05e1, 0x0641 },
  { 0x05e2, 0x0642 },
  { 0x05e3, 0x0643 },
  { 0x05e4, 0x0644 },
  { 0x05e5, 0x0645 },
  { 0x05e6, 0x0646 },
  { 0x05e7, 0x0647 },
  { 0x05e8, 0x0648 },
  { 0x05e9, 0x0649 },
  { 0x05ea, 0x064a },
  { 0x05eb, 0x064b },
  { 0x05ec, 0x064c },
  { 0x05ed, 0x064d },
  { 0x05ee, 0x064e },
  { 0x05ef, 0x064f },
  { 0x05f0, 0x0650 },
  { 0x05f1, 0x0651 },
  { 0x05f2, 0x0652 },
  { 0x06a1, 0x0452 },
  { 0x06a2, 0x0453 },
  { 0x06a3, 0x0451 },
  { 0x06a4, 0x0454 },
  { 0x06a5, 0x0455 },
  { 0x06a6, 0x0456 },
  { 0x06a7, 0x0457 },
  { 0x06a8, 0x0458 },
  { 0x06a9, 0x0459 },
  { 0x06aa, 0x045a },
  { 0x06ab, 0x045b },
  { 0x06ac, 0x045c },
  { 0x06ae, 0x045e },
  { 0x06af, 0x045f },
  { 0x06b0, 0x2116 },
  { 0x06b1, 0x0402 },
  { 0x06b2, 0x0403 },
  { 0x06b3, 0x0401 },
  { 0x06b4, 0x0404 },
  { 0x06b5, 0x0405 },
  { 0x06b6, 0x0406 },
  { 0x06b7, 0x0407 },
  { 0x06b8, 0x0408 },
  { 0x06b9, 0x0409 },
  { 0x06ba, 0x040a },
  { 0x06bb, 0x040b },
  { 0x06bc, 0x040c },
  { 0x06be, 0x040e },
  { 0x06bf, 0x040f },
  { 0x06c0, 0x044e },
  { 0x06c1, 0x0430 },
  { 0x06c2, 0x0431 },
  { 0x06c3, 0x0446 },
  { 0x06c4, 0x0434 },
  { 0x06c5, 0x0435 },
  { 0x06c6, 0x0444 },
  { 0x06c7, 0x0433 },
  { 0x06c8, 0x0445 },
  { 0x06c9, 0x0438 },
  { 0x06ca, 0x0439 },
  { 0x06cb, 0x043a },
  { 0x06cc, 0x043b },
  { 0x06cd, 0x043c },
  { 0x06ce, 0x043d },
  { 0x06cf, 0x043e },
  { 0x06d0, 0x043f },
  { 0x06d1, 0x044f },
  { 0x06d2, 0x0440 },
  { 0x06d3, 0x0441 },
  { 0x06d4, 0x0442 },
  { 0x06d5, 0x0443 },
  { 0x06d6, 0x0436 },
  { 0x06d7, 0x0432 },
  { 0x06d8, 0x044c },
  { 0x06d9, 0x044b },
  { 0x06da, 0x0437 },
  { 0x06db, 0x0448 },
  { 0x06dc, 0x044d },
  { 0x06dd, 0x0449 },
  { 0x06de, 0x0447 },
  { 0x06df, 0x044a },
  { 0x06e0, 0x042e },
  { 0x06e1, 0x0410 },
  { 0x06e2, 0x0411 },
  { 0x06e3, 0x0426 },
  { 0x06e4, 0x0414 },
  { 0x06e5, 0x0415 },
  { 0x06e6, 0x0424 },
  { 0x06e7, 0x0413 },
  { 0x06e8, 0x0425 },
  { 0x06e9, 0x0418 },
  { 0x06ea, 0x0419 },
  { 0x06eb, 0x041a },
  { 0x06ec, 0x041b },
  { 0x06ed, 0x041c },
  { 0x06ee, 0x041d },
  { 0x06ef, 0x041e },
  { 0x06f0, 0x041f },
  { 0x06f1, 0x042f },
  { 0x06f2, 0x0420 },
  { 0x06f3, 0x0421 },
  { 0x06f4, 0x0422 },
  { 0x06f5, 0x0423 },
  { 0x06f6, 0x0416 },
  { 0x06f7, 0x0412 },
  { 0x06f8, 0x042c },
  { 0x06f9, 0x042b },
  { 0x06fa, 0x0417 },
  { 0x06fb, 0x0428 },
  { 0x06fc, 0x042d },
  { 0x06fd, 0x0429 },
  { 0x06fe, 0x0427 },
  { 0x06ff, 0x042a },
  { 0x07a1, 0x0386 },
  { 0x07a2, 0x0388 },
  { 0x07a3, 0x0389 },
  { 0x07a4, 0x038a },
  { 0x07a5, 0x03aa },
  { 0x07a7, 0x038c },
  { 0x07a8, 0x038e },
  { 0x07a9, 0x03ab },
  { 0x07ab, 0x038f },
  { 0x07ae, 0x0385 },
  { 0x07af, 0x2015 },
  { 0x07b1, 0x03ac },
  { 0x07b2, 0x03ad },
  { 0x07b3, 0x03ae },
  { 0x07b4, 0x03af },
  { 0x07b5, 0x03ca },
  { 0x07b6, 0x0390 },
  { 0x07b7, 0x03cc },
  { 0x07b8, 0x03cd },
  { 0x07b9, 0x03cb },
  { 0x07ba, 0x03b0 },
  { 0x07bb, 0x03ce },
  { 0x07c1, 0x0391 },
  { 0x07c2, 0x0392 },
  { 0x07c3, 0x0393 },
  { 0x07c4, 0x0394 },
  { 0x07c5, 0x0395 },
  { 0x07c6, 0x0396 },
  { 0x07c7, 0x0397 },
  { 0x07c8, 0x0398 },
  { 0x07c9, 0x0399 },
  { 0x07ca, 0x039a },
  { 0x07cb, 0x039b },
  { 0x07cc, 0x039c },
  { 0x07cd, 0x039d },
  { 0x07ce, 0x039e },
  { 0x07cf, 0x039f },
  { 0x07d0, 0x03a0 },
  { 0x07d1, 0x03a1 },
  { 0x07d2, 0x03a3 },
  { 0x07d4, 0x03a4 },
  { 0x07d5, 0x03a5 },
  { 0x07d6, 0x03a6 },
  { 0x07d7, 0x03a7 },
  { 0x07d8, 0x03a8 },
  { 0x07d9, 0x03a9 },
  { 0x07e1, 0x03b1 },
  { 0x07e2, 0x03b2 },
  { 0x07e3, 0x03b3 },
  { 0x07e4, 0x03b4 },
  { 0x07e5, 0x03b5 },
  { 0x07e6, 0x03b6 },
  { 0x07e7, 0x03b7 },
  { 0x07e8, 0x03b8 },
  { 0x07e9, 0x03b9 },
  { 0x07ea, 0x03ba },
  { 0x07eb, 0x03bb },
  { 0x07ec, 0x03bc },
  { 0x07ed, 0x03bd },
  { 0x07ee, 0x03be },
  { 0x07ef, 0x03bf },
  { 0x07f0, 0x03c0 },
  { 0x07f1, 0x03c1 },
  { 0x07f2, 0x03c3 },
  { 0x07f3, 0x03c2 },
  { 0x07f4, 0x03c4 },
  { 0x07f5, 0x03c5 },
  { 0x07f6, 0x03c6 },
  { 0x07f7, 0x03c7 },
  { 0x07f8, 0x03c8 },
  { 0x07f9, 0x03c9 },
  { 0x08a1, 0x23b7 },
  { 0x08a2, 0x250c },
  { 0x08a3, 0x2500 },
  { 0x08a4, 0x2320 },
  { 0x08a5, 0x2321 },
  { 0x08a6, 0x2502 },
  { 0x08a7, 0x23a1 },
  { 0x08a8, 0x23a3 },
  { 0x08a9, 0x23a4 },
  { 0x08aa, 0x23a6 },
  { 0x08ab, 0x239b },
  { 0x08ac, 0x239d },
  { 0x08ad, 0x239e },
  { 0x08ae, 0x23a0 },
  { 0x08af, 0x23a8 },
  { 0x08b0, 0x23ac },
  { 0x08bc, 0x2264 },
  { 0x08bd, 0x2260 },
  { 0x08be, 0x2265 },
  { 0x08bf, 0x222b },
  { 0x08c0, 0x2234 },
  { 0x08c1, 0x221d },
  { 0x08c2, 0x221e },
  { 0x08c5, 0x2207 },
  { 0x08c8, 0x223c },
  { 0x08c9, 0x2243 },
  { 0x08cd, 0x21d4 },
  { 0x08ce, 0x21d2 },
  { 0x08cf, 0x2261 },
  { 0x08d6, 0x221a },
  { 0x08da, 0x2282 },
  { 0x08db, 0x2283 },
  { 0x08dc, 0x2229 },
  { 0x08dd, 0x222a },
  { 0x08de, 0x2227 },
  { 0x08df, 0x2228 },
  { 0x08ef, 0x2202 },
  { 0x08f6, 0x0192 },
  { 0x08fb, 0x2190 },
  { 0x08fc, 0x2191 },
  { 0x08fd, 0x2192 },
  { 0x08fe, 0x2193 },
  { 0x09e0, 0x25c6 },
  { 0x09e1, 0x2592 },
  { 0x09e2, 0x2409 },
  { 0x09e3, 0x240c },
  { 0x09e4, 0x240d },
  { 0x09e5, 0x240a },
  { 0x09e8, 0x2424 },
  { 0x09e9, 0x240b },
  { 0x09ea, 0x2518 },
  { 0x09eb, 0x2510 },
  { 0x09ec, 0x250c },
  { 0x09ed, 0x2514 },
  { 0x09ee, 0x253c },
  { 0x09ef, 0x23ba },
  { 0x09f0, 0x23bb },
  { 0x09f1, 0x2500 },
  { 0x09f2, 0x23bc },
  { 0x09f3, 0x23bd },
  { 0x09f4, 0x251c },
  { 0x09f5, 0x2524 },
  { 0x09f6, 0x2534 },
  { 0x09f7, 0x252c },
  { 0x09f8, 0x2502 },
  { 0x0aa1, 0x2003 },
  { 0x0aa2, 0x2002 },
  { 0x0aa3, 0x2004 },
  { 0x0aa4, 0x2005 },
  { 0x0aa5, 0x2007 },
  { 0x0aa6, 0x2008 },
  { 0x0aa7, 0x2009 },
  { 0x0aa8, 0x200a },
  { 0x0aa9, 0x2014 },
  { 0x0aaa, 0x2013 },
  { 0x0aae, 0x2026 },
  { 0x0aaf, 0x2025 },
  { 0x0ab0, 0x2153 },
  { 0x0ab1, 0x2154 },
  { 0x0ab2, 0x2155 },
  { 0x0ab3, 0x2156 },
  { 0x0ab4, 0x2157 },
  { 0x0ab5, 0x2158 },
  { 0x0ab6, 0x2159 },
  { 0x0ab7, 0x215a },
  { 0x0ab8, 0x2105 },
  { 0x0abb, 0x2012 },
  { 0x0abc, 0x2329 },
  { 0x0abe, 0x232a },
  { 0x0ac3, 0x215b },
  { 0x0ac4, 0x215c },
  { 0x0ac5, 0x215d },
  { 0x0ac6, 0x215e },
  { 0x0ac9, 0x2122 },
  { 0x0aca, 0x2613 },
  { 0x0acc, 0x25c1 },
  { 0x0acd, 0x25b7 },
  { 0x0ace, 0x25cb },
  { 0x0acf, 0x25af },
  { 0x0ad0, 0x2018 },
  { 0x0ad1, 0x2019 },
  { 0x0ad2, 0x201c },
  { 0x0ad3, 0x201d },
  { 0x0ad4, 0x211e },
  { 0x0ad6, 0x2032 },
  { 0x0ad7, 0x2033 },
  { 0x0ad9, 0x271d },
  { 0x0adb, 0x25ac },
  { 0x0adc, 0x25c0 },
  { 0x0add, 0x25b6 },
  { 0x0ade, 0x25cf },
  { 0x0adf, 0x25ae },
  { 0x0ae0, 0x25e6 },
  { 0x0ae1, 0x25ab },
  { 0x0ae2, 0x25ad },
  { 0x0ae3, 0x25b3 },
  { 0x0ae4, 0x25bd },
  { 0x0ae5, 0x2606 },
  { 0x0ae6, 0x2022 },
  { 0x0ae7, 0x25aa },
  { 0x0ae8, 0x25b2 },
  { 0x0ae9, 0x25bc },
  { 0x0aea, 0x261c },
  { 0x0aeb, 0x261e },
  { 0x0aec, 0x2663 },
  { 0x0aed, 0x2666 },
  { 0x0aee, 0x2665 },
  { 0x0af0, 0x2720 },
  { 0x0af1, 0x2020 },
  { 0x0af2, 0x2021 },
  { 0x0af3, 0x2713 },
  { 0x0af4, 0x2717 },
  { 0x0af5, 0x266f },
  { 0x0af6, 0x266d },
  { 0x0af7, 0x2642 },
  { 0x0af8, 0x2640 },
  { 0x0af9, 0x260e },
  { 0x0afa, 0x2315 },
  { 0x0afb, 0x2117 },
  { 0x0afc, 0x2038 },
  { 0x0afd, 0x201a },
  { 0x0afe, 0x201e },
  { 0x0ba3, 0x003c },
  { 0x0ba6, 0x003e },
  { 0x0ba8, 0x2228 },
  { 0x0ba9, 0x2227 },
  { 0x0bc0, 0x00af },
  { 0x0bc2, 0x22a5 },
  { 0x0bc3, 0x2229 },
  { 0x0bc4, 0x230a },
  { 0x0bc6, 0x005f },
  { 0x0bca, 0x2218 },
  { 0x0bcc, 0x2395 },
  { 0x0bce, 0x22a4 },
  { 0x0bcf, 0x25cb },
  { 0x0bd3, 0x2308 },
  { 0x0bd6, 0x222a },
  { 0x0bd8, 0x2283 },
  { 0x0bda, 0x2282 },
  { 0x0bdc, 0x22a2 },
  { 0x0bfc, 0x22a3 },
  { 0x0cdf, 0x2017 },
  { 0x0ce0, 0x05d0 },
  { 0x0ce1, 0x05d1 },
  { 0x0ce2, 0x05d2 },
  { 0x0ce3, 0x05d3 },
  { 0x0ce4, 0x05d4 },
  { 0x0ce5, 0x05d5 },
  { 0x0ce6, 0x05d6 },
  { 0x0ce7, 0x05d7 },
  { 0x0ce8, 0x05d8 },
  { 0x0ce9, 0x05d9 },
  { 0x0cea, 0x05da },
  { 0x0ceb, 0x05db },
  { 0x0cec, 0x05dc },
  { 0x0ced, 0x05dd },
  { 0x0cee, 0x05de },
  { 0x0cef, 0x05df },
  { 0x0cf0, 0x05e0 },
  { 0x0cf1, 0x05e1 },
  { 0x0cf2, 0x05e2 },
  { 0x0cf3, 0x05e3 },
  { 0x0cf4, 0x05e4 },
  { 0x0cf5, 0x05e5 },
  { 0x0cf6, 0x05e6 },
  { 0x0cf7, 0x05e7 },
  { 0x0cf8, 0x05e8 },
  { 0x0cf9, 0x05e9 },
  { 0x0cfa, 0x05ea },
  { 0x0da1, 0x0e01 },
  { 0x0da2, 0x0e02 },
  { 0x0da3, 0x0e03 },
  { 0x0da4, 0x0e04 },
  { 0x0da5, 0x0e05 },
  { 0x0da6, 0x0e06 },
  { 0x0da7, 0x0e07 },
  { 0x0da8, 0x0e08 },
  { 0x0da9, 0x0e09 },
  { 0x0daa, 0x0e0a },
  { 0x0dab, 0x0e0b },
  { 0x0dac, 0x0e0c },
  { 0x0dad, 0x0e0d },
  { 0x0dae, 0x0e0e },
  { 0x0daf, 0x0e0f },
  { 0x0db0, 0x0e10 },
  { 0x0db1, 0x0e11 },
  { 0x0db2, 0x0e12 },
  { 0x0db3, 0x0e13 },
  { 0x0db4, 0x0e14 },
  { 0x0db5, 0x0e15 },
  { 0x0db6, 0x0e16 },
  { 0x0db7, 0x0e17 },
  { 0x0db8, 0x0e18 },
  { 0x0db9, 0x0e19 },
  { 0x0dba, 0x0e1a },
  { 0x0dbb, 0x0e1b },
  { 0x0dbc, 0x0e1c },
  { 0x0dbd, 0x0e1d },
  { 0x0dbe, 0x0e1e },
  { 0x0dbf, 0x0e1f },
  { 0x0dc0, 0x0e20 },
  { 0x0dc1, 0x0e21 },
  { 0x0dc2, 0x0e22 },
  { 0x0dc3, 0x0e23 },
  { 0x0dc4, 0x0e24 },
  { 0x0dc5, 0x0e25 },
  { 0x0dc6, 0x0e26 },
  { 0x0dc7, 0x0e27 },
  { 0x0dc8, 0x0e28 },
  { 0x0dc9, 0x0e29 },
  { 0x0dca, 0x0e2a },
  { 0x0dcb, 0x0e2b },
  { 0x0dcc, 0x0e2c },
  { 0x0dcd, 0x0e2d },
  { 0x0dce, 0x0e2e },
  { 0x0dcf, 0x0e2f },
  { 0x0dd0, 0x0e30 },
  { 0x0dd1, 0x0e31 },
  { 0x0dd2, 0x0e32 },
  { 0x0dd3, 0x0e33 },
  { 0x0dd4, 0x0e34 },
  { 0x0dd5, 0x0e35 },
  { 0x0dd6, 0x0e36 },
  { 0x0dd7, 0x0e37 },
  { 0x0dd8, 0x0e38 },
  { 0x0dd9, 0x0e39 },
  { 0x0dda, 0x0e3a },
  { 0x0ddf, 0x0e3f },
  { 0x0de0, 0x0e40 },
  { 0x0de1, 0x0e41 },
  { 0x0de2, 0x0e42 },
  { 0x0de3, 0x0e43 },
  { 0x0de4, 0x0e44 },
  { 0x0de5, 0x0e45 },
  { 0x0de6, 0x0e46 },
  { 0x0de7, 0x0e47 },
  { 0x0de8, 0x0e48 },
  { 0x0de9, 0x0e49 },
  { 0x0dea, 0x0e4a },
  { 0x0deb, 0x0e4b },
  { 0x0dec, 0x0e4c },
  { 0x0ded, 0x0e4d },
  { 0x0df0, 0x0e50 },
  { 0x0df1, 0x0e51 },
  { 0x0df2, 0x0e52 },
  { 0x0df3, 0x0e53 },
  { 0x0df4, 0x0e54 },
  { 0x0df5, 0x0e55 },
  { 0x0df6, 0x0e56 },
  { 0x0df7, 0x0e57 },
  { 0x0df8, 0x0e58 },
  { 0x0df9, 0x0e59 },
  { 0x0ea1, 0x3131 },
  { 0x0ea2, 0x3132 },
  { 0x0ea3, 0x3133 },
  { 0x0ea4, 0x3134 },
  { 0x0ea5, 0x3135 },
  { 0x0ea6, 0x3136 },
  { 0x0ea7, 0x3137 },
  { 0x0ea8, 0x3138 },
  { 0x0ea9, 0x3139 },
  { 0x0eaa, 0x313a },
  { 0x0eab, 0x313b },
  { 0x0eac, 0x313c },
  { 0x0ead, 0x313d },
  { 0x0eae, 0x313e },
  { 0x0eaf, 0x313f },
  { 0x0eb0, 0x3140 },
  { 0x0eb1, 0x3141 },
  { 0x0eb2, 0x3142 },
  { 0x0eb3, 0x3143 },
  { 0x0eb4, 0x3144 },
  { 0x0eb5, 0x3145 },
  { 0x0eb6, 0x3146 },
  { 0x0eb7, 0x3147 },
  { 0x0eb8, 0x3148 },
  { 0x0eb9, 0x3149 },
  { 0x0eba, 0x314a },
  { 0x0ebb, 0x314b },
  { 0x0ebc, 0x314c },
  { 0x0ebd, 0x314d },
  { 0x0ebe, 0x314e },
  { 0x0ebf, 0x314f },
  { 0x0ec0, 0x3150 },
  { 0x0ec1, 0x3151 },
  { 0x0ec2, 0x3152 },
  { 0x0ec3, 0x3153 },
  { 0x0ec4, 0x3154 },
  { 0x0ec5, 0x3155 },
  { 0x0ec6, 0x3156 },
  { 0x0ec7, 0x3157 },
  { 0x0ec8, 0x3158 },
  { 0x0ec9, 0x3159 },
  { 0x0eca, 0x315a },
  { 0x0ecb, 0x315b },
  { 0x0ecc, 0x315c },
  { 0x0ecd, 0x315d },
  { 0x0ece, 0x315e },
  { 0x0ecf, 0x315f },
  { 0x0ed0, 0x3160 },
  { 0x0ed1, 0x3161 },
  { 0x0ed2, 0x3162 },
  { 0x0ed3, 0x3163 },
  { 0x0ed4, 0x11a8 },
  { 0x0ed5, 0x11a9 },
  { 0x0ed6, 0x11aa },
  { 0x0ed7, 0x11ab },
  { 0x0ed8, 0x11ac },
  { 0x0ed9, 0x11ad },
  { 0x0eda, 0x11ae },
  { 0x0edb, 0x11af },
  { 0x0edc, 0x11b0 },
  { 0x0edd, 0x11b1 },
  { 0x0ede, 0x11b2 },
  { 0x0edf, 0x11b3 },
  { 0x0ee0, 0x11b4 },
  { 0x0ee1, 0x11b5 },
  { 0x0ee2, 0x11b6 },
  { 0x0ee3, 0x11b7 },
  { 0x0ee4, 0x11b8 },
  { 0x0ee5, 0x11b9 },
  { 0x0ee6, 0x11ba },
  { 0x0ee7, 0x11bb },
  { 0x0ee8, 0x11bc },
  { 0x0ee9, 0x11bd },
  { 0x0eea, 0x11be },
  { 0x0eeb, 0x11bf },
  { 0x0eec, 0x11c0 },
  { 0x0eed, 0x11c1 },
  { 0x0eee, 0x11c2 },
  { 0x0eef, 0x316d },
  { 0x0ef0, 0x3171 },
  { 0x0ef1, 0x3178 },
  { 0x0ef2, 0x317f },
  { 0x0ef3, 0x3181 },
  { 0x0ef4, 0x3184 },
  { 0x0ef5, 0x3186 },
  { 0x0ef6, 0x318d },
  { 0x0ef7, 0x318e },
  { 0x0ef8, 0x11eb },
  { 0x0ef9, 0x11f0 },
  { 0x0efa, 0x11f9 },
  { 0x0eff, 0x20a9 },
  { 0x13a4, 0x20ac },
  { 0x13bc, 0x0152 },
  { 0x13bd, 0x0153 },
  { 0x13be, 0x0178 },
  { 0x20ac, 0x20ac },
  { 0xfe50,    '`' },
  { 0xfe51, 0x00b4 },
  { 0xfe52,    '^' },
  { 0xfe53,    '~' },
  { 0xfe54, 0x00af },
  { 0xfe55, 0x02d8 },
  { 0xfe56, 0x02d9 },
  { 0xfe57, 0x00a8 },
  { 0xfe58, 0x02da },
  { 0xfe59, 0x02dd },
  { 0xfe5a, 0x02c7 },
  { 0xfe5b, 0x00b8 },
  { 0xfe5c, 0x02db },
  { 0xfe5d, 0x037a },
  { 0xfe5e, 0x309b },
  { 0xfe5f, 0x309c },
  { 0xfe63,    '/' },
  { 0xfe64, 0x02bc },
  { 0xfe65, 0x02bd },
  { 0xfe66, 0x02f5 },
  { 0xfe67, 0x02f3 },
  { 0xfe68, 0x02cd },
  { 0xfe69, 0xa788 },
  { 0xfe6a, 0x02f7 },
  { 0xfe6e,    ',' },
  { 0xfe6f, 0x00a4 },
  { 0xfe80,    'a' }, /* XK_dead_a */
  { 0xfe81,    'A' }, /* XK_dead_A */
  { 0xfe82,    'e' }, /* XK_dead_e */
  { 0xfe83,    'E' }, /* XK_dead_E */
  { 0xfe84,    'i' }, /* XK_dead_i */
  { 0xfe85,    'I' }, /* XK_dead_I */
  { 0xfe86,    'o' }, /* XK_dead_o */
  { 0xfe87,    'O' }, /* XK_dead_O */
  { 0xfe88,    'u' }, /* XK_dead_u */
  { 0xfe89,    'U' }, /* XK_dead_U */
  { 0xfe8a, 0x0259 },
  { 0xfe8b, 0x018f },
  { 0xfe8c, 0x00b5 },
  { 0xfe90,    '_' },
  { 0xfe91, 0x02c8 },
  { 0xfe92, 0x02cc },
  { 0xff80 /*XKB_KEY_KP_Space*/,     ' ' },
  { 0xff95 /*XKB_KEY_KP_7*/, 0x0037 },
  { 0xff96 /*XKB_KEY_KP_4*/, 0x0034 },
  { 0xff97 /*XKB_KEY_KP_8*/, 0x0038 },
  { 0xff98 /*XKB_KEY_KP_6*/, 0x0036 },
  { 0xff99 /*XKB_KEY_KP_2*/, 0x0032 },
  { 0xff9a /*XKB_KEY_KP_9*/, 0x0039 },
  { 0xff9b /*XKB_KEY_KP_3*/, 0x0033 },
  { 0xff9c /*XKB_KEY_KP_1*/, 0x0031 },
  { 0xff9d /*XKB_KEY_KP_5*/, 0x0035 },
  { 0xff9e /*XKB_KEY_KP_0*/, 0x0030 },
  { 0xffaa /*XKB_KEY_KP_Multiply*/,  '*' },
  { 0xffab /*XKB_KEY_KP_Add*/,       '+' },
  { 0xffac /*XKB_KEY_KP_Separator*/, ',' },
  { 0xffad /*XKB_KEY_KP_Subtract*/,  '-' },
  { 0xffae /*XKB_KEY_KP_Decimal*/,   '.' },
  { 0xffaf /*XKB_KEY_KP_Divide*/,    '/' },
  { 0xffb0 /*XKB_KEY_KP_0*/, 0x0030 },
  { 0xffb1 /*XKB_KEY_KP_1*/, 0x0031 },
  { 0xffb2 /*XKB_KEY_KP_2*/, 0x0032 },
  { 0xffb3 /*XKB_KEY_KP_3*/, 0x0033 },
  { 0xffb4 /*XKB_KEY_KP_4*/, 0x0034 },
  { 0xffb5 /*XKB_KEY_KP_5*/, 0x0035 },
  { 0xffb6 /*XKB_KEY_KP_6*/, 0x0036 },
  { 0xffb7 /*XKB_KEY_KP_7*/, 0x0037 },
  { 0xffb8 /*XKB_KEY_KP_8*/, 0x0038 },
  { 0xffb9 /*XKB_KEY_KP_9*/, 0x0039 },
  { 0xffbd /*XKB_KEY_KP_Equal*/,     '=' }
};

_SOKOL_PRIVATE int _sapp_x11_error_handler(Display* display, XErrorEvent* event) {
    _SOKOL_UNUSED(display);
    _sapp.x11.error_code = event->error_code;
    return 0;
}

_SOKOL_PRIVATE void _sapp_x11_grab_error_handler(void) {
    _sapp.x11.error_code = Success;
    XSetErrorHandler(_sapp_x11_error_handler);
}

_SOKOL_PRIVATE void _sapp_x11_release_error_handler(void) {
    XSync(_sapp.x11.display, False);
    XSetErrorHandler(NULL);
}

_SOKOL_PRIVATE void _sapp_x11_init_extensions(void) {
    _sapp.x11.UTF8_STRING             = XInternAtom(_sapp.x11.display, "UTF8_STRING", False);
    _sapp.x11.WM_PROTOCOLS            = XInternAtom(_sapp.x11.display, "WM_PROTOCOLS", False);
    _sapp.x11.WM_DELETE_WINDOW        = XInternAtom(_sapp.x11.display, "WM_DELETE_WINDOW", False);
    _sapp.x11.WM_STATE                = XInternAtom(_sapp.x11.display, "WM_STATE", False);
    _sapp.x11.NET_WM_NAME             = XInternAtom(_sapp.x11.display, "_NET_WM_NAME", False);
    _sapp.x11.NET_WM_ICON_NAME        = XInternAtom(_sapp.x11.display, "_NET_WM_ICON_NAME", False);
    _sapp.x11.NET_WM_STATE            = XInternAtom(_sapp.x11.display, "_NET_WM_STATE", False);
    _sapp.x11.NET_WM_STATE_FULLSCREEN = XInternAtom(_sapp.x11.display, "_NET_WM_STATE_FULLSCREEN", False);

    /* check Xi extension for raw mouse input */
    if (XQueryExtension(_sapp.x11.display, "XInputExtension", &_sapp.x11.xi.major_opcode, &_sapp.x11.xi.event_base, &_sapp.x11.xi.error_base)) {
        _sapp.x11.xi.major = 2;
        _sapp.x11.xi.minor = 0;
        if (XIQueryVersion(_sapp.x11.display, &_sapp.x11.xi.major, &_sapp.x11.xi.minor) == Success) {
            _sapp.x11.xi.available = true;
        }
    }
}

_SOKOL_PRIVATE void _sapp_x11_query_system_dpi(void) {
    /* from GLFW:

       NOTE: Default to the display-wide DPI as we don't currently have a policy
             for which monitor a window is considered to be on

        _sapp.x11.dpi = DisplayWidth(_sapp.x11.display, _sapp.x11.screen) *
                        25.4f / DisplayWidthMM(_sapp.x11.display, _sapp.x11.screen);

       NOTE: Basing the scale on Xft.dpi where available should provide the most
             consistent user experience (matches Qt, Gtk, etc), although not
             always the most accurate one
    */
    char* rms = XResourceManagerString(_sapp.x11.display);
    if (rms) {
        XrmDatabase db = XrmGetStringDatabase(rms);
        if (db) {
            XrmValue value;
            char* type = NULL;
            if (XrmGetResource(db, "Xft.dpi", "Xft.Dpi", &type, &value)) {
                if (type && strcmp(type, "String") == 0) {
                    _sapp.x11.dpi = atof(value.addr);
                }
            }
            XrmDestroyDatabase(db);
        }
    }
}

_SOKOL_PRIVATE bool _sapp_glx_has_ext(const char* ext, const char* extensions) {
    SOKOL_ASSERT(ext);
    const char* start = extensions;
    while (true) {
        const char* where = strstr(start, ext);
        if (!where) {
            return false;
        }
        const char* terminator = where + strlen(ext);
        if ((where == start) || (*(where - 1) == ' ')) {
            if (*terminator == ' ' || *terminator == '\0') {
                break;
            }
        }
        start = terminator;
    }
    return true;
}

_SOKOL_PRIVATE bool _sapp_glx_extsupported(const char* ext, const char* extensions) {
    if (extensions) {
        return _sapp_glx_has_ext(ext, extensions);
    }
    else {
        return false;
    }
}

_SOKOL_PRIVATE void* _sapp_glx_getprocaddr(const char* procname)
{
    if (_sapp.glx.GetProcAddress) {
        return (void*) _sapp.glx.GetProcAddress((const GLubyte*) procname);
    }
    else if (_sapp.glx.GetProcAddressARB) {
        return (void*) _sapp.glx.GetProcAddressARB((const GLubyte*) procname);
    }
    else {
        return dlsym(_sapp.glx.libgl, procname);
    }
}

_SOKOL_PRIVATE void _sapp_glx_init() {
    const char* sonames[] = { "libGL.so.1", "libGL.so", 0 };
    for (int i = 0; sonames[i]; i++) {
        _sapp.glx.libgl = dlopen(sonames[i], RTLD_LAZY|RTLD_GLOBAL);
        if (_sapp.glx.libgl) {
            break;
        }
    }
    if (!_sapp.glx.libgl) {
        _sapp_fail("GLX: failed to load libGL");
    }
    _sapp.glx.GetFBConfigs          = (PFNGLXGETFBCONFIGSPROC)          dlsym(_sapp.glx.libgl, "glXGetFBConfigs");
    _sapp.glx.GetFBConfigAttrib     = (PFNGLXGETFBCONFIGATTRIBPROC)     dlsym(_sapp.glx.libgl, "glXGetFBConfigAttrib");
    _sapp.glx.GetClientString       = (PFNGLXGETCLIENTSTRINGPROC)       dlsym(_sapp.glx.libgl, "glXGetClientString");
    _sapp.glx.QueryExtension        = (PFNGLXQUERYEXTENSIONPROC)        dlsym(_sapp.glx.libgl, "glXQueryExtension");
    _sapp.glx.QueryVersion          = (PFNGLXQUERYVERSIONPROC)          dlsym(_sapp.glx.libgl, "glXQueryVersion");
    _sapp.glx.DestroyContext        = (PFNGLXDESTROYCONTEXTPROC)        dlsym(_sapp.glx.libgl, "glXDestroyContext");
    _sapp.glx.MakeCurrent           = (PFNGLXMAKECURRENTPROC)           dlsym(_sapp.glx.libgl, "glXMakeCurrent");
    _sapp.glx.SwapBuffers           = (PFNGLXSWAPBUFFERSPROC)           dlsym(_sapp.glx.libgl, "glXSwapBuffers");
    _sapp.glx.QueryExtensionsString = (PFNGLXQUERYEXTENSIONSSTRINGPROC) dlsym(_sapp.glx.libgl, "glXQueryExtensionsString");
    _sapp.glx.CreateWindow          = (PFNGLXCREATEWINDOWPROC)          dlsym(_sapp.glx.libgl, "glXCreateWindow");
    _sapp.glx.DestroyWindow         = (PFNGLXDESTROYWINDOWPROC)         dlsym(_sapp.glx.libgl, "glXDestroyWindow");
    _sapp.glx.GetProcAddress        = (PFNGLXGETPROCADDRESSPROC)        dlsym(_sapp.glx.libgl, "glXGetProcAddress");
    _sapp.glx.GetProcAddressARB     = (PFNGLXGETPROCADDRESSPROC)        dlsym(_sapp.glx.libgl, "glXGetProcAddressARB");
    _sapp.glx.GetVisualFromFBConfig = (PFNGLXGETVISUALFROMFBCONFIGPROC) dlsym(_sapp.glx.libgl, "glXGetVisualFromFBConfig");
    if (!_sapp.glx.GetFBConfigs ||
        !_sapp.glx.GetFBConfigAttrib ||
        !_sapp.glx.GetClientString ||
        !_sapp.glx.QueryExtension ||
        !_sapp.glx.QueryVersion ||
        !_sapp.glx.DestroyContext ||
        !_sapp.glx.MakeCurrent ||
        !_sapp.glx.SwapBuffers ||
        !_sapp.glx.QueryExtensionsString ||
        !_sapp.glx.CreateWindow ||
        !_sapp.glx.DestroyWindow ||
        !_sapp.glx.GetProcAddress ||
        !_sapp.glx.GetProcAddressARB ||
        !_sapp.glx.GetVisualFromFBConfig)
    {
        _sapp_fail("GLX: failed to load required entry points");
    }

    if (!_sapp.glx.QueryExtension(_sapp.x11.display, &_sapp.glx.error_base, &_sapp.glx.event_base)) {
        _sapp_fail("GLX: GLX extension not found");
    }
    if (!_sapp.glx.QueryVersion(_sapp.x11.display, &_sapp.glx.major, &_sapp.glx.minor)) {
        _sapp_fail("GLX: Failed to query GLX version");
    }
    if (_sapp.glx.major == 1 && _sapp.glx.minor < 3) {
        _sapp_fail("GLX: GLX version 1.3 is required");
    }
    const char* exts = _sapp.glx.QueryExtensionsString(_sapp.x11.display, _sapp.x11.screen);
    if (_sapp_glx_extsupported("GLX_EXT_swap_control", exts)) {
        _sapp.glx.SwapIntervalEXT = (PFNGLXSWAPINTERVALEXTPROC) _sapp_glx_getprocaddr("glXSwapIntervalEXT");
        _sapp.glx.EXT_swap_control = 0 != _sapp.glx.SwapIntervalEXT;
    }
    if (_sapp_glx_extsupported("GLX_MESA_swap_control", exts)) {
        _sapp.glx.SwapIntervalMESA = (PFNGLXSWAPINTERVALMESAPROC) _sapp_glx_getprocaddr("glXSwapIntervalMESA");
        _sapp.glx.MESA_swap_control = 0 != _sapp.glx.SwapIntervalMESA;
    }
    _sapp.glx.ARB_multisample = _sapp_glx_extsupported("GLX_ARB_multisample", exts);
    if (_sapp_glx_extsupported("GLX_ARB_create_context", exts)) {
        _sapp.glx.CreateContextAttribsARB = (PFNGLXCREATECONTEXTATTRIBSARBPROC) _sapp_glx_getprocaddr("glXCreateContextAttribsARB");
        _sapp.glx.ARB_create_context = 0 != _sapp.glx.CreateContextAttribsARB;
    }
    _sapp.glx.ARB_create_context_profile = _sapp_glx_extsupported("GLX_ARB_create_context_profile", exts);
}

_SOKOL_PRIVATE int _sapp_glx_attrib(GLXFBConfig fbconfig, int attrib) {
    int value;
    _sapp.glx.GetFBConfigAttrib(_sapp.x11.display, fbconfig, attrib, &value);
    return value;
}

_SOKOL_PRIVATE GLXFBConfig _sapp_glx_choosefbconfig() {
    GLXFBConfig* native_configs;
    _sapp_gl_fbconfig* usable_configs;
    const _sapp_gl_fbconfig* closest;
    int i, native_count, usable_count;
    const char* vendor;
    bool trust_window_bit = true;

    /* HACK: This is a (hopefully temporary) workaround for Chromium
           (VirtualBox GL) not setting the window bit on any GLXFBConfigs
    */
    vendor = _sapp.glx.GetClientString(_sapp.x11.display, GLX_VENDOR);
    if (vendor && strcmp(vendor, "Chromium") == 0) {
        trust_window_bit = false;
    }

    native_configs = _sapp.glx.GetFBConfigs(_sapp.x11.display, _sapp.x11.screen, &native_count);
    if (!native_configs || !native_count) {
        _sapp_fail("GLX: No GLXFBConfigs returned");
    }

    usable_configs = (_sapp_gl_fbconfig*) SOKOL_CALLOC(native_count, sizeof(_sapp_gl_fbconfig));
    usable_count = 0;
    for (i = 0;  i < native_count;  i++) {
        const GLXFBConfig n = native_configs[i];
        _sapp_gl_fbconfig* u = usable_configs + usable_count;
        _sapp_gl_init_fbconfig(u);

        /* Only consider RGBA GLXFBConfigs */
        if (0 == (_sapp_glx_attrib(n, GLX_RENDER_TYPE) & GLX_RGBA_BIT)) {
            continue;
        }
        /* Only consider window GLXFBConfigs */
        if (0 == (_sapp_glx_attrib(n, GLX_DRAWABLE_TYPE) & GLX_WINDOW_BIT)) {
            if (trust_window_bit) {
                continue;
            }
        }
        u->red_bits = _sapp_glx_attrib(n, GLX_RED_SIZE);
        u->green_bits = _sapp_glx_attrib(n, GLX_GREEN_SIZE);
        u->blue_bits = _sapp_glx_attrib(n, GLX_BLUE_SIZE);
        u->alpha_bits = _sapp_glx_attrib(n, GLX_ALPHA_SIZE);
        u->depth_bits = _sapp_glx_attrib(n, GLX_DEPTH_SIZE);
        u->stencil_bits = _sapp_glx_attrib(n, GLX_STENCIL_SIZE);
        if (_sapp_glx_attrib(n, GLX_DOUBLEBUFFER)) {
            u->doublebuffer = true;
        }
        if (_sapp.glx.ARB_multisample) {
            u->samples = _sapp_glx_attrib(n, GLX_SAMPLES);
        }
        u->handle = (uintptr_t) n;
        usable_count++;
    }
    _sapp_gl_fbconfig desired;
    _sapp_gl_init_fbconfig(&desired);
    desired.red_bits = 8;
    desired.green_bits = 8;
    desired.blue_bits = 8;
    desired.alpha_bits = 8;
    desired.depth_bits = 24;
    desired.stencil_bits = 8;
    desired.doublebuffer = true;
    desired.samples = _sapp.sample_count > 1 ? _sapp.sample_count : 0;
    closest = _sapp_gl_choose_fbconfig(&desired, usable_configs, usable_count);
    GLXFBConfig result = 0;
    if (closest) {
        result = (GLXFBConfig) closest->handle;
    }
    XFree(native_configs);
    SOKOL_FREE(usable_configs);
    return result;
}

_SOKOL_PRIVATE void _sapp_glx_choose_visual(Visual** visual, int* depth) {
    GLXFBConfig native = _sapp_glx_choosefbconfig();
    if (0 == native) {
        _sapp_fail("GLX: Failed to find a suitable GLXFBConfig");
    }
    XVisualInfo* result = _sapp.glx.GetVisualFromFBConfig(_sapp.x11.display, native);
    if (!result) {
        _sapp_fail("GLX: Failed to retrieve Visual for GLXFBConfig");
    }
    *visual = result->visual;
    *depth = result->depth;
    XFree(result);
}

_SOKOL_PRIVATE void _sapp_glx_create_context(void) {
    GLXFBConfig native = _sapp_glx_choosefbconfig();
    if (0 == native){
        _sapp_fail("GLX: Failed to find a suitable GLXFBConfig (2)");
    }
    if (!(_sapp.glx.ARB_create_context && _sapp.glx.ARB_create_context_profile)) {
        _sapp_fail("GLX: ARB_create_context and ARB_create_context_profile required");
    }
    _sapp_x11_grab_error_handler();
    const int attribs[] = {
        GLX_CONTEXT_MAJOR_VERSION_ARB, 3,
        GLX_CONTEXT_MINOR_VERSION_ARB, 3,
        GLX_CONTEXT_PROFILE_MASK_ARB, GLX_CONTEXT_CORE_PROFILE_BIT_ARB,
        GLX_CONTEXT_FLAGS_ARB, GLX_CONTEXT_FORWARD_COMPATIBLE_BIT_ARB,
        0, 0
    };
    _sapp.glx.ctx = _sapp.glx.CreateContextAttribsARB(_sapp.x11.display, native, NULL, True, attribs);
    if (!_sapp.glx.ctx) {
        _sapp_fail("GLX: failed to create GL context");
    }
    _sapp_x11_release_error_handler();
    _sapp.glx.window = _sapp.glx.CreateWindow(_sapp.x11.display, native, _sapp.x11.window, NULL);
    if (!_sapp.glx.window) {
        _sapp_fail("GLX: failed to create window");
    }
}

_SOKOL_PRIVATE void _sapp_glx_destroy_context(void) {
    if (_sapp.glx.window) {
        _sapp.glx.DestroyWindow(_sapp.x11.display, _sapp.glx.window);
        _sapp.glx.window = 0;
    }
    if (_sapp.glx.ctx) {
        _sapp.glx.DestroyContext(_sapp.x11.display, _sapp.glx.ctx);
        _sapp.glx.ctx = 0;
    }
}

_SOKOL_PRIVATE void _sapp_glx_make_current(void) {
    _sapp.glx.MakeCurrent(_sapp.x11.display, _sapp.glx.window, _sapp.glx.ctx);
}

_SOKOL_PRIVATE void _sapp_glx_swap_buffers(void) {
    _sapp.glx.SwapBuffers(_sapp.x11.display, _sapp.glx.window);
}

_SOKOL_PRIVATE void _sapp_glx_swapinterval(int interval) {
    _sapp_glx_make_current();
    if (_sapp.glx.EXT_swap_control) {
        _sapp.glx.SwapIntervalEXT(_sapp.x11.display, _sapp.glx.window, interval);
    }
    else if (_sapp.glx.MESA_swap_control) {
        _sapp.glx.SwapIntervalMESA(interval);
    }
}

_SOKOL_PRIVATE void _sapp_x11_send_event(Atom type, int a, int b, int c, int d, int e) {
    XEvent event;
    memset(&event, 0, sizeof(event));

    event.type = ClientMessage;
    event.xclient.window = _sapp.x11.window;
    event.xclient.format = 32;
    event.xclient.message_type = type;
    event.xclient.data.l[0] = a;
    event.xclient.data.l[1] = b;
    event.xclient.data.l[2] = c;
    event.xclient.data.l[3] = d;
    event.xclient.data.l[4] = e;

    XSendEvent(_sapp.x11.display, _sapp.x11.root,
               False,
               SubstructureNotifyMask | SubstructureRedirectMask,
               &event);
}

_SOKOL_PRIVATE void _sapp_x11_query_window_size(void) {
    XWindowAttributes attribs;
    XGetWindowAttributes(_sapp.x11.display, _sapp.x11.window, &attribs);
    _sapp.window_width = attribs.width;
    _sapp.window_height = attribs.height;
    _sapp.framebuffer_width = _sapp.window_width;
    _sapp.framebuffer_height = _sapp.window_height;
}

_SOKOL_PRIVATE void _sapp_x11_set_fullscreen(bool enable) {
    /* NOTE: this function must be called after XMapWindow (which happens in _sapp_x11_show_window()) */
    if (_sapp.x11.NET_WM_STATE && _sapp.x11.NET_WM_STATE_FULLSCREEN) {
        if (enable) {
            const int _NET_WM_STATE_ADD = 1;
            _sapp_x11_send_event(_sapp.x11.NET_WM_STATE,
                                _NET_WM_STATE_ADD,
                                _sapp.x11.NET_WM_STATE_FULLSCREEN,
                                0, 1, 0);
        }
        else {
            const int _NET_WM_STATE_REMOVE = 0;
            _sapp_x11_send_event(_sapp.x11.NET_WM_STATE,
                                _NET_WM_STATE_REMOVE,
                                _sapp.x11.NET_WM_STATE_FULLSCREEN,
                                0, 1, 0);
        }
    }
    XFlush(_sapp.x11.display);
}

_SOKOL_PRIVATE void _sapp_x11_create_hidden_cursor(void) {
    SOKOL_ASSERT(0 == _sapp.x11.hidden_cursor);
    const int w = 16;
    const int h = 16;
    XcursorImage* img = XcursorImageCreate(w, h);
    SOKOL_ASSERT(img && (img->width == 16) && (img->height == 16) && img->pixels);
    img->xhot = 0;
    img->yhot = 0;
    const size_t num_bytes = w * h * sizeof(XcursorPixel);
    memset(img->pixels, 0, num_bytes);
    _sapp.x11.hidden_cursor = XcursorImageLoadCursor(_sapp.x11.display, img);
    XcursorImageDestroy(img);
}

_SOKOL_PRIVATE void _sapp_x11_toggle_fullscreen(void) {
    _sapp.fullscreen = !_sapp.fullscreen;
    _sapp_x11_set_fullscreen(_sapp.fullscreen);
    _sapp_x11_query_window_size();
}

_SOKOL_PRIVATE void _sapp_x11_show_mouse(bool show) {
    if (show) {
        XUndefineCursor(_sapp.x11.display, _sapp.x11.window);
    }
    else {
        XDefineCursor(_sapp.x11.display, _sapp.x11.window, _sapp.x11.hidden_cursor);
    }
}

_SOKOL_PRIVATE void _sapp_x11_lock_mouse(bool lock) {
    if (lock == _sapp.mouse.locked) {
        return;
    }
    _sapp.mouse.dx = 0.0f;
    _sapp.mouse.dy = 0.0f;
    _sapp.mouse.locked = lock;
    if (_sapp.mouse.locked) {
        if (_sapp.x11.xi.available) {
            XIEventMask em;
            unsigned char mask[XIMaskLen(XI_RawMotion)] = { 0 }; // XIMaskLen is a macro
            em.deviceid = XIAllMasterDevices;
            em.mask_len = sizeof(mask);
            em.mask = mask;
            XISetMask(mask, XI_RawMotion);
            XISelectEvents(_sapp.x11.display, _sapp.x11.root, &em, 1);
        }
        XGrabPointer(_sapp.x11.display, // display
            _sapp.x11.window,           // grab_window
            True,                       // owner_events
            ButtonPressMask | ButtonReleaseMask | PointerMotionMask,    // event_mask
            GrabModeAsync,              // pointer_mode
            GrabModeAsync,              // keyboard_mode
            _sapp.x11.window,           // confine_to
            _sapp.x11.hidden_cursor,    // cursor
            CurrentTime);               // time
    }
    else {
        if (_sapp.x11.xi.available) {
            XIEventMask em;
            unsigned char mask[] = { 0 };
            em.deviceid = XIAllMasterDevices;
            em.mask_len = sizeof(mask);
            em.mask = mask;
            XISelectEvents(_sapp.x11.display, _sapp.x11.root, &em, 1);
        }
        XWarpPointer(_sapp.x11.display, None, _sapp.x11.window, 0, 0, 0, 0, (int) _sapp.mouse.x, _sapp.mouse.y);
        XUngrabPointer(_sapp.x11.display, CurrentTime);
    }
    XFlush(_sapp.x11.display);
}

_SOKOL_PRIVATE void _sapp_x11_update_window_title(void) {
    Xutf8SetWMProperties(_sapp.x11.display,
        _sapp.x11.window,
        _sapp.window_title, _sapp.window_title,
        NULL, 0, NULL, NULL, NULL);
    XChangeProperty(_sapp.x11.display, _sapp.x11.window,
        _sapp.x11.NET_WM_NAME, _sapp.x11.UTF8_STRING, 8,
        PropModeReplace,
        (unsigned char*)_sapp.window_title,
        strlen(_sapp.window_title));
    XChangeProperty(_sapp.x11.display, _sapp.x11.window,
        _sapp.x11.NET_WM_ICON_NAME, _sapp.x11.UTF8_STRING, 8,
        PropModeReplace,
        (unsigned char*)_sapp.window_title,
        strlen(_sapp.window_title));
    XFlush(_sapp.x11.display);
}

_SOKOL_PRIVATE void _sapp_x11_create_window(Visual* visual, int depth) {
    _sapp.x11.colormap = XCreateColormap(_sapp.x11.display, _sapp.x11.root, visual, AllocNone);
    XSetWindowAttributes wa;
    memset(&wa, 0, sizeof(wa));
    const uint32_t wamask = CWBorderPixel | CWColormap | CWEventMask;
    wa.colormap = _sapp.x11.colormap;
    wa.border_pixel = 0;
    wa.event_mask = StructureNotifyMask | KeyPressMask | KeyReleaseMask |
                    PointerMotionMask | ButtonPressMask | ButtonReleaseMask |
                    ExposureMask | FocusChangeMask | VisibilityChangeMask |
                    EnterWindowMask | LeaveWindowMask | PropertyChangeMask;
    _sapp_x11_grab_error_handler();
    _sapp.x11.window = XCreateWindow(_sapp.x11.display,
                                     _sapp.x11.root,
                                     0, 0,
                                     _sapp.window_width,
                                     _sapp.window_height,
                                     0,     /* border width */
                                     depth, /* color depth */
                                     InputOutput,
                                     visual,
                                     wamask,
                                     &wa);
    _sapp_x11_release_error_handler();
    if (!_sapp.x11.window) {
        _sapp_fail("X11: Failed to create window");
    }
    Atom protocols[] = {
        _sapp.x11.WM_DELETE_WINDOW
    };
    XSetWMProtocols(_sapp.x11.display, _sapp.x11.window, protocols, 1);

    XSizeHints* hints = XAllocSizeHints();
    hints->flags |= PWinGravity;
    hints->win_gravity = StaticGravity;
    XSetWMNormalHints(_sapp.x11.display, _sapp.x11.window, hints);
    XFree(hints);

    _sapp_x11_update_window_title();
}

_SOKOL_PRIVATE void _sapp_x11_destroy_window(void) {
    if (_sapp.x11.window) {
        XUnmapWindow(_sapp.x11.display, _sapp.x11.window);
        XDestroyWindow(_sapp.x11.display, _sapp.x11.window);
        _sapp.x11.window = 0;
    }
    if (_sapp.x11.colormap) {
        XFreeColormap(_sapp.x11.display, _sapp.x11.colormap);
        _sapp.x11.colormap = 0;
    }
    XFlush(_sapp.x11.display);
}

_SOKOL_PRIVATE bool _sapp_x11_window_visible(void) {
    XWindowAttributes wa;
    XGetWindowAttributes(_sapp.x11.display, _sapp.x11.window, &wa);
    return wa.map_state == IsViewable;
}

_SOKOL_PRIVATE void _sapp_x11_show_window(void) {
    if (!_sapp_x11_window_visible()) {
        XMapWindow(_sapp.x11.display, _sapp.x11.window);
        XRaiseWindow(_sapp.x11.display, _sapp.x11.window);
        XFlush(_sapp.x11.display);
    }
}

_SOKOL_PRIVATE void _sapp_x11_hide_window(void) {
    XUnmapWindow(_sapp.x11.display, _sapp.x11.window);
    XFlush(_sapp.x11.display);
}

_SOKOL_PRIVATE unsigned long _sapp_x11_get_window_property(Atom property, Atom type, unsigned char** value) {
    Atom actualType;
    int actualFormat;
    unsigned long itemCount, bytesAfter;
    XGetWindowProperty(_sapp.x11.display,
                       _sapp.x11.window,
                       property,
                       0,
                       LONG_MAX,
                       False,
                       type,
                       &actualType,
                       &actualFormat,
                       &itemCount,
                       &bytesAfter,
                       value);
    return itemCount;
}

_SOKOL_PRIVATE int _sapp_x11_get_window_state(void) {
    int result = WithdrawnState;
    struct {
        CARD32 state;
        Window icon;
    } *state = NULL;

    if (_sapp_x11_get_window_property(_sapp.x11.WM_STATE, _sapp.x11.WM_STATE, (unsigned char**)&state) >= 2) {
        result = state->state;
    }
    if (state) {
        XFree(state);
    }
    return result;
}

_SOKOL_PRIVATE uint32_t _sapp_x11_mod(int x11_mods) {
    uint32_t mods = 0;
    if (x11_mods & ShiftMask) {
        mods |= SAPP_MODIFIER_SHIFT;
    }
    if (x11_mods & ControlMask) {
        mods |= SAPP_MODIFIER_CTRL;
    }
    if (x11_mods & Mod1Mask) {
        mods |= SAPP_MODIFIER_ALT;
    }
    if (x11_mods & Mod4Mask) {
        mods |= SAPP_MODIFIER_SUPER;
    }
    return mods;
}

_SOKOL_PRIVATE void _sapp_x11_app_event(sapp_event_type type) {
    if (_sapp_events_enabled()) {
        _sapp_init_event(type);
        _sapp_call_event(&_sapp.event);
    }
}

_SOKOL_PRIVATE sapp_mousebutton _sapp_x11_translate_button(const XEvent* event) {
    switch (event->xbutton.button) {
        case Button1: return SAPP_MOUSEBUTTON_LEFT;
        case Button2: return SAPP_MOUSEBUTTON_MIDDLE;
        case Button3: return SAPP_MOUSEBUTTON_RIGHT;
        default:      return SAPP_MOUSEBUTTON_INVALID;
    }
}

_SOKOL_PRIVATE void _sapp_x11_mouse_event(sapp_event_type type, sapp_mousebutton btn, uint32_t mods) {
    if (_sapp_events_enabled()) {
        _sapp_init_event(type);
        _sapp.event.mouse_button = btn;
        _sapp.event.modifiers = mods;
        _sapp_call_event(&_sapp.event);
    }
}

_SOKOL_PRIVATE void _sapp_x11_scroll_event(float x, float y, uint32_t mods) {
    if (_sapp_events_enabled()) {
        _sapp_init_event(SAPP_EVENTTYPE_MOUSE_SCROLL);
        _sapp.event.modifiers = mods;
        _sapp.event.scroll_x = x;
        _sapp.event.scroll_y = y;
        _sapp_call_event(&_sapp.event);
    }
}

_SOKOL_PRIVATE void _sapp_x11_key_event(sapp_event_type type, sapp_keycode key, bool repeat, uint32_t mods) {
    if (_sapp_events_enabled()) {
        _sapp_init_event(type);
        _sapp.event.key_code = key;
        _sapp.event.key_repeat = repeat;
        _sapp.event.modifiers = mods;
        _sapp_call_event(&_sapp.event);
        /* check if a CLIPBOARD_PASTED event must be sent too */
        if (_sapp.clipboard.enabled &&
            (type == SAPP_EVENTTYPE_KEY_DOWN) &&
            (_sapp.event.modifiers == SAPP_MODIFIER_CTRL) &&
            (_sapp.event.key_code == SAPP_KEYCODE_V))
        {
            _sapp_init_event(SAPP_EVENTTYPE_CLIPBOARD_PASTED);
            _sapp_call_event(&_sapp.event);
        }
    }
}

_SOKOL_PRIVATE void _sapp_x11_char_event(uint32_t chr, bool repeat, uint32_t mods) {
    if (_sapp_events_enabled()) {
        _sapp_init_event(SAPP_EVENTTYPE_CHAR);
        _sapp.event.char_code = chr;
        _sapp.event.key_repeat = repeat;
        _sapp.event.modifiers = mods;
        _sapp_call_event(&_sapp.event);
    }
}

_SOKOL_PRIVATE sapp_keycode _sapp_x11_translate_key(int scancode) {
    int dummy;
    KeySym* keysyms = XGetKeyboardMapping(_sapp.x11.display, scancode, 1, &dummy);
    SOKOL_ASSERT(keysyms);
    KeySym keysym = keysyms[0];
    XFree(keysyms);
    switch (keysym) {
        case XK_Escape:         return SAPP_KEYCODE_ESCAPE;
        case XK_Tab:            return SAPP_KEYCODE_TAB;
        case XK_Shift_L:        return SAPP_KEYCODE_LEFT_SHIFT;
        case XK_Shift_R:        return SAPP_KEYCODE_RIGHT_SHIFT;
        case XK_Control_L:      return SAPP_KEYCODE_LEFT_CONTROL;
        case XK_Control_R:      return SAPP_KEYCODE_RIGHT_CONTROL;
        case XK_Meta_L:
        case XK_Alt_L:          return SAPP_KEYCODE_LEFT_ALT;
        case XK_Mode_switch:    /* Mapped to Alt_R on many keyboards */
        case XK_ISO_Level3_Shift: /* AltGr on at least some machines */
        case XK_Meta_R:
        case XK_Alt_R:          return SAPP_KEYCODE_RIGHT_ALT;
        case XK_Super_L:        return SAPP_KEYCODE_LEFT_SUPER;
        case XK_Super_R:        return SAPP_KEYCODE_RIGHT_SUPER;
        case XK_Menu:           return SAPP_KEYCODE_MENU;
        case XK_Num_Lock:       return SAPP_KEYCODE_NUM_LOCK;
        case XK_Caps_Lock:      return SAPP_KEYCODE_CAPS_LOCK;
        case XK_Print:          return SAPP_KEYCODE_PRINT_SCREEN;
        case XK_Scroll_Lock:    return SAPP_KEYCODE_SCROLL_LOCK;
        case XK_Pause:          return SAPP_KEYCODE_PAUSE;
        case XK_Delete:         return SAPP_KEYCODE_DELETE;
        case XK_BackSpace:      return SAPP_KEYCODE_BACKSPACE;
        case XK_Return:         return SAPP_KEYCODE_ENTER;
        case XK_Home:           return SAPP_KEYCODE_HOME;
        case XK_End:            return SAPP_KEYCODE_END;
        case XK_Page_Up:        return SAPP_KEYCODE_PAGE_UP;
        case XK_Page_Down:      return SAPP_KEYCODE_PAGE_DOWN;
        case XK_Insert:         return SAPP_KEYCODE_INSERT;
        case XK_Left:           return SAPP_KEYCODE_LEFT;
        case XK_Right:          return SAPP_KEYCODE_RIGHT;
        case XK_Down:           return SAPP_KEYCODE_DOWN;
        case XK_Up:             return SAPP_KEYCODE_UP;
        case XK_F1:             return SAPP_KEYCODE_F1;
        case XK_F2:             return SAPP_KEYCODE_F2;
        case XK_F3:             return SAPP_KEYCODE_F3;
        case XK_F4:             return SAPP_KEYCODE_F4;
        case XK_F5:             return SAPP_KEYCODE_F5;
        case XK_F6:             return SAPP_KEYCODE_F6;
        case XK_F7:             return SAPP_KEYCODE_F7;
        case XK_F8:             return SAPP_KEYCODE_F8;
        case XK_F9:             return SAPP_KEYCODE_F9;
        case XK_F10:            return SAPP_KEYCODE_F10;
        case XK_F11:            return SAPP_KEYCODE_F11;
        case XK_F12:            return SAPP_KEYCODE_F12;
        case XK_F13:            return SAPP_KEYCODE_F13;
        case XK_F14:            return SAPP_KEYCODE_F14;
        case XK_F15:            return SAPP_KEYCODE_F15;
        case XK_F16:            return SAPP_KEYCODE_F16;
        case XK_F17:            return SAPP_KEYCODE_F17;
        case XK_F18:            return SAPP_KEYCODE_F18;
        case XK_F19:            return SAPP_KEYCODE_F19;
        case XK_F20:            return SAPP_KEYCODE_F20;
        case XK_F21:            return SAPP_KEYCODE_F21;
        case XK_F22:            return SAPP_KEYCODE_F22;
        case XK_F23:            return SAPP_KEYCODE_F23;
        case XK_F24:            return SAPP_KEYCODE_F24;
        case XK_F25:            return SAPP_KEYCODE_F25;

        case XK_KP_Divide:      return SAPP_KEYCODE_KP_DIVIDE;
        case XK_KP_Multiply:    return SAPP_KEYCODE_KP_MULTIPLY;
        case XK_KP_Subtract:    return SAPP_KEYCODE_KP_SUBTRACT;
        case XK_KP_Add:         return SAPP_KEYCODE_KP_ADD;

        case XK_KP_Insert:      return SAPP_KEYCODE_KP_0;
        case XK_KP_End:         return SAPP_KEYCODE_KP_1;
        case XK_KP_Down:        return SAPP_KEYCODE_KP_2;
        case XK_KP_Page_Down:   return SAPP_KEYCODE_KP_3;
        case XK_KP_Left:        return SAPP_KEYCODE_KP_4;
        case XK_KP_Begin:       return SAPP_KEYCODE_KP_5;
        case XK_KP_Right:       return SAPP_KEYCODE_KP_6;
        case XK_KP_Home:        return SAPP_KEYCODE_KP_7;
        case XK_KP_Up:          return SAPP_KEYCODE_KP_8;
        case XK_KP_Page_Up:     return SAPP_KEYCODE_KP_9;
        case XK_KP_Delete:      return SAPP_KEYCODE_KP_DECIMAL;
        case XK_KP_Equal:       return SAPP_KEYCODE_KP_EQUAL;
        case XK_KP_Enter:       return SAPP_KEYCODE_KP_ENTER;

        case XK_a:              return SAPP_KEYCODE_A;
        case XK_b:              return SAPP_KEYCODE_B;
        case XK_c:              return SAPP_KEYCODE_C;
        case XK_d:              return SAPP_KEYCODE_D;
        case XK_e:              return SAPP_KEYCODE_E;
        case XK_f:              return SAPP_KEYCODE_F;
        case XK_g:              return SAPP_KEYCODE_G;
        case XK_h:              return SAPP_KEYCODE_H;
        case XK_i:              return SAPP_KEYCODE_I;
        case XK_j:              return SAPP_KEYCODE_J;
        case XK_k:              return SAPP_KEYCODE_K;
        case XK_l:              return SAPP_KEYCODE_L;
        case XK_m:              return SAPP_KEYCODE_M;
        case XK_n:              return SAPP_KEYCODE_N;
        case XK_o:              return SAPP_KEYCODE_O;
        case XK_p:              return SAPP_KEYCODE_P;
        case XK_q:              return SAPP_KEYCODE_Q;
        case XK_r:              return SAPP_KEYCODE_R;
        case XK_s:              return SAPP_KEYCODE_S;
        case XK_t:              return SAPP_KEYCODE_T;
        case XK_u:              return SAPP_KEYCODE_U;
        case XK_v:              return SAPP_KEYCODE_V;
        case XK_w:              return SAPP_KEYCODE_W;
        case XK_x:              return SAPP_KEYCODE_X;
        case XK_y:              return SAPP_KEYCODE_Y;
        case XK_z:              return SAPP_KEYCODE_Z;
        case XK_1:              return SAPP_KEYCODE_1;
        case XK_2:              return SAPP_KEYCODE_2;
        case XK_3:              return SAPP_KEYCODE_3;
        case XK_4:              return SAPP_KEYCODE_4;
        case XK_5:              return SAPP_KEYCODE_5;
        case XK_6:              return SAPP_KEYCODE_6;
        case XK_7:              return SAPP_KEYCODE_7;
        case XK_8:              return SAPP_KEYCODE_8;
        case XK_9:              return SAPP_KEYCODE_9;
        case XK_0:              return SAPP_KEYCODE_0;
        case XK_space:          return SAPP_KEYCODE_SPACE;
        case XK_minus:          return SAPP_KEYCODE_MINUS;
        case XK_equal:          return SAPP_KEYCODE_EQUAL;
        case XK_bracketleft:    return SAPP_KEYCODE_LEFT_BRACKET;
        case XK_bracketright:   return SAPP_KEYCODE_RIGHT_BRACKET;
        case XK_backslash:      return SAPP_KEYCODE_BACKSLASH;
        case XK_semicolon:      return SAPP_KEYCODE_SEMICOLON;
        case XK_apostrophe:     return SAPP_KEYCODE_APOSTROPHE;
        case XK_grave:          return SAPP_KEYCODE_GRAVE_ACCENT;
        case XK_comma:          return SAPP_KEYCODE_COMMA;
        case XK_period:         return SAPP_KEYCODE_PERIOD;
        case XK_slash:          return SAPP_KEYCODE_SLASH;
        case XK_less:           return SAPP_KEYCODE_WORLD_1; /* At least in some layouts... */
        default:                return SAPP_KEYCODE_INVALID;
    }
}

_SOKOL_PRIVATE int32_t _sapp_x11_keysym_to_unicode(KeySym keysym) {
    int min = 0;
    int max = sizeof(_sapp_x11_keysymtab) / sizeof(struct _sapp_x11_codepair) - 1;
    int mid;

    /* First check for Latin-1 characters (1:1 mapping) */
    if ((keysym >= 0x0020 && keysym <= 0x007e) ||
        (keysym >= 0x00a0 && keysym <= 0x00ff))
    {
        return keysym;
    }

    /* Also check for directly encoded 24-bit UCS characters */
    if ((keysym & 0xff000000) == 0x01000000) {
        return keysym & 0x00ffffff;
    }

    /* Binary search in table */
    while (max >= min) {
        mid = (min + max) / 2;
        if (_sapp_x11_keysymtab[mid].keysym < keysym) {
            min = mid + 1;
        }
        else if (_sapp_x11_keysymtab[mid].keysym > keysym) {
            max = mid - 1;
        }
        else {
            return _sapp_x11_keysymtab[mid].ucs;
        }
    }

    /* No matching Unicode value found */
    return -1;
}

// XLib manual says keycodes are in the range [8, 255] inclusive.
// https://tronche.com/gui/x/xlib/input/keyboard-encoding.html
static bool _sapp_x11_keycodes[256];

_SOKOL_PRIVATE void _sapp_x11_process_event(XEvent* event) {
    switch (event->type) {
        case GenericEvent:
            if (_sapp.mouse.locked && _sapp.x11.xi.available) {
                if (event->xcookie.extension == _sapp.x11.xi.major_opcode) {
                    if (XGetEventData(_sapp.x11.display, &event->xcookie)) {
                        if (event->xcookie.evtype == XI_RawMotion) {
                            XIRawEvent* re = (XIRawEvent*) event->xcookie.data;
                            if (re->valuators.mask_len) {
                                const double* values = re->raw_values;
                                if (XIMaskIsSet(re->valuators.mask, 0)) {
                                    _sapp.mouse.dx = (float) *values;
                                    values++;
                                }
                                if (XIMaskIsSet(re->valuators.mask, 1)) {
                                    _sapp.mouse.dy = (float) *values;
                                }
                                _sapp_x11_mouse_event(SAPP_EVENTTYPE_MOUSE_MOVE, SAPP_MOUSEBUTTON_INVALID, _sapp_x11_mod(event->xmotion.state));
                            }
                        }
                        XFreeEventData(_sapp.x11.display, &event->xcookie);
                    }
                }
            }
            break;
        case FocusOut:
            /* if focus is lost for any reason, and we're in mouse locked mode, disable mouse lock */
            if (_sapp.mouse.locked) {
                _sapp_x11_lock_mouse(false);
            }
            break;
        case KeyPress:
            {
                int keycode = event->xkey.keycode;
                const sapp_keycode key = _sapp_x11_translate_key(keycode);
                bool repeat = _sapp_x11_keycodes[keycode & 0xFF];
                _sapp_x11_keycodes[keycode & 0xFF] = true;
                const uint32_t mods = _sapp_x11_mod(event->xkey.state);
                if (key != SAPP_KEYCODE_INVALID) {
                    _sapp_x11_key_event(SAPP_EVENTTYPE_KEY_DOWN, key, repeat, mods);
                }
                KeySym keysym;
                XLookupString(&event->xkey, NULL, 0, &keysym, NULL);
                int32_t chr = _sapp_x11_keysym_to_unicode(keysym);
                if (chr > 0) {
                    _sapp_x11_char_event((uint32_t)chr, repeat, mods);
                }
            }
            break;
        case KeyRelease:
            {
                int keycode = event->xkey.keycode;
                const sapp_keycode key = _sapp_x11_translate_key(keycode);
                _sapp_x11_keycodes[keycode & 0xFF] = false;
                if (key != SAPP_KEYCODE_INVALID) {
                    const uint32_t mods = _sapp_x11_mod(event->xkey.state);
                    _sapp_x11_key_event(SAPP_EVENTTYPE_KEY_UP, key, false, mods);
                }
            }
            break;
        case ButtonPress:
            {
                const sapp_mousebutton btn = _sapp_x11_translate_button(event);
                const uint32_t mods = _sapp_x11_mod(event->xbutton.state);
                if (btn != SAPP_MOUSEBUTTON_INVALID) {
                    _sapp_x11_mouse_event(SAPP_EVENTTYPE_MOUSE_DOWN, btn, mods);
                    _sapp.x11.mouse_buttons |= (1 << btn);
                }
                else {
                    /* might be a scroll event */
                    switch (event->xbutton.button) {
                        case 4: _sapp_x11_scroll_event(0.0f, 1.0f, mods); break;
                        case 5: _sapp_x11_scroll_event(0.0f, -1.0f, mods); break;
                        case 6: _sapp_x11_scroll_event(1.0f, 0.0f, mods); break;
                        case 7: _sapp_x11_scroll_event(-1.0f, 0.0f, mods); break;
                    }
                }
            }
            break;
        case ButtonRelease:
            {
                const sapp_mousebutton btn = _sapp_x11_translate_button(event);
                if (btn != SAPP_MOUSEBUTTON_INVALID) {
                    _sapp_x11_mouse_event(SAPP_EVENTTYPE_MOUSE_UP, btn, _sapp_x11_mod(event->xbutton.state));
                    _sapp.x11.mouse_buttons &= ~(1 << btn);
                }
            }
            break;
        case EnterNotify:
            /* don't send enter/leave events while mouse button held down */
            if (0 == _sapp.x11.mouse_buttons) {
                _sapp_x11_mouse_event(SAPP_EVENTTYPE_MOUSE_ENTER, SAPP_MOUSEBUTTON_INVALID, _sapp_x11_mod(event->xcrossing.state));
            }
            break;
        case LeaveNotify:
            if (0 == _sapp.x11.mouse_buttons) {
                _sapp_x11_mouse_event(SAPP_EVENTTYPE_MOUSE_LEAVE, SAPP_MOUSEBUTTON_INVALID, _sapp_x11_mod(event->xcrossing.state));
            }
            break;
        case MotionNotify:
            if (!_sapp.mouse.locked) {
                const float new_x = (float) event->xmotion.x;
                const float new_y = (float) event->xmotion.y;
                if (_sapp.mouse.pos_valid) {
                    _sapp.mouse.dx = new_x - _sapp.mouse.x;
                    _sapp.mouse.dy = new_y - _sapp.mouse.y;
                }
                _sapp.mouse.x = new_x;
                _sapp.mouse.y = new_y;
                _sapp.mouse.pos_valid = true;
                _sapp_x11_mouse_event(SAPP_EVENTTYPE_MOUSE_MOVE, SAPP_MOUSEBUTTON_INVALID, _sapp_x11_mod(event->xmotion.state));
            }
            break;
        case ConfigureNotify:
            if ((event->xconfigure.width != _sapp.window_width) || (event->xconfigure.height != _sapp.window_height)) {
                _sapp.window_width = event->xconfigure.width;
                _sapp.window_height = event->xconfigure.height;
                _sapp.framebuffer_width = _sapp.window_width;
                _sapp.framebuffer_height = _sapp.window_height;
                _sapp_x11_app_event(SAPP_EVENTTYPE_RESIZED);
            }
            break;
        case PropertyNotify:
            if (event->xproperty.state == PropertyNewValue) {
                if (event->xproperty.atom == _sapp.x11.WM_STATE) {
                    const int state = _sapp_x11_get_window_state();
                    if (state != _sapp.x11.window_state) {
                        _sapp.x11.window_state = state;
                        if (state == IconicState) {
                            _sapp_x11_app_event(SAPP_EVENTTYPE_ICONIFIED);
                        }
                        else if (state == NormalState) {
                            _sapp_x11_app_event(SAPP_EVENTTYPE_RESTORED);
                        }
                    }
                }
            }
            break;
        case ClientMessage:
            if (event->xclient.message_type == _sapp.x11.WM_PROTOCOLS) {
                const Atom protocol = event->xclient.data.l[0];
                if (protocol == _sapp.x11.WM_DELETE_WINDOW) {
                    _sapp.quit_requested = true;
                }
            }
            break;
        case DestroyNotify:
            break;
    }
}

_SOKOL_PRIVATE void _sapp_linux_run(const sapp_desc* desc) {
    _sapp_init_state(desc);
    _sapp.x11.window_state = NormalState;

    XInitThreads();
    XrmInitialize();
    _sapp.x11.display = XOpenDisplay(NULL);
    if (!_sapp.x11.display) {
        _sapp_fail("XOpenDisplay() failed!\n");
    }
    _sapp.x11.screen = DefaultScreen(_sapp.x11.display);
    _sapp.x11.root = DefaultRootWindow(_sapp.x11.display);
    XkbSetDetectableAutoRepeat(_sapp.x11.display, true, NULL);
    _sapp_x11_query_system_dpi();
    _sapp.dpi_scale = _sapp.x11.dpi / 96.0f;
    _sapp_x11_init_extensions();
    _sapp_x11_create_hidden_cursor();
    _sapp_glx_init();
    Visual* visual = 0;
    int depth = 0;
    _sapp_glx_choose_visual(&visual, &depth);
    _sapp_x11_create_window(visual, depth);
    _sapp_glx_create_context();
    _sapp.valid = true;
    _sapp_x11_show_window();
    if (_sapp.fullscreen) {
        _sapp_x11_set_fullscreen(true);
    }
    _sapp_x11_query_window_size();
    _sapp_glx_swapinterval(_sapp.swap_interval);
    XFlush(_sapp.x11.display);
    while (!_sapp.quit_ordered) {
        _sapp_glx_make_current();
        int count = XPending(_sapp.x11.display);
        while (count--) {
            XEvent event;
            XNextEvent(_sapp.x11.display, &event);
            _sapp_x11_process_event(&event);
        }
        _sapp_frame();
        _sapp_glx_swap_buffers();
        XFlush(_sapp.x11.display);
        /* handle quit-requested, either from window or from sapp_request_quit() */
        if (_sapp.quit_requested && !_sapp.quit_ordered) {
            /* give user code a chance to intervene */
            _sapp_x11_app_event(SAPP_EVENTTYPE_QUIT_REQUESTED);
            /* if user code hasn't intervened, quit the app */
            if (_sapp.quit_requested) {
                _sapp.quit_ordered = true;
            }
        }
    }
    _sapp_call_cleanup();
    _sapp_glx_destroy_context();
    _sapp_x11_destroy_window();
    XCloseDisplay(_sapp.x11.display);
    _sapp_discard_state();
}

#if !defined(SOKOL_NO_ENTRY)
int main(int argc, char* argv[]) {
    sapp_desc desc = sokol_main(argc, argv);
    _sapp_linux_run(&desc);
    return 0;
}
#endif /* SOKOL_NO_ENTRY */
#endif /* _SAPP_LINUX */

/*== PUBLIC API FUNCTIONS ====================================================*/
#if defined(SOKOL_NO_ENTRY)
SOKOL_API_IMPL int sapp_run(const sapp_desc* desc) {
    SOKOL_ASSERT(desc);
    #if defined(_SAPP_MACOS)
        _sapp_macos_run(desc);
    #elif defined(_SAPP_IOS)
        _sapp_ios_run(desc);
    #elif defined(_SAPP_EMSCRIPTEN)
        _sapp_emsc_run(desc);
    #elif defined(_SAPP_WIN32)
        _sapp_win32_run(desc);
    #elif defined(_SAPP_UWP)
        _sapp_uwp_run(desc);
    #elif defined(_SAPP_LINUX)
        _sapp_linux_run(desc);
    #else
        // calling sapp_run() directly is not supported on Android)
        _sapp_fail("sapp_run() not supported on this platform!");
    #endif
    return 0;
}

/* this is just a stub so the linker doesn't complain */
sapp_desc sokol_main(int argc, char* argv[]) {
    _SOKOL_UNUSED(argc);
    _SOKOL_UNUSED(argv);
    sapp_desc desc;
    memset(&desc, 0, sizeof(desc));
    return desc;
}
#else
/* likewise, in normal mode, sapp_run() is just an empty stub */
SOKOL_API_IMPL int sapp_run(const sapp_desc* desc) {
    _SOKOL_UNUSED(desc);
    return 0;
}
#endif

SOKOL_API_IMPL bool sapp_isvalid(void) {
    return _sapp.valid;
}

SOKOL_API_IMPL void* sapp_userdata(void) {
    return _sapp.desc.user_data;
}

SOKOL_API_IMPL sapp_desc sapp_query_desc(void) {
    return _sapp.desc;
}

SOKOL_API_IMPL uint64_t sapp_frame_count(void) {
    return _sapp.frame_count;
}

SOKOL_API_IMPL int sapp_width(void) {
    return (_sapp.framebuffer_width > 0) ? _sapp.framebuffer_width : 1;
}

SOKOL_API_IMPL int sapp_color_format(void) {
    #if defined(_SAPP_EMSCRIPTEN) && defined(SOKOL_WGPU)
        switch (_sapp.emsc.wgpu.render_format) {
            case WGPUTextureFormat_RGBA8Unorm:
                return _SAPP_PIXELFORMAT_RGBA8;
            case WGPUTextureFormat_BGRA8Unorm:
                return _SAPP_PIXELFORMAT_BGRA8;
            default:
                SOKOL_UNREACHABLE;
                return 0;
        }
    #elif defined(SOKOL_METAL) || defined(SOKOL_D3D11)
        return _SAPP_PIXELFORMAT_BGRA8;
    #else
        return _SAPP_PIXELFORMAT_RGBA8;
    #endif
}

SOKOL_API_IMPL int sapp_depth_format(void) {
    return _SAPP_PIXELFORMAT_DEPTH_STENCIL;
}

SOKOL_API_IMPL int sapp_sample_count(void) {
    return _sapp.sample_count;
}

SOKOL_API_IMPL int sapp_height(void) {
    return (_sapp.framebuffer_height > 0) ? _sapp.framebuffer_height : 1;
}

SOKOL_API_IMPL bool sapp_high_dpi(void) {
    return _sapp.desc.high_dpi && (_sapp.dpi_scale >= 1.5f);
}

SOKOL_API_IMPL float sapp_dpi_scale(void) {
    return _sapp.dpi_scale;
}

SOKOL_API_IMPL bool sapp_gles2(void) {
    return _sapp.gles2_fallback;
}

SOKOL_API_IMPL void sapp_show_keyboard(bool show) {
    #if defined(_SAPP_IOS)
    _sapp_ios_show_keyboard(show);
    #elif defined(_SAPP_EMSCRIPTEN)
    _sapp_emsc_show_keyboard(show);
    #elif defined(_SAPP_ANDROID)
    _sapp_android_show_keyboard(show);
    #else
    _SOKOL_UNUSED(show);
    #endif
}

SOKOL_API_IMPL bool sapp_keyboard_shown(void) {
    return _sapp.onscreen_keyboard_shown;
}

SOKOL_API_DECL bool sapp_is_fullscreen(void) {
    return _sapp.fullscreen;
}

SOKOL_API_DECL void sapp_toggle_fullscreen(void) {
    #if defined(_SAPP_MACOS)
    _sapp_macos_toggle_fullscreen();
    #elif defined(_SAPP_WIN32)
    _sapp_win32_toggle_fullscreen();
    #elif defined(_SAPP_UWP)
    _sapp_uwp_toggle_fullscreen();
    #elif defined(_SAPP_LINUX)
    _sapp_x11_toggle_fullscreen();
    #endif
}

/* NOTE that sapp_show_mouse() does not "stack" like the Win32 or macOS API functions! */
SOKOL_API_IMPL void sapp_show_mouse(bool show) {
    if (_sapp.mouse.shown != show) {
        #if defined(_SAPP_MACOS)
        _sapp_macos_show_mouse(show);
        #elif defined(_SAPP_WIN32)
        _sapp_win32_show_mouse(show);
        #elif defined(_SAPP_LINUX)
        _sapp_x11_show_mouse(show);
        #elif defined(_SAPP_UWP)
        _sapp_uwp_show_mouse(show);
        #endif
        _sapp.mouse.shown = show;
    }
}

SOKOL_API_IMPL bool sapp_mouse_shown(void) {
    return _sapp.mouse.shown;
}

SOKOL_API_IMPL void sapp_lock_mouse(bool lock) {
    #if defined(_SAPP_MACOS)
    _sapp_macos_lock_mouse(lock);
    #elif defined(_SAPP_EMSCRIPTEN)
    _sapp_emsc_lock_mouse(lock);
    #elif defined(_SAPP_WIN32)
    _sapp_win32_lock_mouse(lock);
    #elif defined(_SAPP_LINUX)
    _sapp_x11_lock_mouse(lock);
    #else
    _sapp.mouse.locked = lock;
    #endif
}

SOKOL_API_IMPL bool sapp_mouse_locked(void) {
    return _sapp.mouse.locked;
}

SOKOL_API_IMPL void sapp_request_quit(void) {
    _sapp.quit_requested = true;
}

SOKOL_API_IMPL void sapp_cancel_quit(void) {
    _sapp.quit_requested = false;
}

SOKOL_API_IMPL void sapp_quit(void) {
    _sapp.quit_ordered = true;
}

SOKOL_API_IMPL void sapp_consume_event(void) {
    _sapp.event_consumed = true;
}

/* NOTE: on HTML5, sapp_set_clipboard_string() must be called from within event handler! */
SOKOL_API_IMPL void sapp_set_clipboard_string(const char* str) {
    if (!_sapp.clipboard.enabled) {
        return;
    }
    SOKOL_ASSERT(str);
    #if defined(_SAPP_MACOS)
        _sapp_macos_set_clipboard_string(str);
    #elif defined(_SAPP_EMSCRIPTEN)
        _sapp_emsc_set_clipboard_string(str);
    #elif defined(_SAPP_WIN32)
        _sapp_win32_set_clipboard_string(str);
    #else
        /* not implemented */
    #endif
    _sapp_strcpy(str, _sapp.clipboard.buffer, _sapp.clipboard.buf_size);
}

SOKOL_API_IMPL const char* sapp_get_clipboard_string(void) {
    if (!_sapp.clipboard.enabled) {
        return "";
    }
    #if defined(_SAPP_MACOS)
        return _sapp_macos_get_clipboard_string();
    #elif defined(_SAPP_EMSCRIPTEN)
        return _sapp.clipboard.buffer;
    #elif defined(_SAPP_WIN32)
        return _sapp_win32_get_clipboard_string();
    #else
        /* not implemented */
        return _sapp.clipboard.buffer;
    #endif
}

SOKOL_API_IMPL void sapp_set_window_title(const char* title) {
    SOKOL_ASSERT(title);
    _sapp_strcpy(title, _sapp.window_title, sizeof(_sapp.window_title));
    #if defined(_SAPP_MACOS)
        _sapp_macos_update_window_title();
    #elif defined(_SAPP_WIN32)
        _sapp_win32_update_window_title();
    #elif defined(_SAPP_LINUX)
        _sapp_x11_update_window_title();
    #endif
}

SOKOL_API_IMPL int sapp_get_num_dropped_files(void) {
    return _sapp.num_dropped_files;
}

SOKOL_API_IMPL const char* sapp_get_dropped_file_path(int index) {
    return (const char*) &_sapp.dropped_files[index * _sapp.max_dropped_file_path_length];
}

SOKOL_API_IMPL const void* sapp_metal_get_device(void) {
    SOKOL_ASSERT(_sapp.valid);
    #if defined(SOKOL_METAL)
        #if defined(_SAPP_MACOS)
            const void* obj = (__bridge const void*) _sapp.macos.mtl_device;
        #else
            const void* obj = (__bridge const void*) _sapp.ios.mtl_device;
        #endif
        SOKOL_ASSERT(obj);
        return obj;
    #else
        return 0;
    #endif
}

SOKOL_API_IMPL const void* sapp_metal_get_renderpass_descriptor(void) {
    SOKOL_ASSERT(_sapp.valid);
    #if defined(SOKOL_METAL)
        #if defined(_SAPP_MACOS)
            const void* obj = (__bridge const void*) [_sapp.macos.view currentRenderPassDescriptor];
        #else
            const void* obj = (__bridge const void*) [_sapp.ios.view currentRenderPassDescriptor];
        #endif
        SOKOL_ASSERT(obj);
        return obj;
    #else
        return 0;
    #endif
}

SOKOL_API_IMPL const void* sapp_metal_get_drawable(void) {
    SOKOL_ASSERT(_sapp.valid);
    #if defined(SOKOL_METAL)
        #if defined(_SAPP_MACOS)
            const void* obj = (__bridge const void*) [_sapp.macos.view currentDrawable];
        #else
            const void* obj = (__bridge const void*) [_sapp.ios.view currentDrawable];
        #endif
        SOKOL_ASSERT(obj);
        return obj;
    #else
        return 0;
    #endif
}

SOKOL_API_IMPL const void* sapp_macos_get_window(void) {
    #if defined(_SAPP_MACOS)
        const void* obj = (__bridge const void*) _sapp.macos.window;
        SOKOL_ASSERT(obj);
        return obj;
    #else
        return 0;
    #endif
}

SOKOL_API_IMPL const void* sapp_ios_get_window(void) {
    #if defined(_SAPP_IOS)
        const void* obj = (__bridge const void*) _sapp.ios.window;
        SOKOL_ASSERT(obj);
        return obj;
    #else
        return 0;
    #endif

}

SOKOL_API_IMPL const void* sapp_d3d11_get_device(void) {
    SOKOL_ASSERT(_sapp.valid);
    #if defined(SOKOL_D3D11)
        return _sapp.d3d11.device;
    #else
        return 0;
    #endif
}

SOKOL_API_IMPL const void* sapp_d3d11_get_device_context(void) {
    SOKOL_ASSERT(_sapp.valid);
    #if defined(SOKOL_D3D11)
        return _sapp.d3d11.device_context;
    #else
        return 0;
    #endif
}

SOKOL_API_IMPL const void* sapp_d3d11_get_render_target_view(void) {
    SOKOL_ASSERT(_sapp.valid);
    #if defined(SOKOL_D3D11)
        if (_sapp.d3d11.msaa_rtv) {
            return _sapp.d3d11.msaa_rtv;
        }
        else {
            return _sapp.d3d11.rtv;
        }
    #else
        return 0;
    #endif
}

SOKOL_API_IMPL const void* sapp_d3d11_get_depth_stencil_view(void) {
    SOKOL_ASSERT(_sapp.valid);
    #if defined(SOKOL_D3D11)
        return _sapp.d3d11.dsv;
    #else
        return 0;
    #endif
}

SOKOL_API_IMPL const void* sapp_win32_get_hwnd(void) {
    SOKOL_ASSERT(_sapp.valid);
    #if defined(_SAPP_WIN32)
        return _sapp.win32.hwnd;
    #else
        return 0;
    #endif
}

SOKOL_API_IMPL const void* sapp_wgpu_get_device(void) {
    SOKOL_ASSERT(_sapp.valid);
    #if defined(_SAPP_EMSCRIPTEN) && defined(SOKOL_WGPU)
        return (const void*) _sapp.emsc.wgpu.device;
    #else
        return 0;
    #endif
}

SOKOL_API_IMPL const void* sapp_wgpu_get_render_view(void) {
    SOKOL_ASSERT(_sapp.valid);
    #if defined(_SAPP_EMSCRIPTEN) && defined(SOKOL_WGPU)
        if (_sapp.sample_count > 1) {
            return (const void*) _sapp.emsc.wgpu.msaa_view;
        }
        else {
            return (const void*) _sapp.emsc.wgpu.swapchain_view;
        }
    #else
        return 0;
    #endif
}

SOKOL_API_IMPL const void* sapp_wgpu_get_resolve_view(void) {
    SOKOL_ASSERT(_sapp.valid);
    #if defined(_SAPP_EMSCRIPTEN) && defined(SOKOL_WGPU)
        if (_sapp.sample_count > 1) {
            return (const void*) _sapp.emsc.wgpu.swapchain_view;
        }
        else {
            return 0;
        }
    #else
        return 0;
    #endif
}

SOKOL_API_IMPL const void* sapp_wgpu_get_depth_stencil_view(void) {
    SOKOL_ASSERT(_sapp.valid);
    #if defined(_SAPP_EMSCRIPTEN) && defined(SOKOL_WGPU)
        return (const void*) _sapp.emsc.wgpu.depth_stencil_view;
    #else
        return 0;
    #endif
}

SOKOL_API_IMPL const void* sapp_android_get_native_activity(void) {
    SOKOL_ASSERT(_sapp.valid);
    #if defined(_SAPP_ANDROID)
        return (void*)_sapp.android.activity;
    #else
        return 0;
    #endif
}

SOKOL_API_IMPL void sapp_html5_ask_leave_site(bool ask) {
    _sapp.html5_ask_leave_site = ask;
}

#endif /* SOKOL_IMPL */<|MERGE_RESOLUTION|>--- conflicted
+++ resolved
@@ -100,7 +100,6 @@
 
     FEATURE/PLATFORM MATRIX
     =======================
-<<<<<<< HEAD
                         | Windows | macOS | Linux |  iOS  | Android | UWP  | Raspi | HTML5
     --------------------+---------+-------+-------+-------+---------+------+-------+-------
     gl 3.x              | YES     | YES   | YES   | ---   | ---     | ---  | ---   | ---
@@ -139,45 +138,7 @@
     high-dpi            | YES     | YES   | TODO  | YES   | YES     | YES  | TODO  | YES
     clipboard           | YES     | YES   | TODO  | ---   | ---     | TODO | ---   | YES
     MSAA                | YES     | YES   | YES   | YES   | YES     | TODO | TODO  | YES
-=======
-                        | Windows | macOS | Linux |  iOS  | Android | Raspi | HTML5
-    --------------------+---------+-------+-------+-------+---------+-------+-------
-    gl 3.x              | YES     | YES   | YES   | ---   | ---     | ---   | ---
-    gles2/webgl         | ---     | ---   | ---   | YES   | YES     | TODO  | YES
-    gles3/webgl2        | ---     | ---   | ---   | YES   | YES     | ---   | YES
-    metal               | ---     | YES   | ---   | YES   | ---     | ---   | ---
-    d3d11               | YES     | ---   | ---   | ---   | ---     | ---   | ---
-    KEY_DOWN            | YES     | YES   | YES   | SOME  | TODO    | TODO  | YES
-    KEY_UP              | YES     | YES   | YES   | SOME  | TODO    | TODO  | YES
-    CHAR                | YES     | YES   | YES   | YES   | TODO    | TODO  | YES
-    MOUSE_DOWN          | YES     | YES   | YES   | ---   | ---     | TODO  | YES
-    MOUSE_UP            | YES     | YES   | YES   | ---   | ---     | TODO  | YES
-    MOUSE_SCROLL        | YES     | YES   | YES   | ---   | ---     | TODO  | YES
-    MOUSE_MOVE          | YES     | YES   | YES   | ---   | ---     | TODO  | YES
-    MOUSE_ENTER         | YES     | YES   | YES   | ---   | ---     | TODO  | YES
-    MOUSE_LEAVE         | YES     | YES   | YES   | ---   | ---     | TODO  | YES
-    TOUCHES_BEGAN       | ---     | ---   | ---   | YES   | YES     | ---   | YES
-    TOUCHES_MOVED       | ---     | ---   | ---   | YES   | YES     | ---   | YES
-    TOUCHES_ENDED       | ---     | ---   | ---   | YES   | YES     | ---   | YES
-    TOUCHES_CANCELLED   | ---     | ---   | ---   | YES   | YES     | ---   | YES
-    RESIZED             | YES     | YES   | YES   | YES   | YES     | ---   | YES
-    ICONIFIED           | YES     | YES   | YES   | ---   | ---     | ---   | ---
-    RESTORED            | YES     | YES   | YES   | ---   | ---     | ---   | ---
-    SUSPENDED           | ---     | ---   | ---   | YES   | YES     | ---   | TODO
-    RESUMED             | ---     | ---   | ---   | YES   | YES     | ---   | TODO
-    QUIT_REQUESTED      | YES     | YES   | YES   | ---   | ---     | TODO  | YES
-    UPDATE_CURSOR       | YES     | YES   | TODO  | ---   | ---     | ---   | TODO
-    IME                 | TODO    | TODO? | TODO  | ???   | TODO    | ???   | ???
-    key repeat flag     | YES     | YES   | YES   | ---   | ---     | TODO  | YES
-    windowed            | YES     | YES   | YES   | ---   | ---     | TODO  | YES
-    fullscreen          | YES     | YES   | YES   | YES   | YES     | TODO  | ---
-    pointer lock        | TODO    | TODO  | TODO  | ---   | ---     | TODO  | TODO
-    screen keyboard     | ---     | ---   | ---   | YES   | TODO    | ---   | YES
-    swap interval       | YES     | YES   | YES   | YES   | TODO    | TODO  | YES
-    high-dpi            | YES     | YES   | TODO  | YES   | YES     | TODO  | YES
-    clipboard           | YES     | YES   | TODO  | ---   | ---     | ---   | YES
-    dropped files       | YES     | YES   | TODO  | ---   | ---     | ---   | TODO
->>>>>>> 0817b779
+    dropped files       | YES     | YES   | TODO  | ---   | ---     | TODO | TODO  | TODO
 
     TODO
     ====
@@ -1070,15 +1031,12 @@
 SOKOL_API_DECL void sapp_set_clipboard_string(const char* str);
 /* read string from clipboard (usually during SAPP_EVENTTYPE_CLIPBOARD_PASTED) */
 SOKOL_API_DECL const char* sapp_get_clipboard_string(void);
-<<<<<<< HEAD
 /* set the window title (only on desktop platforms) */
 SOKOL_API_DECL void sapp_set_window_title(const char* str);
-=======
 /* gets the total number of dropped files */
 SOKOL_API_DECL int sapp_get_num_dropped_files(void);
 /* gets the dropped file paths */
 SOKOL_API_DECL const char* sapp_get_dropped_file_path(int index);
->>>>>>> 0817b779
 
 /* special run-function for SOKOL_NO_ENTRY (in standard mode this is an empty stub) */
 SOKOL_API_DECL int sapp_run(const sapp_desc* desc);
@@ -1863,20 +1821,14 @@
     float dpi_scale;
     uint64_t frame_count;
     sapp_event event;
-<<<<<<< HEAD
     _sapp_mouse_t mouse;
     _sapp_clipboard_t clipboard;
-=======
-    sapp_desc desc;
-    sapp_keycode keycodes[SAPP_MAX_KEYCODES];
-    bool clipboard_enabled;
-    int clipboard_size;
-    char* clipboard;
+    // FIXME FIXME FIXME: move this stuff into a nested struct
     int max_dropped_files;
     int max_dropped_file_path_length;
     int num_dropped_files;
     char* dropped_files;
->>>>>>> 0817b779
+    // FIXME FIXME FIXME
     #if defined(_SAPP_MACOS)
         _sapp_macos_t macos;
     #elif defined(_SAPP_IOS)
@@ -5608,7 +5560,6 @@
             case WM_SYSKEYUP:
                 _sapp_win32_key_event(SAPP_EVENTTYPE_KEY_UP, (int)(HIWORD(lParam)&0x1FF), false);
                 break;
-<<<<<<< HEAD
             case WM_ENTERSIZEMOVE:
                 SetTimer(_sapp.win32.hwnd, 1, USER_TIMER_MINIMUM, NULL);
                 break;
@@ -5633,10 +5584,9 @@
                     _sapp_win32_uwp_app_event(SAPP_EVENTTYPE_RESIZED);
                 }
                 */
-=======
+                break;
             case WM_DROPFILES:
                 HDROP drop = (HDROP) wParam;
-                POINT pt;
                 int i;
 
                 const int count = DragQueryFileW(drop, 0xffffffff, NULL, 0);
@@ -5652,7 +5602,7 @@
                     const int dst_needed = WideCharToMultiByte(CP_UTF8, 0, buffer, -1, 0, 0, NULL, NULL);
                     int len = dst_needed > _sapp.max_dropped_file_path_length ? _sapp.max_dropped_file_path_length : dst_needed;
                     _sapp_win32_wide_to_utf8(buffer, &_sapp.dropped_files[i * _sapp.max_dropped_file_path_length], len);
-                    free(buffer);
+                    SOKOL_FREE(buffer);
                 }
 
                 if (_sapp_events_enabled()) {
@@ -5661,7 +5611,6 @@
                 }
 
                 DragFinish(drop);
->>>>>>> 0817b779
                 break;
             default:
                 break;
