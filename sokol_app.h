#ifndef SOKOL_APP_INCLUDED
/*
    sokol_app.h -- cross-platform application wrapper

    Project URL: https://github.com/floooh/sokol

    Do this:
        #define SOKOL_IMPL
    before you include this file in *one* C or C++ file to create the
    implementation.

    In the same place define one of the following to select the 3D-API
    which should be initialized by sokol_app.h:

        #define SOKOL_GLCORE33
        #define SOKOL_GLES2
        #define SOKOL_GLES3
        #define SOKOL_D3D11
        #define SOKOL_METAL
        #define SOKOL_WGPU

    If sokol_app.h is used together with sokol_gfx.h, the selected 3D-APIs
    backend match.

    Optionally provide the following defines with your own implementations:

        SOKOL_ASSERT(c)     - your own assert macro (default: assert(c))
        SOKOL_LOG(msg)      - your own logging function (default: puts(msg))
        SOKOL_UNREACHABLE() - a guard macro for unreachable code (default: assert(false))
        SOKOL_ABORT()       - called after an unrecoverable error (default: abort())
        SOKOL_WIN32_FORCE_MAIN  - define this on Win32 to use a main() entry point instead of WinMain
        SOKOL_NO_ENTRY      - define this if sokol_app.h shouldn't "hijack" the main() function
        SOKOL_API_DECL      - public function declaration prefix (default: extern)
        SOKOL_API_IMPL      - public function implementation prefix (default: -)
        SOKOL_CALLOC        - your own calloc function (default: calloc(n, s))
        SOKOL_FREE          - your own free function (default: free(p))

    Optionally define the following to force debug checks and validations
    even in release mode:

        SOKOL_DEBUG         - by default this is defined if _DEBUG is defined

    If sokol_app.h is compiled as a DLL, define the following before
    including the declaration or implementation:

    SOKOL_DLL

    On Windows, SOKOL_DLL will define SOKOL_API_DECL as __declspec(dllexport)
    or __declspec(dllimport) as needed.

    Portions of the Windows and Linux GL initialization and event code have been
    taken from GLFW (http://www.glfw.org/)

    iOS onscreen keyboard support 'inspired' by libgdx.

    If you use sokol_app.h together with sokol_gfx.h, include both headers
    in the implementation source file, and include sokol_app.h before
    sokol_gfx.h since sokol_app.h will also include the required 3D-API
    headers.

    On Windows, a minimal 'GL header' and function loader is integrated which
    contains just enough of GL for sokol_gfx.h. If you want to use your own
    GL header-generator/loader instead, define SOKOL_WIN32_NO_GL_LOADER
    before including the implementation part of sokol_app.h.

    For example code, see https://github.com/floooh/sokol-samples/tree/master/sapp

    FEATURE OVERVIEW
    ================
    sokol_app.h provides a minimalistic cross-platform API which
    implements the 'application-wrapper' parts of a 3D application:

    - a common application entry function
    - creates a window and 3D-API context/device with a 'default framebuffer'
    - makes the rendered frame visible
    - provides keyboard-, mouse- and low-level touch-events
    - platforms: MacOS, iOS, HTML5, Win32, Linux, Android (TODO: RaspberryPi)
    - 3D-APIs: Metal, D3D11, GL3.2, GLES2, GLES3, WebGL, WebGL2

    FEATURE/PLATFORM MATRIX
    =======================
                        | Windows | macOS | Linux |  iOS  | Android | Raspi | HTML5
    --------------------+---------+-------+-------+-------+---------+-------+-------
    gl 3.x              | YES     | YES   | YES   | ---   | ---     | ---   | ---
    gles2/webgl         | ---     | ---   | ---   | YES   | YES     | TODO  | YES
    gles3/webgl2        | ---     | ---   | ---   | YES   | YES     | ---   | YES
    metal               | ---     | YES   | ---   | YES   | ---     | ---   | ---
    d3d11               | YES     | ---   | ---   | ---   | ---     | ---   | ---
    KEY_DOWN            | YES     | YES   | YES   | SOME  | TODO    | TODO  | YES
    KEY_UP              | YES     | YES   | YES   | SOME  | TODO    | TODO  | YES
    CHAR                | YES     | YES   | YES   | YES   | TODO    | TODO  | YES
    MOUSE_DOWN          | YES     | YES   | YES   | ---   | ---     | TODO  | YES
    MOUSE_UP            | YES     | YES   | YES   | ---   | ---     | TODO  | YES
    MOUSE_SCROLL        | YES     | YES   | YES   | ---   | ---     | TODO  | YES
    MOUSE_MOVE          | YES     | YES   | YES   | ---   | ---     | TODO  | YES
    MOUSE_ENTER         | YES     | YES   | YES   | ---   | ---     | TODO  | YES
    MOUSE_LEAVE         | YES     | YES   | YES   | ---   | ---     | TODO  | YES
    TOUCHES_BEGAN       | ---     | ---   | ---   | YES   | YES     | ---   | YES
    TOUCHES_MOVED       | ---     | ---   | ---   | YES   | YES     | ---   | YES
    TOUCHES_ENDED       | ---     | ---   | ---   | YES   | YES     | ---   | YES
    TOUCHES_CANCELLED   | ---     | ---   | ---   | YES   | YES     | ---   | YES
    RESIZED             | YES     | YES   | YES   | YES   | YES     | ---   | YES
    ICONIFIED           | YES     | YES   | YES   | ---   | ---     | ---   | ---
    RESTORED            | YES     | YES   | YES   | ---   | ---     | ---   | ---
    SUSPENDED           | ---     | ---   | ---   | YES   | YES     | ---   | TODO
    RESUMED             | ---     | ---   | ---   | YES   | YES     | ---   | TODO
    QUIT_REQUESTED      | YES     | YES   | YES   | ---   | ---     | TODO  | YES
    UPDATE_CURSOR       | YES     | YES   | TODO  | ---   | ---     | ---   | TODO
    IME                 | TODO    | TODO? | TODO  | ???   | TODO    | ???   | ???
    key repeat flag     | YES     | YES   | YES   | ---   | ---     | TODO  | YES
    windowed            | YES     | YES   | YES   | ---   | ---     | TODO  | YES
    fullscreen          | YES     | YES   | TODO  | YES   | YES     | TODO  | ---
    pointer lock        | TODO    | TODO  | TODO  | ---   | ---     | TODO  | TODO
    screen keyboard     | ---     | ---   | ---   | YES   | TODO    | ---   | YES
    swap interval       | YES     | YES   | YES   | YES   | TODO    | TODO  | YES
    high-dpi            | YES     | YES   | TODO  | YES   | YES     | TODO  | YES
    clipboard           | YES     | YES   | TODO  | ---   | ---     | ---   | YES

    TODO
    ====
    - Linux clipboard support
    - sapp_consume_event() on non-web platforms?

    STEP BY STEP
    ============
    --- Add a sokol_main() function to your code which returns a sapp_desc structure
        with initialization parameters and callback function pointers. This
        function is called very early, usually at the start of the
        platform's entry function (e.g. main or WinMain). You should do as
        little as possible here, since the rest of your code might be called
        from another thread (this depends on the platform):

            sapp_desc sokol_main(int argc, char* argv[]) {
                return (sapp_desc) {
                    .width = 640,
                    .height = 480,
                    .init_cb = my_init_func,
                    .frame_cb = my_frame_func,
                    .cleanup_cb = my_cleanup_func,
                    .event_cb = my_event_func,
                    ...
                };
            }

        There are many more setup parameters, but these are the most important.
        For a complete list search for the sapp_desc structure declaration
        below.

        DO NOT call any sokol-app function from inside sokol_main(), since
        sokol-app will not be initialized at this point.

        The .width and .height parameters are the preferred size of the 3D
        rendering canvas. The actual size may differ from this depending on
        platform and other circumstances. Also the canvas size may change at
        any time (for instance when the user resizes the application window,
        or rotates the mobile device).

        All provided function callbacks will be called from the same thread,
        but this may be different from the thread where sokol_main() was called.

        .init_cb (void (*)(void))
            This function is called once after the application window,
            3D rendering context and swap chain have been created. The
            function takes no arguments and has no return value.
        .frame_cb (void (*)(void))
            This is the per-frame callback, which is usually called 60
            times per second. This is where your application would update
            most of its state and perform all rendering.
        .cleanup_cb (void (*)(void))
            The cleanup callback is called once right before the application
            quits.
        .event_cb (void (*)(const sapp_event* event))
            The event callback is mainly for input handling, but in the
            future may also be used to communicate other types of events
            to the application. Keep the event_cb struct member zero-initialized
            if your application doesn't require event handling.
        .fail_cb (void (*)(const char* msg))
            The fail callback is called when a fatal error is encountered
            during start which doesn't allow the program to continue.
            Providing a callback here gives you a chance to show an error message
            to the user. The default behaviour is SOKOL_LOG(msg)

        As you can see, those 'standard callbacks' don't have a user_data
        argument, so any data that needs to be preserved between callbacks
        must live in global variables. If you're allergic to global variables
        or cannot use them for other reasons, an alternative set of callbacks
        can be defined in sapp_desc, together with a user_data pointer:

        .user_data (void*)
            The user-data argument for the callbacks below
        .init_userdata_cb (void (*)(void* user_data))
        .frame_userdata_cb (void (*)(void* user_data))
        .cleanup_userdata_cb (void (*)(void* user_data))
        .event_cb (void(*)(const sapp_event* event, void* user_data))
        .fail_cb (void(*)(const char* msg, void* user_data))
            These are the user-data versions of the callback functions. You
            can mix those with the standard callbacks that don't have the
            user_data argument.

        The function sapp_userdata() can be used to query the user_data
        pointer provided in the sapp_desc struct.

        You can call sapp_query_desc() to get a copy of the
        original sapp_desc structure.

        NOTE that there's also an alternative compile mode where sokol_app.h
        doesn't "hijack" the main() function. Search below for SOKOL_NO_ENTRY.

    --- Implement the initialization callback function (init_cb), this is called
        once after the rendering surface, 3D API and swap chain have been
        initialized by sokol_app. All sokol-app functions can be called
        from inside the initialization callback, the most useful functions
        at this point are:

        int sapp_width(void)
            Returns the current width of the default framebuffer, this may change
            from one frame to the next.
        int sapp_height(void)
            Likewise, returns the current height of the default framebuffer.

        sapp_pixel_format sapp_color_format(void)
        sapp_pixel_format sapp_depth_format(void)
            The color and depth-stencil pixelformats of the default framebuffer,
            as enum values which are compatible with sokol-gfx's
            sg_pixel_format enum:

                SAPP_PIXELFORMAT_RGBA8 == 23 == SG_PIXELFORMAT_RGBA8
                SAPP_PIXELFORMAT_BGRA8 == 27 == SG_PIXELFORMAT_BGRA8
                SAPP_PIXELFORMAT_DEPTH == 41 == SG_PIXELFORMAT_DEPTH
                SAPP_PIXELFORMAT_DEPTH_STENCIL == 42 == SG_PIXELFORMAT_DEPTH_STENCIL

        int sapp_sample_count(void)
            Return the MSAA sample count of the default framebuffer.

        bool sapp_gles2(void)
            Returns true if a GLES2 or WebGL context has been created. This
            is useful when a GLES3/WebGL2 context was requested but is not
            available so that sokol_app.h had to fallback to GLES2/WebGL.

        const void* sapp_metal_get_device(void)
        const void* sapp_metal_get_renderpass_descriptor(void)
        const void* sapp_metal_get_drawable(void)
            If the Metal backend has been selected, these functions return pointers
            to various Metal API objects required for rendering, otherwise
            they return a null pointer. These void pointers are actually
            Objective-C ids converted with an ARC __bridge cast so that
            they ids can be tunnel through C code. Also note that the returned
            pointers to the renderpass-descriptor and drawable may change from one
            frame to the next, only the Metal device object is guaranteed to
            stay the same.

        const void* sapp_macos_get_window(void)
            On macOS, get the NSWindow object pointer, otherwise a null pointer.
            Before being used as Objective-C object, the void* must be converted
            back with an ARC __bridge cast.

        const void* sapp_ios_get_window(void)
            On iOS, get the UIWindow object pointer, otherwise a null pointer.
            Before being used as Objective-C object, the void* must be converted
            back with an ARC __bridge cast.

        const void* sapp_win32_get_hwnd(void)
            On Windows, get the window's HWND, otherwise a null pointer. The
            HWND has been cast to a void pointer in order to be tunneled
            through code which doesn't include Windows.h.

        const void* sapp_d3d11_get_device(void)
        const void* sapp_d3d11_get_device_context(void)
        const void* sapp_d3d11_get_render_target_view(void)
        const void* sapp_d3d11_get_depth_stencil_view(void)
            Similar to the sapp_metal_* functions, the sapp_d3d11_* functions
            return pointers to D3D11 API objects required for rendering,
            only if the D3D11 backend has been selected. Otherwise they
            return a null pointer. Note that the returned pointers to the
            render-target-view and depth-stencil-view may change from one
            frame to the next!

        const void* sapp_wgpu_get_device(void)
        const void* sapp_wgpu_get_render_view(void)
        const void* sapp_wgpu_get_resolve_view(void)
        const void* sapp_wgpu_get_depth_stencil_view(void)
            These are the WebGPU-specific functions to get the WebGPU
            objects and values required for rendering. If sokol_app.h
            is not compiled with SOKOL_WGPU, these functions return null.

        const void* sapp_android_get_native_activity(void);
            On Android, get the native activity ANativeActivity pointer, otherwise
            a null pointer.

    --- Implement the frame-callback function, this function will be called
        on the same thread as the init callback, but might be on a different
        thread than the sokol_main() function. Note that the size of
        the rendering framebuffer might have changed since the frame callback
        was called last. Call the functions sapp_width() and sapp_height()
        each frame to get the current size.

    --- Optionally implement the event-callback to handle input events.
        sokol-app provides the following type of input events:
            - a 'virtual key' was pressed down or released
            - a single text character was entered (provided as UTF-32 code point)
            - a mouse button was pressed down or released (left, right, middle)
            - mouse-wheel or 2D scrolling events
            - the mouse was moved
            - the mouse has entered or left the application window boundaries
            - low-level, portable multi-touch events (began, moved, ended, cancelled)
            - the application window was resized, iconified or restored
            - the application was suspended or restored (on mobile platforms)
            - the user or application code has asked to quit the application
            - a string was pasted to the system clipboard

        To explicitly 'consume' an event and prevent that the event is
        forwarded for further handling to the operating system, call
        sapp_consume_event() from inside the event handler (NOTE that
        this behaviour is currently only implemented for some HTML5
        events, support for other platforms and event types will
        be added as needed, please open a github ticket and/or provide
        a PR if needed).

        NOTE: Do *not* call any 3D API functions in the event callback
        function, since the 3D API context may not be active when the
        event callback is called (it may work on some platforms and
        3D APIs, but not others, and the exact behaviour may change
        between sokol-app versions).

    --- Implement the cleanup-callback function, this is called once
        after the user quits the application (see the section
        "APPLICATION QUIT" for detailed information on quitting
        behaviour, and how to intercept a pending quit (for instance to show a
        "Really Quit?" dialog box). Note that the cleanup-callback isn't
        called on the web and mobile platforms.

    CLIPBOARD SUPPORT
    =================
    Applications can send and receive UTF-8 encoded text data from and to the
    system clipboard. By default, clipboard support is disabled and
    must be enabled at startup via the following sapp_desc struct
    members:

        sapp_desc.enable_clipboard  - set to true to enable clipboard support
        sapp_desc.clipboard_size    - size of the internal clipboard buffer in bytes

    Enabling the clipboard will dynamically allocate a clipboard buffer
    for UTF-8 encoded text data of the requested size in bytes, the default
    size if 8 KBytes. Strings that don't fit into the clipboard buffer
    (including the terminating zero) will be silently clipped, so it's
    important that you provide a big enough clipboard size for your
    use case.

    To send data to the clipboard, call sapp_set_clipboard_string() with
    a pointer to an UTF-8 encoded, null-terminated C-string.

    NOTE that on the HTML5 platform, sapp_set_clipboard_string() must be
    called from inside a 'short-lived event handler', and there are a few
    other HTML5-specific caveats to workaround. You'll basically have to
    tinker until it works in all browsers :/ (maybe the situation will
    improve when all browsers agree on and implement the new
    HTML5 navigator.clipboard API).

    To get data from the clipboard, check for the SAPP_EVENTTYPE_CLIPBOARD_PASTED
    event in your event handler function, and then call sapp_get_clipboard_string()
    to obtain the updated UTF-8 encoded text.

    NOTE that behaviour of sapp_get_clipboard_string() is slightly different
    depending on platform:

        - on the HTML5 platform, the internal clipboard buffer will only be updated
          right before the SAPP_EVENTTYPE_CLIPBOARD_PASTED event is sent,
          and sapp_get_clipboard_string() will simply return the current content
          of the clipboard buffer
        - on 'native' platforms, the call to sapp_get_clipboard_string() will
          update the internal clipboard buffer with the most recent data
          from the system clipboard

    Portable code should check for the SAPP_EVENTTYPE_CLIPBOARD_PASTED event,
    and then call sapp_get_clipboard_string() right in the event handler.

    The SAPP_EVENTTYPE_CLIPBOARD_PASTED event will be generated by sokol-app
    as follows:

        - on macOS: when the Cmd+V key is pressed down
        - on HTML5: when the browser sends a 'paste' event to the global 'window' object
        - on all other platforms: when the Ctrl+V key is pressed down

    HIGH-DPI RENDERING
    ==================
    You can set the sapp_desc.high_dpi flag during initialization to request
    a full-resolution framebuffer on HighDPI displays. The default behaviour
    is sapp_desc.high_dpi=false, this means that the application will
    render to a lower-resolution framebuffer on HighDPI displays and the
    rendered content will be upscaled by the window system composer.

    In a HighDPI scenario, you still request the same window size during
    sokol_main(), but the framebuffer sizes returned by sapp_width()
    and sapp_height() will be scaled up according to the DPI scaling
    ratio. You can also get a DPI scaling factor with the function
    sapp_dpi_scale().

    Here's an example on a Mac with Retina display:

    sapp_desc sokol_main() {
        return (sapp_desc) {
            .width = 640,
            .height = 480,
            .high_dpi = true,
            ...
        };
    }

    The functions sapp_width(), sapp_height() and sapp_dpi_scale() will
    return the following values:

    sapp_width      -> 1280
    sapp_height     -> 960
    sapp_dpi_scale  -> 2.0

    If the high_dpi flag is false, or you're not running on a Retina display,
    the values would be:

    sapp_width      -> 640
    sapp_height     -> 480
    sapp_dpi_scale  -> 1.0

    APPLICATION QUIT
    ================
    Without special quit handling, a sokol_app.h application will exist
    'gracefully' when the user clicks the window close-button. 'Graceful
    exit' means that the application-provided cleanup callback will be
    called.

    This 'graceful exit' is only supported on native desktop platforms, on
    the web and mobile platforms an application may be terminated at any time
    by the user or browser/OS runtime environment without a chance to run
    custom shutdown code.

    On the web platform, you can call the following function to let the
    browser open a standard popup dialog before the user wants to leave a site:

        sapp_html5_ask_leave_site(bool ask);

    The initial state of the associated internal flag can be provided
    at startup via sapp_desc.html5_ask_leave_site.

    This feature should only be used sparingly in critical situations - for
    instance when the user would loose data - since popping up modal dialog
    boxes is considered quite rude in the web world. Note that there's no way
    to customize the content of this dialog box or run any code as a result
    of the user's decision. Also note that the user must have interacted with
    the site before the dialog box will appear. These are all security measures
    to prevent fishing.

    On native desktop platforms, sokol_app.h provides more control over the
    application-quit-process. It's possible to initiate a 'programmatic quit'
    from the application code, and a quit initiated by the application user
    can be intercepted (for instance to show a custom dialog box).

    This 'programmatic quit protocol' is implemented trough 3 functions
    and 1 event:

        - sapp_quit(): This function simply quits the application without
          giving the user a chance to intervene. Usually this might
          be called when the user clicks the 'Ok' button in a 'Really Quit?'
          dialog box
        - sapp_request_quit(): Calling sapp_request_quit() will send the
          event SAPP_EVENTTYPE_QUIT_REQUESTED to the applications event handler
          callback, giving the user code a chance to intervene and cancel the
          pending quit process (for instance to show a 'Really Quit?' dialog
          box). If the event handler callback does nothing, the application
          will be quit as usual. To prevent this, call the function
          sapp_cancel_quit() from inside the event handler.
        - sapp_cancel_quit(): Cancels a pending quit request, either initiated
          by the user clicking the window close button, or programmatically
          by calling sapp_request_quit(). The only place where calling this
          function makes sense is from inside the event handler callback when
          the SAPP_EVENTTYPE_QUIT_REQUESTED event has been received.
        - SAPP_EVENTTYPE_QUIT_REQUESTED: this event is sent when the user
          clicks the window's close button or application code calls the
          sapp_request_quit() function. The event handler callback code can handle
          this event by calling sapp_cancel_quit() to cancel the quit.
          If the event is ignored, the application will quit as usual.

    The Dear ImGui HighDPI sample contains example code of how to
    implement a 'Really Quit?' dialog box with Dear ImGui (native desktop
    platforms only), and for showing the hardwired "Leave Site?" dialog box
    when running on the web platform:

        https://floooh.github.io/sokol-html5/wasm/imgui-highdpi-sapp.html

    FULLSCREEN
    ==========
    If the sapp_desc.fullscreen flag is true, sokol-app will try to create
    a fullscreen window on platforms with a 'proper' window system
    (mobile devices will always use fullscreen). The implementation details
    depend on the target platform, in general sokol-app will use a
    'soft approach' which doesn't interfere too much with the platform's
    window system (for instance borderless fullscreen window instead of
    a 'real' fullscreen mode). Such details might change over time
    as sokol-app is adapted for different needs.

    The most important effect of fullscreen mode to keep in mind is that
    the requested canvas width and height will be ignored for the initial
    window size, calling sapp_width() and sapp_height() will instead return
    the resolution of the fullscreen canvas (however the provided size
    might still be used for the non-fullscreen window, in case the user can
    switch back from fullscreen- to windowed-mode).

    ONSCREEN KEYBOARD
    =================
    On some platforms which don't provide a physical keyboard, sokol-app
    can display the platform's integrated onscreen keyboard for text
    input. To request that the onscreen keyboard is shown, call

        sapp_show_keyboard(true);

    Likewise, to hide the keyboard call:

        sapp_show_keyboard(false);

    Note that on the web platform, the keyboard can only be shown from
    inside an input handler. On such platforms, sapp_show_keyboard()
    will only work as expected when it is called from inside the
    sokol-app event callback function. When called from other places,
    an internal flag will be set, and the onscreen keyboard will be
    called at the next 'legal' opportunity (when the next input event
    is handled).

    OPTIONAL: DON'T HIJACK main() (#define SOKOL_NO_ENTRY)
    ======================================================
    In its default configuration, sokol_app.h "hijacks" the platform's
    standard main() function. This was done because different platforms
    have different main functions which are not compatible with
    C's main() (for instance WinMain on Windows has completely different
    arguments). However, this "main hijacking" posed a problem for
    usage scenarios like integrating sokol_app.h with other languages than
    C or C++, so an alternative SOKOL_NO_ENTRY mode has been added
    in which the user code provides the platform's main function:

    - define SOKOL_NO_ENTRY before including the sokol_app.h implementation
    - do *not* provide a sokol_main() function
    - instead provide the standard main() function of the platform
    - from the main function, call the function ```sapp_run()``` which
      takes a pointer to an ```sapp_desc``` structure.
    - ```sapp_run()``` takes over control and calls the provided init-, frame-,
      shutdown- and event-callbacks just like in the default model, it
      will only return when the application quits (or not at all on some
      platforms, like emscripten)

    NOTE: SOKOL_NO_ENTRY is currently not supported on Android.

    TEMP NOTE DUMP
    ==============
    - onscreen keyboard support on Android requires Java :(, should we even bother?
    - sapp_desc needs a bool whether to initialize depth-stencil surface
    - GL context initialization needs more control (at least what GL version to initialize)
    - application icon
    - mouse pointer visibility(?)
    - the UPDATE_CURSOR event currently behaves differently between Win32 and OSX
      (Win32 sends the event each frame when the mouse moves and is inside the window
      client area, OSX sends it only once when the mouse enters the client area)
    - the Android implementation calls cleanup_cb() and destroys the egl context in onDestroy
      at the latest but should do it earlier, in onStop, as an app is "killable" after onStop
      on Android Honeycomb and later (it can't be done at the moment as the app may be started
      again after onStop and the sokol lifecycle does not yet handle context teardown/bringup)

    FIXME: ERROR HANDLING (this will need an error callback function)

    zlib/libpng license

    Copyright (c) 2018 Andre Weissflog

    This software is provided 'as-is', without any express or implied warranty.
    In no event will the authors be held liable for any damages arising from the
    use of this software.

    Permission is granted to anyone to use this software for any purpose,
    including commercial applications, and to alter it and redistribute it
    freely, subject to the following restrictions:

        1. The origin of this software must not be misrepresented; you must not
        claim that you wrote the original software. If you use this software in a
        product, an acknowledgment in the product documentation would be
        appreciated but is not required.

        2. Altered source versions must be plainly marked as such, and must not
        be misrepresented as being the original software.

        3. This notice may not be removed or altered from any source
        distribution.
*/
#define SOKOL_APP_INCLUDED (1)
#include <stdint.h>
#include <stdbool.h>

#ifndef SOKOL_API_DECL
#if defined(_WIN32) && defined(SOKOL_DLL) && defined(SOKOL_IMPL)
#define SOKOL_API_DECL __declspec(dllexport)
#elif defined(_WIN32) && defined(SOKOL_DLL)
#define SOKOL_API_DECL __declspec(dllimport)
#else
#define SOKOL_API_DECL extern
#endif
#endif

#ifdef __cplusplus
extern "C" {
#endif

enum {
    SAPP_MAX_TOUCHPOINTS = 8,
    SAPP_MAX_MOUSEBUTTONS = 3,
    SAPP_MAX_KEYCODES = 512,
};

/* NOTE: the pixel format values *must* be compatible with sg_pixel_format */
typedef enum sapp_pixel_format {
    SAPP_PIXELFORMAT_RGBA8 = 23,
    SAPP_PIXELFORMAT_BGRA8 = 27,
    SAPP_PIXELFORMAT_DEPTH = 41,
    SAPP_PIXELFORMAT_DEPTH_STENCIL = 42
} sapp_pixel_format;

typedef enum sapp_event_type {
    SAPP_EVENTTYPE_INVALID,
    SAPP_EVENTTYPE_KEY_DOWN,
    SAPP_EVENTTYPE_KEY_UP,
    SAPP_EVENTTYPE_CHAR,
    SAPP_EVENTTYPE_MOUSE_DOWN,
    SAPP_EVENTTYPE_MOUSE_UP,
    SAPP_EVENTTYPE_MOUSE_SCROLL,
    SAPP_EVENTTYPE_MOUSE_MOVE,
    SAPP_EVENTTYPE_MOUSE_ENTER,
    SAPP_EVENTTYPE_MOUSE_LEAVE,
    SAPP_EVENTTYPE_TOUCHES_BEGAN,
    SAPP_EVENTTYPE_TOUCHES_MOVED,
    SAPP_EVENTTYPE_TOUCHES_ENDED,
    SAPP_EVENTTYPE_TOUCHES_CANCELLED,
    SAPP_EVENTTYPE_RESIZED,
    SAPP_EVENTTYPE_ICONIFIED,
    SAPP_EVENTTYPE_RESTORED,
    SAPP_EVENTTYPE_SUSPENDED,
    SAPP_EVENTTYPE_RESUMED,
    SAPP_EVENTTYPE_UPDATE_CURSOR,
    SAPP_EVENTTYPE_QUIT_REQUESTED,
    SAPP_EVENTTYPE_CLIPBOARD_PASTED,
    _SAPP_EVENTTYPE_NUM,
    _SAPP_EVENTTYPE_FORCE_U32 = 0x7FFFFFFF
} sapp_event_type;

/* key codes are the same names and values as GLFW */
typedef enum sapp_keycode {
    SAPP_KEYCODE_INVALID          = 0,
    SAPP_KEYCODE_SPACE            = 32,
    SAPP_KEYCODE_APOSTROPHE       = 39,  /* ' */
    SAPP_KEYCODE_COMMA            = 44,  /* , */
    SAPP_KEYCODE_MINUS            = 45,  /* - */
    SAPP_KEYCODE_PERIOD           = 46,  /* . */
    SAPP_KEYCODE_SLASH            = 47,  /* / */
    SAPP_KEYCODE_0                = 48,
    SAPP_KEYCODE_1                = 49,
    SAPP_KEYCODE_2                = 50,
    SAPP_KEYCODE_3                = 51,
    SAPP_KEYCODE_4                = 52,
    SAPP_KEYCODE_5                = 53,
    SAPP_KEYCODE_6                = 54,
    SAPP_KEYCODE_7                = 55,
    SAPP_KEYCODE_8                = 56,
    SAPP_KEYCODE_9                = 57,
    SAPP_KEYCODE_SEMICOLON        = 59,  /* ; */
    SAPP_KEYCODE_EQUAL            = 61,  /* = */
    SAPP_KEYCODE_A                = 65,
    SAPP_KEYCODE_B                = 66,
    SAPP_KEYCODE_C                = 67,
    SAPP_KEYCODE_D                = 68,
    SAPP_KEYCODE_E                = 69,
    SAPP_KEYCODE_F                = 70,
    SAPP_KEYCODE_G                = 71,
    SAPP_KEYCODE_H                = 72,
    SAPP_KEYCODE_I                = 73,
    SAPP_KEYCODE_J                = 74,
    SAPP_KEYCODE_K                = 75,
    SAPP_KEYCODE_L                = 76,
    SAPP_KEYCODE_M                = 77,
    SAPP_KEYCODE_N                = 78,
    SAPP_KEYCODE_O                = 79,
    SAPP_KEYCODE_P                = 80,
    SAPP_KEYCODE_Q                = 81,
    SAPP_KEYCODE_R                = 82,
    SAPP_KEYCODE_S                = 83,
    SAPP_KEYCODE_T                = 84,
    SAPP_KEYCODE_U                = 85,
    SAPP_KEYCODE_V                = 86,
    SAPP_KEYCODE_W                = 87,
    SAPP_KEYCODE_X                = 88,
    SAPP_KEYCODE_Y                = 89,
    SAPP_KEYCODE_Z                = 90,
    SAPP_KEYCODE_LEFT_BRACKET     = 91,  /* [ */
    SAPP_KEYCODE_BACKSLASH        = 92,  /* \ */
    SAPP_KEYCODE_RIGHT_BRACKET    = 93,  /* ] */
    SAPP_KEYCODE_GRAVE_ACCENT     = 96,  /* ` */
    SAPP_KEYCODE_WORLD_1          = 161, /* non-US #1 */
    SAPP_KEYCODE_WORLD_2          = 162, /* non-US #2 */
    SAPP_KEYCODE_ESCAPE           = 256,
    SAPP_KEYCODE_ENTER            = 257,
    SAPP_KEYCODE_TAB              = 258,
    SAPP_KEYCODE_BACKSPACE        = 259,
    SAPP_KEYCODE_INSERT           = 260,
    SAPP_KEYCODE_DELETE           = 261,
    SAPP_KEYCODE_RIGHT            = 262,
    SAPP_KEYCODE_LEFT             = 263,
    SAPP_KEYCODE_DOWN             = 264,
    SAPP_KEYCODE_UP               = 265,
    SAPP_KEYCODE_PAGE_UP          = 266,
    SAPP_KEYCODE_PAGE_DOWN        = 267,
    SAPP_KEYCODE_HOME             = 268,
    SAPP_KEYCODE_END              = 269,
    SAPP_KEYCODE_CAPS_LOCK        = 280,
    SAPP_KEYCODE_SCROLL_LOCK      = 281,
    SAPP_KEYCODE_NUM_LOCK         = 282,
    SAPP_KEYCODE_PRINT_SCREEN     = 283,
    SAPP_KEYCODE_PAUSE            = 284,
    SAPP_KEYCODE_F1               = 290,
    SAPP_KEYCODE_F2               = 291,
    SAPP_KEYCODE_F3               = 292,
    SAPP_KEYCODE_F4               = 293,
    SAPP_KEYCODE_F5               = 294,
    SAPP_KEYCODE_F6               = 295,
    SAPP_KEYCODE_F7               = 296,
    SAPP_KEYCODE_F8               = 297,
    SAPP_KEYCODE_F9               = 298,
    SAPP_KEYCODE_F10              = 299,
    SAPP_KEYCODE_F11              = 300,
    SAPP_KEYCODE_F12              = 301,
    SAPP_KEYCODE_F13              = 302,
    SAPP_KEYCODE_F14              = 303,
    SAPP_KEYCODE_F15              = 304,
    SAPP_KEYCODE_F16              = 305,
    SAPP_KEYCODE_F17              = 306,
    SAPP_KEYCODE_F18              = 307,
    SAPP_KEYCODE_F19              = 308,
    SAPP_KEYCODE_F20              = 309,
    SAPP_KEYCODE_F21              = 310,
    SAPP_KEYCODE_F22              = 311,
    SAPP_KEYCODE_F23              = 312,
    SAPP_KEYCODE_F24              = 313,
    SAPP_KEYCODE_F25              = 314,
    SAPP_KEYCODE_KP_0             = 320,
    SAPP_KEYCODE_KP_1             = 321,
    SAPP_KEYCODE_KP_2             = 322,
    SAPP_KEYCODE_KP_3             = 323,
    SAPP_KEYCODE_KP_4             = 324,
    SAPP_KEYCODE_KP_5             = 325,
    SAPP_KEYCODE_KP_6             = 326,
    SAPP_KEYCODE_KP_7             = 327,
    SAPP_KEYCODE_KP_8             = 328,
    SAPP_KEYCODE_KP_9             = 329,
    SAPP_KEYCODE_KP_DECIMAL       = 330,
    SAPP_KEYCODE_KP_DIVIDE        = 331,
    SAPP_KEYCODE_KP_MULTIPLY      = 332,
    SAPP_KEYCODE_KP_SUBTRACT      = 333,
    SAPP_KEYCODE_KP_ADD           = 334,
    SAPP_KEYCODE_KP_ENTER         = 335,
    SAPP_KEYCODE_KP_EQUAL         = 336,
    SAPP_KEYCODE_LEFT_SHIFT       = 340,
    SAPP_KEYCODE_LEFT_CONTROL     = 341,
    SAPP_KEYCODE_LEFT_ALT         = 342,
    SAPP_KEYCODE_LEFT_SUPER       = 343,
    SAPP_KEYCODE_RIGHT_SHIFT      = 344,
    SAPP_KEYCODE_RIGHT_CONTROL    = 345,
    SAPP_KEYCODE_RIGHT_ALT        = 346,
    SAPP_KEYCODE_RIGHT_SUPER      = 347,
    SAPP_KEYCODE_MENU             = 348,
} sapp_keycode;

typedef struct sapp_touchpoint {
    uintptr_t identifier;
    float pos_x;
    float pos_y;
    bool changed;
} sapp_touchpoint;

typedef enum sapp_mousebutton {
    SAPP_MOUSEBUTTON_INVALID = -1,
    SAPP_MOUSEBUTTON_LEFT = 0,
    SAPP_MOUSEBUTTON_RIGHT = 1,
    SAPP_MOUSEBUTTON_MIDDLE = 2,
} sapp_mousebutton;

enum {
    SAPP_MODIFIER_SHIFT = (1<<0),
    SAPP_MODIFIER_CTRL = (1<<1),
    SAPP_MODIFIER_ALT = (1<<2),
    SAPP_MODIFIER_SUPER = (1<<3)
};

typedef struct sapp_event {
    uint64_t frame_count;
    sapp_event_type type;
    sapp_keycode key_code;
    uint32_t char_code;
    bool key_repeat;
    uint32_t modifiers;
    sapp_mousebutton mouse_button;
    float mouse_x;
    float mouse_y;
    float scroll_x;
    float scroll_y;
    int num_touches;
    sapp_touchpoint touches[SAPP_MAX_TOUCHPOINTS];
    int window_width;
    int window_height;
    int framebuffer_width;
    int framebuffer_height;
} sapp_event;

typedef struct sapp_desc {
    void (*init_cb)(void);                  /* these are the user-provided callbacks without user data */
    void (*frame_cb)(void);
    void (*cleanup_cb)(void);
    void (*event_cb)(const sapp_event*);
    void (*fail_cb)(const char*);

    void* user_data;                        /* these are the user-provided callbacks with user data */
    void (*init_userdata_cb)(void*);
    void (*frame_userdata_cb)(void*);
    void (*cleanup_userdata_cb)(void*);
    void (*event_userdata_cb)(const sapp_event*, void*);
    void (*fail_userdata_cb)(const char*, void*);

    int width;                          /* the preferred width of the window / canvas */
    int height;                         /* the preferred height of the window / canvas */
    int sample_count;                   /* MSAA sample count */
    int swap_interval;                  /* the preferred swap interval (ignored on some platforms) */
    bool high_dpi;                      /* whether the rendering canvas is full-resolution on HighDPI displays */
    bool fullscreen;                    /* whether the window should be created in fullscreen mode */
    bool alpha;                         /* whether the framebuffer should have an alpha channel (ignored on some platforms) */
    const char* window_title;           /* the window title as UTF-8 encoded string */
    bool user_cursor;                   /* if true, user is expected to manage cursor image in SAPP_EVENTTYPE_UPDATE_CURSOR */
    bool enable_clipboard;              /* enable clipboard access, default is false */
    int clipboard_size;                 /* max size of clipboard content in bytes */

    const char* html5_canvas_name;      /* the name (id) of the HTML5 canvas element, default is "canvas" */
    bool html5_canvas_resize;           /* if true, the HTML5 canvas size is set to sapp_desc.width/height, otherwise canvas size is tracked */
    bool html5_preserve_drawing_buffer; /* HTML5 only: whether to preserve default framebuffer content between frames */
    bool html5_premultiplied_alpha;     /* HTML5 only: whether the rendered pixels use premultiplied alpha convention */
    bool html5_ask_leave_site;          /* initial state of the internal html5_ask_leave_site flag (see sapp_html5_ask_leave_site()) */
    bool html5_enable_shutdown;         /* if true, then sokol-app will run in a mode where shutdown/cleanup is enabled */
    bool ios_keyboard_resizes_canvas;   /* if true, showing the iOS keyboard shrinks the canvas */
    bool gl_force_gles2;                /* if true, setup GLES2/WebGL even if GLES3/WebGL2 is available */
} sapp_desc;

/* user-provided functions */
extern sapp_desc sokol_main(int argc, char* argv[]);

/* returns true after sokol-app has been initialized */
SOKOL_API_DECL bool sapp_isvalid(void);
/* returns the current framebuffer width in pixels */
SOKOL_API_DECL int sapp_width(void);
/* returns the current framebuffer height in pixels */
SOKOL_API_DECL int sapp_height(void);
/* get default framebuffer color pixel format */
SOKOL_API_DECL sapp_pixel_format sapp_color_format(void);
/* get default framebuffer depth pixel format */
SOKOL_API_DECL sapp_pixel_format sapp_depth_format(void);
/* get default framebuffer sample count */
SOKOL_API_DECL int sapp_sample_count(void);
/* returns true when high_dpi was requested and actually running in a high-dpi scenario */
SOKOL_API_DECL bool sapp_high_dpi(void);
/* returns the dpi scaling factor (window pixels to framebuffer pixels) */
SOKOL_API_DECL float sapp_dpi_scale(void);
/* show or hide the mobile device onscreen keyboard */
SOKOL_API_DECL void sapp_show_keyboard(bool visible);
/* return true if the mobile device onscreen keyboard is currently shown */
SOKOL_API_DECL bool sapp_keyboard_shown(void);
/* show or hide the mouse cursor */
SOKOL_API_DECL void sapp_show_mouse(bool visible);
/* show or hide the mouse cursor */
SOKOL_API_DECL bool sapp_mouse_shown();
/* return the userdata pointer optionally provided in sapp_desc */
SOKOL_API_DECL void* sapp_userdata(void);
/* return a copy of the sapp_desc structure */
SOKOL_API_DECL sapp_desc sapp_query_desc(void);
/* initiate a "soft quit" (sends SAPP_EVENTTYPE_QUIT_REQUESTED) */
SOKOL_API_DECL void sapp_request_quit(void);
/* cancel a pending quit (when SAPP_EVENTTYPE_QUIT_REQUESTED has been received) */
SOKOL_API_DECL void sapp_cancel_quit(void);
/* initiate a "hard quit" (quit application without sending SAPP_EVENTTYPE_QUIT_REQUSTED) */
SOKOL_API_DECL void sapp_quit(void);
/* call from inside event callback to consume the current event (don't forward to platform) */
SOKOL_API_DECL void sapp_consume_event(void);
/* get the current frame counter (for comparison with sapp_event.frame_count) */
SOKOL_API_DECL uint64_t sapp_frame_count(void);
/* write string into clipboard */
SOKOL_API_DECL void sapp_set_clipboard_string(const char* str);
/* read string from clipboard (usually during SAPP_EVENTTYPE_CLIPBOARD_PASTED) */
SOKOL_API_DECL const char* sapp_get_clipboard_string(void);

/* special run-function for SOKOL_NO_ENTRY (in standard mode this is an empty stub) */
SOKOL_API_DECL int sapp_run(const sapp_desc* desc);

/* GL: return true when GLES2 fallback is active (to detect fallback from GLES3) */
SOKOL_API_DECL bool sapp_gles2(void);

/* HTML5: enable or disable the hardwired "Leave Site?" dialog box */
SOKOL_API_DECL void sapp_html5_ask_leave_site(bool ask);

/* Metal: get ARC-bridged pointer to Metal device object */
SOKOL_API_DECL const void* sapp_metal_get_device(void);
/* Metal: get ARC-bridged pointer to this frame's renderpass descriptor */
SOKOL_API_DECL const void* sapp_metal_get_renderpass_descriptor(void);
/* Metal: get ARC-bridged pointer to current drawable */
SOKOL_API_DECL const void* sapp_metal_get_drawable(void);
/* macOS: get ARC-bridged pointer to macOS NSWindow */
SOKOL_API_DECL const void* sapp_macos_get_window(void);
/* iOS: get ARC-bridged pointer to iOS UIWindow */
SOKOL_API_DECL const void* sapp_ios_get_window(void);

/* D3D11: get pointer to ID3D11Device object */
SOKOL_API_DECL const void* sapp_d3d11_get_device(void);
/* D3D11: get pointer to ID3D11DeviceContext object */
SOKOL_API_DECL const void* sapp_d3d11_get_device_context(void);
/* D3D11: get pointer to ID3D11RenderTargetView object */
SOKOL_API_DECL const void* sapp_d3d11_get_render_target_view(void);
/* D3D11: get pointer to ID3D11DepthStencilView */
SOKOL_API_DECL const void* sapp_d3d11_get_depth_stencil_view(void);
/* Win32: get the HWND window handle */
SOKOL_API_DECL const void* sapp_win32_get_hwnd(void);

/* WebGPU: get WGPUDevice handle */
SOKOL_API_DECL const void* sapp_wgpu_get_device(void);
/* WebGPU: get swapchain's WGPUTextureView handle for rendering */
SOKOL_API_DECL const void* sapp_wgpu_get_render_view(void);
/* WebGPU: get swapchain's MSAA-resolve WGPUTextureView (may return null) */
SOKOL_API_DECL const void* sapp_wgpu_get_resolve_view(void);
/* WebGPU: get swapchain's WGPUTextureView for the depth-stencil surface */
SOKOL_API_DECL const void* sapp_wgpu_get_depth_stencil_view(void);

/* Android: get native activity handle */
SOKOL_API_DECL const void* sapp_android_get_native_activity(void);

#ifdef __cplusplus
} /* extern "C" */
#endif
#endif // SOKOL_APP_INCLUDED

/*-- IMPLEMENTATION ----------------------------------------------------------*/
#ifdef SOKOL_IMPL
#define SOKOL_APP_IMPL_INCLUDED (1)

#ifdef _MSC_VER
#pragma warning(push)
#pragma warning(disable:4201)   /* nonstandard extension used: nameless struct/union */
#pragma warning(disable:4115)   /* named type definition in parentheses */
#pragma warning(disable:4054)   /* 'type cast': from function pointer */
#pragma warning(disable:4055)   /* 'type cast': from data pointer */
#pragma warning(disable:4505)   /* unreferenced local function has been removed */
#pragma warning(disable:4115)   /* /W4: 'ID3D11ModuleInstance': named type definition in parentheses (in d3d11.h) */
#endif

#include <string.h> /* memset */

/* check if the config defines are alright */
#if defined(__APPLE__)
    #if !__has_feature(objc_arc)
        #error "sokol_app.h requires ARC (Automatic Reference Counting) on MacOS and iOS"
    #endif
    #include <TargetConditionals.h>
    #if defined(TARGET_OS_IPHONE) && TARGET_OS_IPHONE
        /* iOS */
        #if !defined(SOKOL_METAL) && !defined(SOKOL_GLES3)
        #error("sokol_app.h: unknown 3D API selected for iOS, must be SOKOL_METAL or SOKOL_GLES3")
        #endif
    #else
        /* MacOS */
        #if !defined(SOKOL_METAL) && !defined(SOKOL_GLCORE33)
        #error("sokol_app.h: unknown 3D API selected for MacOS, must be SOKOL_METAL or SOKOL_GLCORE33")
        #endif
    #endif
#elif defined(__EMSCRIPTEN__)
    /* emscripten (asm.js or wasm) */
    #if !defined(SOKOL_GLES3) && !defined(SOKOL_GLES2) && !defined(SOKOL_WGPU)
    #error("sokol_app.h: unknown 3D API selected for emscripten, must be SOKOL_GLES3, SOKOL_GLES2 or SOKOL_WGPU")
    #endif
#elif defined(_WIN32)
    /* Windows (D3D11 or GL) */
    #if !defined(SOKOL_D3D11) && !defined(SOKOL_GLCORE33)
    #error("sokol_app.h: unknown 3D API selected for Win32, must be SOKOL_D3D11 or SOKOL_GLCORE33")
    #endif
#elif defined(__ANDROID__)
    /* Android */
    #if !defined(SOKOL_GLES3) && !defined(SOKOL_GLES2)
    #error("sokol_app.h: unknown 3D API selected for Android, must be SOKOL_GLES3 or SOKOL_GLES2")
    #endif
    #if defined(SOKOL_NO_ENTRY)
    #error("sokol_app.h: SOKOL_NO_ENTRY is not supported on Android")
    #endif
#elif defined(__linux__) || defined(__unix__)
    /* Linux */
    #if !defined(SOKOL_GLCORE33)
    #error("sokol_app.h: unknown 3D API selected for Linux, must be SOKOL_GLCORE33")
    #endif
#else
#error "sokol_app.h: Unknown platform"
#endif

#ifndef SOKOL_API_IMPL
    #define SOKOL_API_IMPL
#endif
#ifndef SOKOL_DEBUG
    #ifndef NDEBUG
        #define SOKOL_DEBUG (1)
    #endif
#endif
#ifndef SOKOL_ASSERT
    #include <assert.h>
    #define SOKOL_ASSERT(c) assert(c)
#endif
#ifndef SOKOL_UNREACHABLE
    #define SOKOL_UNREACHABLE SOKOL_ASSERT(false)
#endif
#if !defined(SOKOL_CALLOC) || !defined(SOKOL_FREE)
    #include <stdlib.h>
#endif
#if !defined(SOKOL_CALLOC)
    #define SOKOL_CALLOC(n,s) calloc(n,s)
#endif
#if !defined(SOKOL_FREE)
    #define SOKOL_FREE(p) free(p)
#endif
#ifndef SOKOL_LOG
    #ifdef SOKOL_DEBUG
        #if defined(__ANDROID__)
            #include <android/log.h>
            #define SOKOL_LOG(s) { SOKOL_ASSERT(s); __android_log_write(ANDROID_LOG_INFO, "SOKOL_APP", s); }
        #else
            #include <stdio.h>
            #define SOKOL_LOG(s) { SOKOL_ASSERT(s); puts(s); }
        #endif
    #else
        #define SOKOL_LOG(s)
    #endif
#endif
#ifndef SOKOL_ABORT
    #include <stdlib.h>
    #define SOKOL_ABORT() abort()
#endif
#ifndef _SOKOL_PRIVATE
    #if defined(__GNUC__)
        #define _SOKOL_PRIVATE __attribute__((unused)) static
    #else
        #define _SOKOL_PRIVATE static
    #endif
#endif
#ifndef _SOKOL_UNUSED
    #define _SOKOL_UNUSED(x) (void)(x)
#endif

/* helper macros */
#define _sapp_def(val, def) (((val) == 0) ? (def) : (val))
#define _sapp_absf(a) (((a)<0.0f)?-(a):(a))

enum {
    _SAPP_MAX_TITLE_LENGTH = 128,
};

typedef struct {
    bool valid;
    int window_width;
    int window_height;
    int framebuffer_width;
    int framebuffer_height;
    int sample_count;
    int swap_interval;
    float dpi_scale;
    bool gles2_fallback;
    bool first_frame;
    bool init_called;
    bool cleanup_called;
    bool quit_requested;
    bool quit_ordered;
    bool event_consumed;
    const char* html5_canvas_name;
    bool html5_ask_leave_site;
    bool html5_enable_shutdown;
    char window_title[_SAPP_MAX_TITLE_LENGTH];      /* UTF-8 */
    wchar_t window_title_wide[_SAPP_MAX_TITLE_LENGTH];   /* UTF-32 or UCS-2 */
    uint64_t frame_count;
    float mouse_x;
    float mouse_y;
    bool win32_mouse_tracked;
    bool onscreen_keyboard_shown;
    sapp_event event;
    sapp_desc desc;
    sapp_keycode keycodes[SAPP_MAX_KEYCODES];
    bool clipboard_enabled;
    int clipboard_size;
    char* clipboard;
} _sapp_state;
static _sapp_state _sapp;

_SOKOL_PRIVATE void _sapp_fail(const char* msg) {
    if (_sapp.desc.fail_cb) {
        _sapp.desc.fail_cb(msg);
    }
    else if (_sapp.desc.fail_userdata_cb) {
        _sapp.desc.fail_userdata_cb(msg, _sapp.desc.user_data);
    }
    else {
        SOKOL_LOG(msg);
    }
    SOKOL_ABORT();
}

_SOKOL_PRIVATE void _sapp_call_init(void) {
    if (_sapp.desc.init_cb) {
        _sapp.desc.init_cb();
    }
    else if (_sapp.desc.init_userdata_cb) {
        _sapp.desc.init_userdata_cb(_sapp.desc.user_data);
    }
    _sapp.init_called = true;
}

_SOKOL_PRIVATE void _sapp_call_frame(void) {
    if (_sapp.init_called && !_sapp.cleanup_called) {
        if (_sapp.desc.frame_cb) {
            _sapp.desc.frame_cb();
        }
        else if (_sapp.desc.frame_userdata_cb) {
            _sapp.desc.frame_userdata_cb(_sapp.desc.user_data);
        }
    }
}

_SOKOL_PRIVATE void _sapp_call_cleanup(void) {
    if (!_sapp.cleanup_called) {
        if (_sapp.desc.cleanup_cb) {
            _sapp.desc.cleanup_cb();
        }
        else if (_sapp.desc.cleanup_userdata_cb) {
            _sapp.desc.cleanup_userdata_cb(_sapp.desc.user_data);
        }
        _sapp.cleanup_called = true;
    }
}

_SOKOL_PRIVATE bool _sapp_call_event(const sapp_event* e) {
    if (!_sapp.cleanup_called) {
        if (_sapp.desc.event_cb) {
            _sapp.desc.event_cb(e);
        }
        else if (_sapp.desc.event_userdata_cb) {
            _sapp.desc.event_userdata_cb(e, _sapp.desc.user_data);
        }
    }
    if (_sapp.event_consumed) {
        _sapp.event_consumed = false;
        return true;
    }
    else {
        return false;
    }
}

_SOKOL_PRIVATE void _sapp_strcpy(const char* src, char* dst, int max_len) {
    SOKOL_ASSERT(src && dst && (max_len > 0));
    char* const end = &(dst[max_len-1]);
    char c = 0;
    for (int i = 0; i < max_len; i++) {
        c = *src;
        if (c != 0) {
            src++;
        }
        *dst++ = c;
    }
    /* truncated? */
    if (c != 0) {
        *end = 0;
    }
}

_SOKOL_PRIVATE void _sapp_init_state(const sapp_desc* desc) {
    memset(&_sapp, 0, sizeof(_sapp));
    _sapp.desc = *desc;
    _sapp.first_frame = true;
    _sapp.window_width = _sapp_def(_sapp.desc.width, 640);
    _sapp.window_height = _sapp_def(_sapp.desc.height, 480);
    _sapp.framebuffer_width = _sapp.window_width;
    _sapp.framebuffer_height = _sapp.window_height;
    _sapp.sample_count = _sapp_def(_sapp.desc.sample_count, 1);
    _sapp.swap_interval = _sapp_def(_sapp.desc.swap_interval, 1);
    _sapp.html5_canvas_name = _sapp_def(_sapp.desc.html5_canvas_name, "canvas");
    _sapp.html5_ask_leave_site = _sapp.desc.html5_ask_leave_site;
    _sapp.html5_enable_shutdown = _sapp.desc.html5_enable_shutdown;
    _sapp.clipboard_enabled = _sapp.desc.enable_clipboard;
    if (_sapp.clipboard_enabled) {
        _sapp.clipboard_size = _sapp_def(_sapp.desc.clipboard_size, 8192);
        _sapp.clipboard = (char*) SOKOL_CALLOC(1, _sapp.clipboard_size);
    }
    if (_sapp.desc.window_title) {
        _sapp_strcpy(_sapp.desc.window_title, _sapp.window_title, sizeof(_sapp.window_title));
    }
    else {
        _sapp_strcpy("sokol_app", _sapp.window_title, sizeof(_sapp.window_title));
    }
    _sapp.dpi_scale = 1.0f;
}

_SOKOL_PRIVATE void _sapp_discard_state(void) {
    if (_sapp.clipboard_enabled) {
        SOKOL_ASSERT(_sapp.clipboard);
        SOKOL_FREE((void*)_sapp.clipboard);
    }
    memset(&_sapp, 0, sizeof(_sapp));
}

_SOKOL_PRIVATE void _sapp_init_event(sapp_event_type type) {
    memset(&_sapp.event, 0, sizeof(_sapp.event));
    _sapp.event.type = type;
    _sapp.event.frame_count = _sapp.frame_count;
    _sapp.event.mouse_button = SAPP_MOUSEBUTTON_INVALID;
    _sapp.event.window_width = _sapp.window_width;
    _sapp.event.window_height = _sapp.window_height;
    _sapp.event.framebuffer_width = _sapp.framebuffer_width;
    _sapp.event.framebuffer_height = _sapp.framebuffer_height;
}

_SOKOL_PRIVATE bool _sapp_events_enabled(void) {
    /* only send events when an event callback is set, and the init function was called */
    return (_sapp.desc.event_cb || _sapp.desc.event_userdata_cb) && _sapp.init_called;
}

_SOKOL_PRIVATE sapp_keycode _sapp_translate_key(int scan_code) {
    if ((scan_code >= 0) && (scan_code < SAPP_MAX_KEYCODES)) {
        return _sapp.keycodes[scan_code];
    }
    else {
        return SAPP_KEYCODE_INVALID;
    }
}

_SOKOL_PRIVATE void _sapp_frame(void) {
    if (_sapp.first_frame) {
        _sapp.first_frame = false;
        _sapp_call_init();
    }
    _sapp_call_frame();
    _sapp.frame_count++;
}

/*== MacOS/iOS ===============================================================*/

#if defined(__APPLE__)

/*== MacOS ===================================================================*/
#if defined(TARGET_OS_IPHONE) && !TARGET_OS_IPHONE

#if defined(SOKOL_METAL)
#import <Metal/Metal.h>
#import <MetalKit/MetalKit.h>
#elif defined(SOKOL_GLCORE33)
#ifndef GL_SILENCE_DEPRECATION
#define GL_SILENCE_DEPRECATION
#endif
#include <Cocoa/Cocoa.h>
#include <OpenGL/gl3.h>
#endif

@interface _sapp_macos_app_delegate : NSObject<NSApplicationDelegate>
@end
@interface _sapp_macos_window_delegate : NSObject<NSWindowDelegate>
@end
#if defined(SOKOL_METAL)
@interface _sapp_macos_mtk_view_dlg : NSObject<MTKViewDelegate>
@end
@interface _sapp_macos_view : MTKView
{
    NSTrackingArea* trackingArea;
}
@end
#elif defined(SOKOL_GLCORE33)
@interface _sapp_macos_view : NSOpenGLView
{
    NSTrackingArea* trackingArea;
}
- (void)timerFired:(id)sender;
- (void)prepareOpenGL;
- (void)drawRect:(NSRect)bounds;
@end
#endif

static NSWindow* _sapp_macos_window_obj;
static _sapp_macos_window_delegate* _sapp_macos_win_dlg_obj;
static _sapp_macos_app_delegate* _sapp_macos_app_dlg_obj;
static _sapp_macos_view* _sapp_view_obj;
#if defined(SOKOL_METAL)
static _sapp_macos_mtk_view_dlg* _sapp_macos_mtk_view_dlg_obj;
static id<MTLDevice> _sapp_mtl_device_obj;
#elif defined(SOKOL_GLCORE33)
static NSOpenGLPixelFormat* _sapp_macos_glpixelformat_obj;
static NSTimer* _sapp_macos_timer_obj;
#endif
static uint32_t _sapp_macos_flags_changed_store;

_SOKOL_PRIVATE void _sapp_macos_init_keytable(void) {
    _sapp.keycodes[0x1D] = SAPP_KEYCODE_0;
    _sapp.keycodes[0x12] = SAPP_KEYCODE_1;
    _sapp.keycodes[0x13] = SAPP_KEYCODE_2;
    _sapp.keycodes[0x14] = SAPP_KEYCODE_3;
    _sapp.keycodes[0x15] = SAPP_KEYCODE_4;
    _sapp.keycodes[0x17] = SAPP_KEYCODE_5;
    _sapp.keycodes[0x16] = SAPP_KEYCODE_6;
    _sapp.keycodes[0x1A] = SAPP_KEYCODE_7;
    _sapp.keycodes[0x1C] = SAPP_KEYCODE_8;
    _sapp.keycodes[0x19] = SAPP_KEYCODE_9;
    _sapp.keycodes[0x00] = SAPP_KEYCODE_A;
    _sapp.keycodes[0x0B] = SAPP_KEYCODE_B;
    _sapp.keycodes[0x08] = SAPP_KEYCODE_C;
    _sapp.keycodes[0x02] = SAPP_KEYCODE_D;
    _sapp.keycodes[0x0E] = SAPP_KEYCODE_E;
    _sapp.keycodes[0x03] = SAPP_KEYCODE_F;
    _sapp.keycodes[0x05] = SAPP_KEYCODE_G;
    _sapp.keycodes[0x04] = SAPP_KEYCODE_H;
    _sapp.keycodes[0x22] = SAPP_KEYCODE_I;
    _sapp.keycodes[0x26] = SAPP_KEYCODE_J;
    _sapp.keycodes[0x28] = SAPP_KEYCODE_K;
    _sapp.keycodes[0x25] = SAPP_KEYCODE_L;
    _sapp.keycodes[0x2E] = SAPP_KEYCODE_M;
    _sapp.keycodes[0x2D] = SAPP_KEYCODE_N;
    _sapp.keycodes[0x1F] = SAPP_KEYCODE_O;
    _sapp.keycodes[0x23] = SAPP_KEYCODE_P;
    _sapp.keycodes[0x0C] = SAPP_KEYCODE_Q;
    _sapp.keycodes[0x0F] = SAPP_KEYCODE_R;
    _sapp.keycodes[0x01] = SAPP_KEYCODE_S;
    _sapp.keycodes[0x11] = SAPP_KEYCODE_T;
    _sapp.keycodes[0x20] = SAPP_KEYCODE_U;
    _sapp.keycodes[0x09] = SAPP_KEYCODE_V;
    _sapp.keycodes[0x0D] = SAPP_KEYCODE_W;
    _sapp.keycodes[0x07] = SAPP_KEYCODE_X;
    _sapp.keycodes[0x10] = SAPP_KEYCODE_Y;
    _sapp.keycodes[0x06] = SAPP_KEYCODE_Z;
    _sapp.keycodes[0x27] = SAPP_KEYCODE_APOSTROPHE;
    _sapp.keycodes[0x2A] = SAPP_KEYCODE_BACKSLASH;
    _sapp.keycodes[0x2B] = SAPP_KEYCODE_COMMA;
    _sapp.keycodes[0x18] = SAPP_KEYCODE_EQUAL;
    _sapp.keycodes[0x32] = SAPP_KEYCODE_GRAVE_ACCENT;
    _sapp.keycodes[0x21] = SAPP_KEYCODE_LEFT_BRACKET;
    _sapp.keycodes[0x1B] = SAPP_KEYCODE_MINUS;
    _sapp.keycodes[0x2F] = SAPP_KEYCODE_PERIOD;
    _sapp.keycodes[0x1E] = SAPP_KEYCODE_RIGHT_BRACKET;
    _sapp.keycodes[0x29] = SAPP_KEYCODE_SEMICOLON;
    _sapp.keycodes[0x2C] = SAPP_KEYCODE_SLASH;
    _sapp.keycodes[0x0A] = SAPP_KEYCODE_WORLD_1;
    _sapp.keycodes[0x33] = SAPP_KEYCODE_BACKSPACE;
    _sapp.keycodes[0x39] = SAPP_KEYCODE_CAPS_LOCK;
    _sapp.keycodes[0x75] = SAPP_KEYCODE_DELETE;
    _sapp.keycodes[0x7D] = SAPP_KEYCODE_DOWN;
    _sapp.keycodes[0x77] = SAPP_KEYCODE_END;
    _sapp.keycodes[0x24] = SAPP_KEYCODE_ENTER;
    _sapp.keycodes[0x35] = SAPP_KEYCODE_ESCAPE;
    _sapp.keycodes[0x7A] = SAPP_KEYCODE_F1;
    _sapp.keycodes[0x78] = SAPP_KEYCODE_F2;
    _sapp.keycodes[0x63] = SAPP_KEYCODE_F3;
    _sapp.keycodes[0x76] = SAPP_KEYCODE_F4;
    _sapp.keycodes[0x60] = SAPP_KEYCODE_F5;
    _sapp.keycodes[0x61] = SAPP_KEYCODE_F6;
    _sapp.keycodes[0x62] = SAPP_KEYCODE_F7;
    _sapp.keycodes[0x64] = SAPP_KEYCODE_F8;
    _sapp.keycodes[0x65] = SAPP_KEYCODE_F9;
    _sapp.keycodes[0x6D] = SAPP_KEYCODE_F10;
    _sapp.keycodes[0x67] = SAPP_KEYCODE_F11;
    _sapp.keycodes[0x6F] = SAPP_KEYCODE_F12;
    _sapp.keycodes[0x69] = SAPP_KEYCODE_F13;
    _sapp.keycodes[0x6B] = SAPP_KEYCODE_F14;
    _sapp.keycodes[0x71] = SAPP_KEYCODE_F15;
    _sapp.keycodes[0x6A] = SAPP_KEYCODE_F16;
    _sapp.keycodes[0x40] = SAPP_KEYCODE_F17;
    _sapp.keycodes[0x4F] = SAPP_KEYCODE_F18;
    _sapp.keycodes[0x50] = SAPP_KEYCODE_F19;
    _sapp.keycodes[0x5A] = SAPP_KEYCODE_F20;
    _sapp.keycodes[0x73] = SAPP_KEYCODE_HOME;
    _sapp.keycodes[0x72] = SAPP_KEYCODE_INSERT;
    _sapp.keycodes[0x7B] = SAPP_KEYCODE_LEFT;
    _sapp.keycodes[0x3A] = SAPP_KEYCODE_LEFT_ALT;
    _sapp.keycodes[0x3B] = SAPP_KEYCODE_LEFT_CONTROL;
    _sapp.keycodes[0x38] = SAPP_KEYCODE_LEFT_SHIFT;
    _sapp.keycodes[0x37] = SAPP_KEYCODE_LEFT_SUPER;
    _sapp.keycodes[0x6E] = SAPP_KEYCODE_MENU;
    _sapp.keycodes[0x47] = SAPP_KEYCODE_NUM_LOCK;
    _sapp.keycodes[0x79] = SAPP_KEYCODE_PAGE_DOWN;
    _sapp.keycodes[0x74] = SAPP_KEYCODE_PAGE_UP;
    _sapp.keycodes[0x7C] = SAPP_KEYCODE_RIGHT;
    _sapp.keycodes[0x3D] = SAPP_KEYCODE_RIGHT_ALT;
    _sapp.keycodes[0x3E] = SAPP_KEYCODE_RIGHT_CONTROL;
    _sapp.keycodes[0x3C] = SAPP_KEYCODE_RIGHT_SHIFT;
    _sapp.keycodes[0x36] = SAPP_KEYCODE_RIGHT_SUPER;
    _sapp.keycodes[0x31] = SAPP_KEYCODE_SPACE;
    _sapp.keycodes[0x30] = SAPP_KEYCODE_TAB;
    _sapp.keycodes[0x7E] = SAPP_KEYCODE_UP;
    _sapp.keycodes[0x52] = SAPP_KEYCODE_KP_0;
    _sapp.keycodes[0x53] = SAPP_KEYCODE_KP_1;
    _sapp.keycodes[0x54] = SAPP_KEYCODE_KP_2;
    _sapp.keycodes[0x55] = SAPP_KEYCODE_KP_3;
    _sapp.keycodes[0x56] = SAPP_KEYCODE_KP_4;
    _sapp.keycodes[0x57] = SAPP_KEYCODE_KP_5;
    _sapp.keycodes[0x58] = SAPP_KEYCODE_KP_6;
    _sapp.keycodes[0x59] = SAPP_KEYCODE_KP_7;
    _sapp.keycodes[0x5B] = SAPP_KEYCODE_KP_8;
    _sapp.keycodes[0x5C] = SAPP_KEYCODE_KP_9;
    _sapp.keycodes[0x45] = SAPP_KEYCODE_KP_ADD;
    _sapp.keycodes[0x41] = SAPP_KEYCODE_KP_DECIMAL;
    _sapp.keycodes[0x4B] = SAPP_KEYCODE_KP_DIVIDE;
    _sapp.keycodes[0x4C] = SAPP_KEYCODE_KP_ENTER;
    _sapp.keycodes[0x51] = SAPP_KEYCODE_KP_EQUAL;
    _sapp.keycodes[0x43] = SAPP_KEYCODE_KP_MULTIPLY;
    _sapp.keycodes[0x4E] = SAPP_KEYCODE_KP_SUBTRACT;
}

_SOKOL_PRIVATE void _sapp_run(const sapp_desc* desc) {
    _sapp_init_state(desc);
    _sapp_macos_init_keytable();
    [NSApplication sharedApplication];
    NSApp.activationPolicy = NSApplicationActivationPolicyRegular;
    _sapp_macos_app_dlg_obj = [[_sapp_macos_app_delegate alloc] init];
    NSApp.delegate = _sapp_macos_app_dlg_obj;
    [NSApp activateIgnoringOtherApps:YES];
    [NSApp run];
    _sapp_discard_state();
}

/* MacOS entry function */
#if !defined(SOKOL_NO_ENTRY)
int main(int argc, char* argv[]) {
    sapp_desc desc = sokol_main(argc, argv);
    _sapp_run(&desc);
    return 0;
}
#endif /* SOKOL_NO_ENTRY */

_SOKOL_PRIVATE void _sapp_macos_update_dimensions(void) {
    #if defined(SOKOL_METAL)
        const CGSize fb_size = [_sapp_view_obj drawableSize];
        _sapp.framebuffer_width = fb_size.width;
        _sapp.framebuffer_height = fb_size.height;
    #elif defined(SOKOL_GLCORE33)
        const NSRect fb_rect = [_sapp_view_obj convertRectToBacking:[_sapp_view_obj frame]];
        _sapp.framebuffer_width = fb_rect.size.width;
        _sapp.framebuffer_height = fb_rect.size.height;
    #endif
    const NSRect bounds = [_sapp_view_obj bounds];
    _sapp.window_width = bounds.size.width;
    _sapp.window_height = bounds.size.height;
    SOKOL_ASSERT((_sapp.framebuffer_width > 0) && (_sapp.framebuffer_height > 0));
    _sapp.dpi_scale = (float)_sapp.framebuffer_width / (float)_sapp.window_width;
}

_SOKOL_PRIVATE void _sapp_macos_frame(void) {
    const NSPoint mouse_pos = [_sapp_macos_window_obj mouseLocationOutsideOfEventStream];
    _sapp.mouse_x = mouse_pos.x * _sapp.dpi_scale;
    _sapp.mouse_y = _sapp.framebuffer_height - (mouse_pos.y * _sapp.dpi_scale) - 1;
    _sapp_frame();
    if (_sapp.quit_requested || _sapp.quit_ordered) {
        [_sapp_macos_window_obj performClose:nil];
    }
}

@implementation _sapp_macos_app_delegate
- (void)applicationDidFinishLaunching:(NSNotification*)aNotification {
    if (_sapp.desc.fullscreen) {
        NSRect screen_rect = NSScreen.mainScreen.frame;
        _sapp.window_width = screen_rect.size.width;
        _sapp.window_height = screen_rect.size.height;
        if (_sapp.desc.high_dpi) {
            _sapp.framebuffer_width = 2 * _sapp.window_width;
            _sapp.framebuffer_height = 2 * _sapp.window_height;
        }
        else {
            _sapp.framebuffer_width = _sapp.window_width;
            _sapp.framebuffer_height = _sapp.window_height;
        }
        _sapp.dpi_scale = (float)_sapp.framebuffer_width / (float) _sapp.window_width;
    }
    const NSUInteger style =
        NSWindowStyleMaskTitled |
        NSWindowStyleMaskClosable |
        NSWindowStyleMaskMiniaturizable |
        NSWindowStyleMaskResizable;
    NSRect window_rect = NSMakeRect(0, 0, _sapp.window_width, _sapp.window_height);
    _sapp_macos_window_obj = [[NSWindow alloc]
        initWithContentRect:window_rect
        styleMask:style
        backing:NSBackingStoreBuffered
        defer:NO];
    _sapp_macos_window_obj.title = [NSString stringWithUTF8String:_sapp.window_title];
    _sapp_macos_window_obj.acceptsMouseMovedEvents = YES;
    _sapp_macos_window_obj.restorable = YES;
    _sapp_macos_win_dlg_obj = [[_sapp_macos_window_delegate alloc] init];
    _sapp_macos_window_obj.delegate = _sapp_macos_win_dlg_obj;
    #if defined(SOKOL_METAL)
        _sapp_mtl_device_obj = MTLCreateSystemDefaultDevice();
        _sapp_macos_mtk_view_dlg_obj = [[_sapp_macos_mtk_view_dlg alloc] init];
        _sapp_view_obj = [[_sapp_macos_view alloc] init];
        [_sapp_view_obj updateTrackingAreas];
        _sapp_view_obj.preferredFramesPerSecond = 60 / _sapp.swap_interval;
        _sapp_view_obj.delegate = _sapp_macos_mtk_view_dlg_obj;
        _sapp_view_obj.device = _sapp_mtl_device_obj;
        _sapp_view_obj.colorPixelFormat = MTLPixelFormatBGRA8Unorm;
        _sapp_view_obj.depthStencilPixelFormat = MTLPixelFormatDepth32Float_Stencil8;
        _sapp_view_obj.sampleCount = _sapp.sample_count;
        _sapp_macos_window_obj.contentView = _sapp_view_obj;
        [_sapp_macos_window_obj makeFirstResponder:_sapp_view_obj];
        if (!_sapp.desc.high_dpi) {
            CGSize drawable_size = { (CGFloat) _sapp.framebuffer_width, (CGFloat) _sapp.framebuffer_height };
            _sapp_view_obj.drawableSize = drawable_size;
        }
        _sapp_macos_update_dimensions();
        _sapp_view_obj.layer.magnificationFilter = kCAFilterNearest;
    #elif defined(SOKOL_GLCORE33)
        NSOpenGLPixelFormatAttribute attrs[32];
        int i = 0;
        attrs[i++] = NSOpenGLPFAAccelerated;
        attrs[i++] = NSOpenGLPFADoubleBuffer;
        attrs[i++] = NSOpenGLPFAOpenGLProfile; attrs[i++] = NSOpenGLProfileVersion3_2Core;
        attrs[i++] = NSOpenGLPFAColorSize; attrs[i++] = 24;
        attrs[i++] = NSOpenGLPFAAlphaSize; attrs[i++] = 8;
        attrs[i++] = NSOpenGLPFADepthSize; attrs[i++] = 24;
        attrs[i++] = NSOpenGLPFAStencilSize; attrs[i++] = 8;
        if (_sapp.sample_count > 1) {
            attrs[i++] = NSOpenGLPFAMultisample;
            attrs[i++] = NSOpenGLPFASampleBuffers; attrs[i++] = 1;
            attrs[i++] = NSOpenGLPFASamples; attrs[i++] = _sapp.sample_count;
        }
        else {
            attrs[i++] = NSOpenGLPFASampleBuffers; attrs[i++] = 0;
        }
        attrs[i++] = 0;
        _sapp_macos_glpixelformat_obj = [[NSOpenGLPixelFormat alloc] initWithAttributes:attrs];
        SOKOL_ASSERT(_sapp_macos_glpixelformat_obj != nil);

        _sapp_view_obj = [[_sapp_macos_view alloc]
            initWithFrame:window_rect
            pixelFormat:_sapp_macos_glpixelformat_obj];
        [_sapp_view_obj updateTrackingAreas];
        if (_sapp.desc.high_dpi) {
            [_sapp_view_obj setWantsBestResolutionOpenGLSurface:YES];
        }
        else {
            [_sapp_view_obj setWantsBestResolutionOpenGLSurface:NO];
        }

        _sapp_macos_window_obj.contentView = _sapp_view_obj;
        [_sapp_macos_window_obj makeFirstResponder:_sapp_view_obj];

        _sapp_macos_timer_obj = [NSTimer timerWithTimeInterval:0.001
            target:_sapp_view_obj
            selector:@selector(timerFired:)
            userInfo:nil
            repeats:YES];
        [[NSRunLoop currentRunLoop] addTimer:_sapp_macos_timer_obj forMode:NSDefaultRunLoopMode];
    #endif
    _sapp.valid = true;
    if (_sapp.desc.fullscreen) {
        /* on GL, this already toggles a rendered frame, so set the valid flag before */
        [_sapp_macos_window_obj toggleFullScreen:self];
    }
    else {
        [_sapp_macos_window_obj center];
    }
    [_sapp_macos_window_obj makeKeyAndOrderFront:nil];
}

- (BOOL)applicationShouldTerminateAfterLastWindowClosed:(NSApplication*)sender {
    return YES;
}
@end

_SOKOL_PRIVATE uint32_t _sapp_macos_mod(NSEventModifierFlags f) {
    uint32_t m = 0;
    if (f & NSEventModifierFlagShift) {
        m |= SAPP_MODIFIER_SHIFT;
    }
    if (f & NSEventModifierFlagControl) {
        m |= SAPP_MODIFIER_CTRL;
    }
    if (f & NSEventModifierFlagOption) {
        m |= SAPP_MODIFIER_ALT;
    }
    if (f & NSEventModifierFlagCommand) {
        m |= SAPP_MODIFIER_SUPER;
    }
    return m;
}

_SOKOL_PRIVATE void _sapp_macos_mouse_event(sapp_event_type type, sapp_mousebutton btn, uint32_t mod) {
    if (_sapp_events_enabled()) {
        _sapp_init_event(type);
        _sapp.event.mouse_button = btn;
        _sapp.event.modifiers = mod;
        _sapp.event.mouse_x = _sapp.mouse_x;
        _sapp.event.mouse_y = _sapp.mouse_y;
        _sapp_call_event(&_sapp.event);
    }
}

_SOKOL_PRIVATE void _sapp_macos_key_event(sapp_event_type type, sapp_keycode key, bool repeat, uint32_t mod) {
    if (_sapp_events_enabled()) {
        _sapp_init_event(type);
        _sapp.event.key_code = key;
        _sapp.event.key_repeat = repeat;
        _sapp.event.modifiers = mod;
        _sapp_call_event(&_sapp.event);
    }
}

_SOKOL_PRIVATE void _sapp_macos_app_event(sapp_event_type type) {
    if (_sapp_events_enabled()) {
        _sapp_init_event(type);
        _sapp_call_event(&_sapp.event);
    }
}

@implementation _sapp_macos_window_delegate
- (BOOL)windowShouldClose:(id)sender {
    /* only give user-code a chance to intervene when sapp_quit() wasn't already called */
    if (!_sapp.quit_ordered) {
        /* if window should be closed and event handling is enabled, give user code
           a chance to intervene via sapp_cancel_quit()
        */
        _sapp.quit_requested = true;
        _sapp_macos_app_event(SAPP_EVENTTYPE_QUIT_REQUESTED);
        /* user code hasn't intervened, quit the app */
        if (_sapp.quit_requested) {
            _sapp.quit_ordered = true;
        }
    }
    if (_sapp.quit_ordered) {
        _sapp_call_cleanup();
        return YES;
    }
    else {
        return NO;
    }
}

- (void)windowDidResize:(NSNotification*)notification {
    _sapp_macos_update_dimensions();
    _sapp_macos_app_event(SAPP_EVENTTYPE_RESIZED);
}

- (void)windowDidMiniaturize:(NSNotification*)notification {
    _sapp_macos_app_event(SAPP_EVENTTYPE_ICONIFIED);
}

- (void)windowDidDeminiaturize:(NSNotification*)notification {
    _sapp_macos_app_event(SAPP_EVENTTYPE_RESTORED);
}
@end

#if defined(SOKOL_METAL)
@implementation _sapp_macos_mtk_view_dlg
- (void)drawInMTKView:(MTKView*)view {
    @autoreleasepool {
        _sapp_macos_frame();
    }
}
- (void)mtkView:(MTKView*)view drawableSizeWillChange:(CGSize)size {
    /* this is required by the protocol, but we can't do anything useful here */
}
@end
#endif

@implementation _sapp_macos_view
#if defined(SOKOL_GLCORE33)
- (void)timerFired:(id)sender {
    [self setNeedsDisplay:YES];
}
- (void)prepareOpenGL {
    [super prepareOpenGL];
    GLint swapInt = 1;
    NSOpenGLContext* ctx = [_sapp_view_obj openGLContext];
    [ctx setValues:&swapInt forParameter:NSOpenGLContextParameterSwapInterval];
    [ctx makeCurrentContext];
}
- (void)drawRect:(NSRect)bound {
    _sapp_macos_frame();
    [[_sapp_view_obj openGLContext] flushBuffer];
}
#endif

- (BOOL)isOpaque {
    return YES;
}
- (BOOL)canBecomeKey {
    return YES;
}
- (BOOL)acceptsFirstResponder {
    return YES;
}
- (void)updateTrackingAreas {
    if (trackingArea != nil) {
        [self removeTrackingArea:trackingArea];
        trackingArea = nil;
    }
    const NSTrackingAreaOptions options = NSTrackingMouseEnteredAndExited |
                                          NSTrackingActiveInKeyWindow |
                                          NSTrackingEnabledDuringMouseDrag |
                                          NSTrackingCursorUpdate |
                                          NSTrackingInVisibleRect |
                                          NSTrackingAssumeInside;
    trackingArea = [[NSTrackingArea alloc] initWithRect:[self bounds] options:options owner:self userInfo:nil];
    [self addTrackingArea:trackingArea];
    [super updateTrackingAreas];
}
- (void)mouseEntered:(NSEvent*)event {
    _sapp_macos_mouse_event(SAPP_EVENTTYPE_MOUSE_ENTER, SAPP_MOUSEBUTTON_INVALID, _sapp_macos_mod(event.modifierFlags));
}
- (void)mouseExited:(NSEvent*)event {
    _sapp_macos_mouse_event(SAPP_EVENTTYPE_MOUSE_LEAVE, SAPP_MOUSEBUTTON_INVALID, _sapp_macos_mod(event.modifierFlags));
}
- (void)mouseDown:(NSEvent*)event {
    _sapp_macos_mouse_event(SAPP_EVENTTYPE_MOUSE_DOWN, SAPP_MOUSEBUTTON_LEFT, _sapp_macos_mod(event.modifierFlags));
}
- (void)mouseUp:(NSEvent*)event {
    _sapp_macos_mouse_event(SAPP_EVENTTYPE_MOUSE_UP, SAPP_MOUSEBUTTON_LEFT, _sapp_macos_mod(event.modifierFlags));
}
- (void)rightMouseDown:(NSEvent*)event {
    _sapp_macos_mouse_event(SAPP_EVENTTYPE_MOUSE_DOWN, SAPP_MOUSEBUTTON_RIGHT, _sapp_macos_mod(event.modifierFlags));
}
- (void)rightMouseUp:(NSEvent*)event {
    _sapp_macos_mouse_event(SAPP_EVENTTYPE_MOUSE_UP, SAPP_MOUSEBUTTON_RIGHT, _sapp_macos_mod(event.modifierFlags));
}
- (void)otherMouseDown:(NSEvent*)event {
    if (2 == event.buttonNumber) {
        _sapp_macos_mouse_event(SAPP_EVENTTYPE_MOUSE_DOWN, SAPP_MOUSEBUTTON_MIDDLE, _sapp_macos_mod(event.modifierFlags));
    }
}
- (void)otherMouseUp:(NSEvent*)event {
    if (2 == event.buttonNumber) {
        _sapp_macos_mouse_event(SAPP_EVENTTYPE_MOUSE_UP, SAPP_MOUSEBUTTON_MIDDLE, _sapp_macos_mod(event.modifierFlags));
    }
}
- (void)mouseMoved:(NSEvent*)event {
    _sapp_macos_mouse_event(SAPP_EVENTTYPE_MOUSE_MOVE, SAPP_MOUSEBUTTON_INVALID , _sapp_macos_mod(event.modifierFlags));
}
- (void)mouseDragged:(NSEvent*)event {
    _sapp_macos_mouse_event(SAPP_EVENTTYPE_MOUSE_MOVE, SAPP_MOUSEBUTTON_INVALID , _sapp_macos_mod(event.modifierFlags));
}
- (void)rightMouseDragged:(NSEvent*)event {
    _sapp_macos_mouse_event(SAPP_EVENTTYPE_MOUSE_MOVE, SAPP_MOUSEBUTTON_INVALID, _sapp_macos_mod(event.modifierFlags));
}
- (void)scrollWheel:(NSEvent*)event {
    if (_sapp_events_enabled()) {
        float dx = (float) event.scrollingDeltaX;
        float dy = (float) event.scrollingDeltaY;
        if (event.hasPreciseScrollingDeltas) {
            dx *= 0.1;
            dy *= 0.1;
        }
        if ((_sapp_absf(dx) > 0.0f) || (_sapp_absf(dy) > 0.0f)) {
            _sapp_init_event(SAPP_EVENTTYPE_MOUSE_SCROLL);
            _sapp.event.modifiers = _sapp_macos_mod(event.modifierFlags);
            _sapp.event.mouse_x = _sapp.mouse_x;
            _sapp.event.mouse_y = _sapp.mouse_y;
            _sapp.event.scroll_x = dx;
            _sapp.event.scroll_y = dy;
            _sapp_call_event(&_sapp.event);
        }
    }
}
- (void)keyDown:(NSEvent*)event {
    if (_sapp_events_enabled()) {
        const uint32_t mods = _sapp_macos_mod(event.modifierFlags);
        /* NOTE: macOS doesn't send keyUp events while the Cmd key is pressed,
            as a workaround, to prevent key presses from sticking we'll send
            a keyup event following right after the keydown if SUPER is also pressed
        */
        const sapp_keycode key_code = _sapp_translate_key(event.keyCode);
        _sapp_macos_key_event(SAPP_EVENTTYPE_KEY_DOWN, key_code, event.isARepeat, mods);
        if (0 != (mods & SAPP_MODIFIER_SUPER)) {
            _sapp_macos_key_event(SAPP_EVENTTYPE_KEY_UP, key_code, event.isARepeat, mods);
        }
        const NSString* chars = event.characters;
        const NSUInteger len = chars.length;
        if (len > 0) {
            _sapp_init_event(SAPP_EVENTTYPE_CHAR);
            _sapp.event.modifiers = mods;
            for (NSUInteger i = 0; i < len; i++) {
                const unichar codepoint = [chars characterAtIndex:i];
                if ((codepoint & 0xFF00) == 0xF700) {
                    continue;
                }
                _sapp.event.char_code = codepoint;
                _sapp.event.key_repeat = event.isARepeat;
                _sapp_call_event(&_sapp.event);
            }
        }
        /* if this is a Cmd+V (paste), also send a CLIPBOARD_PASTE event */
        if (_sapp.clipboard_enabled && (mods == SAPP_MODIFIER_SUPER) && (key_code == SAPP_KEYCODE_V)) {
            _sapp_init_event(SAPP_EVENTTYPE_CLIPBOARD_PASTED);
            _sapp_call_event(&_sapp.event);
        }
    }
}
- (void)keyUp:(NSEvent*)event {
    _sapp_macos_key_event(SAPP_EVENTTYPE_KEY_UP,
        _sapp_translate_key(event.keyCode),
        event.isARepeat,
        _sapp_macos_mod(event.modifierFlags));
}
- (void)flagsChanged:(NSEvent*)event {
    const uint32_t old_f = _sapp_macos_flags_changed_store;
    const uint32_t new_f = event.modifierFlags;
    _sapp_macos_flags_changed_store = new_f;
    sapp_keycode key_code = SAPP_KEYCODE_INVALID;
    bool down = false;
    if ((new_f ^ old_f) & NSEventModifierFlagShift) {
        key_code = SAPP_KEYCODE_LEFT_SHIFT;
        down = 0 != (new_f & NSEventModifierFlagShift);
    }
    if ((new_f ^ old_f) & NSEventModifierFlagControl) {
        key_code = SAPP_KEYCODE_LEFT_CONTROL;
        down = 0 != (new_f & NSEventModifierFlagControl);
    }
    if ((new_f ^ old_f) & NSEventModifierFlagOption) {
        key_code = SAPP_KEYCODE_LEFT_ALT;
        down = 0 != (new_f & NSEventModifierFlagOption);
    }
    if ((new_f ^ old_f) & NSEventModifierFlagCommand) {
        key_code = SAPP_KEYCODE_LEFT_SUPER;
        down = 0 != (new_f & NSEventModifierFlagCommand);
    }
    if (key_code != SAPP_KEYCODE_INVALID) {
        _sapp_macos_key_event(down ? SAPP_EVENTTYPE_KEY_DOWN : SAPP_EVENTTYPE_KEY_UP,
            key_code,
            false,
            _sapp_macos_mod(event.modifierFlags));
    }
}
- (void)cursorUpdate:(NSEvent*)event {
    if (_sapp.desc.user_cursor) {
        _sapp_macos_app_event(SAPP_EVENTTYPE_UPDATE_CURSOR);
    }
}
@end

void _sapp_macos_set_clipboard_string(const char* str) {
    @autoreleasepool {
        NSPasteboard* pasteboard = [NSPasteboard generalPasteboard];
        [pasteboard declareTypes:@[NSPasteboardTypeString] owner:nil];
        [pasteboard setString:@(str) forType:NSPasteboardTypeString];
    }
}

const char* _sapp_macos_get_clipboard_string(void) {
    SOKOL_ASSERT(_sapp.clipboard);
    @autoreleasepool {
        _sapp.clipboard[0] = 0;
        NSPasteboard* pasteboard = [NSPasteboard generalPasteboard];
        if (![[pasteboard types] containsObject:NSPasteboardTypeString]) {
            return _sapp.clipboard;
        }
        NSString* str = [pasteboard stringForType:NSPasteboardTypeString];
        if (!str) {
            return _sapp.clipboard;
        }
        _sapp_strcpy([str UTF8String], _sapp.clipboard, _sapp.clipboard_size);
    }
    return _sapp.clipboard;
}

#endif /* MacOS */

/*== iOS =====================================================================*/
#if defined(TARGET_OS_IPHONE) && TARGET_OS_IPHONE
#import <UIKit/UIKit.h>
#if defined(SOKOL_METAL)
#import <Metal/Metal.h>
#import <MetalKit/MetalKit.h>
#else
#import <GLKit/GLKit.h>
#include <OpenGLES/ES3/gl.h>
#include <OpenGLES/ES3/glext.h>
#endif

@interface _sapp_app_delegate : NSObject<UIApplicationDelegate>
@end
@interface _sapp_textfield_dlg : NSObject<UITextFieldDelegate>
- (void)keyboardWasShown:(NSNotification*)notif;
- (void)keyboardWillBeHidden:(NSNotification*)notif;
- (void)keyboardDidChangeFrame:(NSNotification*)notif;
@end
#if defined(SOKOL_METAL)
@interface _sapp_ios_mtk_view_dlg : NSObject<MTKViewDelegate>
@end
@interface _sapp_ios_view : MTKView;
@end
#else
@interface _sapp_ios_glk_view_dlg : NSObject<GLKViewDelegate>
@end
@interface _sapp_ios_view : GLKView
@end
#endif

static bool _sapp_ios_suspended;
static UIWindow* _sapp_ios_window_obj;
static _sapp_ios_view* _sapp_view_obj;
static UITextField* _sapp_ios_textfield_obj;
static _sapp_textfield_dlg* _sapp_ios_textfield_dlg_obj;
#if defined(SOKOL_METAL)
static _sapp_ios_mtk_view_dlg* _sapp_ios_mtk_view_dlg_obj;
static UIViewController<MTKViewDelegate>* _sapp_ios_view_ctrl_obj;
static id<MTLDevice> _sapp_mtl_device_obj;
#else
static EAGLContext* _sapp_ios_eagl_ctx_obj;
static _sapp_ios_glk_view_dlg* _sapp_ios_glk_view_dlg_obj;
static GLKViewController* _sapp_ios_view_ctrl_obj;
#endif

_SOKOL_PRIVATE void _sapp_run(const sapp_desc* desc) {
    _sapp_init_state(desc);
    static int argc = 1;
    static char* argv[] = { (char*)"sokol_app" };
    UIApplicationMain(argc, argv, nil, NSStringFromClass([_sapp_app_delegate class]));
    _sapp_discard_state();
}

/* iOS entry function */
#if !defined(SOKOL_NO_ENTRY)
int main(int argc, char* argv[]) {
    sapp_desc desc = sokol_main(argc, argv);
    _sapp_run(&desc);
    return 0;
}
#endif /* SOKOL_NO_ENTRY */

_SOKOL_PRIVATE void _sapp_ios_app_event(sapp_event_type type) {
    if (_sapp_events_enabled()) {
        _sapp_init_event(type);
        _sapp_call_event(&_sapp.event);
    }
}

_SOKOL_PRIVATE void _sapp_ios_update_dimensions(void) {
    CGRect screen_rect = UIScreen.mainScreen.bounds;
    _sapp.window_width = (int) screen_rect.size.width;
    _sapp.window_height = (int) screen_rect.size.height;
    int cur_fb_width, cur_fb_height;
    #if defined(SOKOL_METAL)
        const CGSize fb_size = _sapp_view_obj.drawableSize;
        cur_fb_width = (int) fb_size.width;
        cur_fb_height = (int) fb_size.height;
    #else
        cur_fb_width = (int) _sapp_view_obj.drawableWidth;
        cur_fb_height = (int) _sapp_view_obj.drawableHeight;
    #endif
    const bool dim_changed =
        (_sapp.framebuffer_width != cur_fb_width) ||
        (_sapp.framebuffer_height != cur_fb_height);
    _sapp.framebuffer_width = cur_fb_width;
    _sapp.framebuffer_height = cur_fb_height;
    SOKOL_ASSERT((_sapp.framebuffer_width > 0) && (_sapp.framebuffer_height > 0));
    _sapp.dpi_scale = (float)_sapp.framebuffer_width / (float) _sapp.window_width;
    if (dim_changed) {
        _sapp_ios_app_event(SAPP_EVENTTYPE_RESIZED);
    }
}

_SOKOL_PRIVATE void _sapp_ios_frame(void) {
    _sapp_ios_update_dimensions();
    _sapp_frame();
}

_SOKOL_PRIVATE void _sapp_ios_show_keyboard(bool shown) {
    /* if not happened yet, create an invisible text field */
    if (nil == _sapp_ios_textfield_obj) {
        _sapp_ios_textfield_dlg_obj = [[_sapp_textfield_dlg alloc] init];
        _sapp_ios_textfield_obj = [[UITextField alloc] initWithFrame:CGRectMake(10, 10, 100, 50)];
        _sapp_ios_textfield_obj.keyboardType = UIKeyboardTypeDefault;
        _sapp_ios_textfield_obj.returnKeyType = UIReturnKeyDefault;
        _sapp_ios_textfield_obj.autocapitalizationType = UITextAutocapitalizationTypeNone;
        _sapp_ios_textfield_obj.autocorrectionType = UITextAutocorrectionTypeNo;
        _sapp_ios_textfield_obj.spellCheckingType = UITextSpellCheckingTypeNo;
        _sapp_ios_textfield_obj.hidden = YES;
        _sapp_ios_textfield_obj.text = @"x";
        _sapp_ios_textfield_obj.delegate = _sapp_ios_textfield_dlg_obj;
        [_sapp_ios_view_ctrl_obj.view addSubview:_sapp_ios_textfield_obj];

        [[NSNotificationCenter defaultCenter] addObserver:_sapp_ios_textfield_dlg_obj
            selector:@selector(keyboardWasShown:)
            name:UIKeyboardDidShowNotification object:nil];
        [[NSNotificationCenter defaultCenter] addObserver:_sapp_ios_textfield_dlg_obj
            selector:@selector(keyboardWillBeHidden:)
            name:UIKeyboardWillHideNotification object:nil];
        [[NSNotificationCenter defaultCenter] addObserver:_sapp_ios_textfield_dlg_obj
            selector:@selector(keyboardDidChangeFrame:)
            name:UIKeyboardDidChangeFrameNotification object:nil];
    }
    if (shown) {
        /* setting the text field as first responder brings up the onscreen keyboard */
        [_sapp_ios_textfield_obj becomeFirstResponder];
    }
    else {
        [_sapp_ios_textfield_obj resignFirstResponder];
    }
}

@implementation _sapp_app_delegate
- (BOOL)application:(UIApplication*)application didFinishLaunchingWithOptions:(NSDictionary*)launchOptions {
    CGRect screen_rect = UIScreen.mainScreen.bounds;
    _sapp_ios_window_obj = [[UIWindow alloc] initWithFrame:screen_rect];
    _sapp.window_width = screen_rect.size.width;
    _sapp.window_height = screen_rect.size.height;
    if (_sapp.desc.high_dpi) {
        _sapp.framebuffer_width = 2 * _sapp.window_width;
        _sapp.framebuffer_height = 2 * _sapp.window_height;
    }
    else {
        _sapp.framebuffer_width = _sapp.window_width;
        _sapp.framebuffer_height = _sapp.window_height;
    }
    _sapp.dpi_scale = (float)_sapp.framebuffer_width / (float) _sapp.window_width;
    #if defined(SOKOL_METAL)
        _sapp_mtl_device_obj = MTLCreateSystemDefaultDevice();
        _sapp_ios_mtk_view_dlg_obj = [[_sapp_ios_mtk_view_dlg alloc] init];
        _sapp_view_obj = [[_sapp_ios_view alloc] init];
        _sapp_view_obj.preferredFramesPerSecond = 60 / _sapp.swap_interval;
        _sapp_view_obj.delegate = _sapp_ios_mtk_view_dlg_obj;
        _sapp_view_obj.device = _sapp_mtl_device_obj;
        _sapp_view_obj.colorPixelFormat = MTLPixelFormatBGRA8Unorm;
        _sapp_view_obj.depthStencilPixelFormat = MTLPixelFormatDepth32Float_Stencil8;
        _sapp_view_obj.sampleCount = _sapp.sample_count;
        if (_sapp.desc.high_dpi) {
            _sapp_view_obj.contentScaleFactor = 2.0;
        }
        else {
            _sapp_view_obj.contentScaleFactor = 1.0;
        }
        _sapp_view_obj.userInteractionEnabled = YES;
        _sapp_view_obj.multipleTouchEnabled = YES;
        [_sapp_ios_window_obj addSubview:_sapp_view_obj];
        _sapp_ios_view_ctrl_obj = [[UIViewController<MTKViewDelegate> alloc] init];
        _sapp_ios_view_ctrl_obj.view = _sapp_view_obj;
        _sapp_ios_window_obj.rootViewController = _sapp_ios_view_ctrl_obj;
    #else
        if (_sapp.desc.gl_force_gles2) {
            _sapp_ios_eagl_ctx_obj = [[EAGLContext alloc] initWithAPI:kEAGLRenderingAPIOpenGLES2];
            _sapp.gles2_fallback = true;
        }
        else {
            _sapp_ios_eagl_ctx_obj = [[EAGLContext alloc] initWithAPI:kEAGLRenderingAPIOpenGLES3];
            if (_sapp_ios_eagl_ctx_obj == nil) {
                _sapp_ios_eagl_ctx_obj = [[EAGLContext alloc] initWithAPI:kEAGLRenderingAPIOpenGLES2];
                _sapp.gles2_fallback = true;
            }
        }
        _sapp_ios_glk_view_dlg_obj = [[_sapp_ios_glk_view_dlg alloc] init];
        _sapp_view_obj = [[_sapp_ios_view alloc] initWithFrame:screen_rect];
        _sapp_view_obj.drawableColorFormat = GLKViewDrawableColorFormatRGBA8888;
        _sapp_view_obj.drawableDepthFormat = GLKViewDrawableDepthFormat24;
        _sapp_view_obj.drawableStencilFormat = GLKViewDrawableStencilFormatNone;
        _sapp_view_obj.drawableMultisample = GLKViewDrawableMultisampleNone; /* FIXME */
        _sapp_view_obj.context = _sapp_ios_eagl_ctx_obj;
        _sapp_view_obj.delegate = _sapp_ios_glk_view_dlg_obj;
        _sapp_view_obj.enableSetNeedsDisplay = NO;
        _sapp_view_obj.userInteractionEnabled = YES;
        _sapp_view_obj.multipleTouchEnabled = YES;
        if (_sapp.desc.high_dpi) {
            _sapp_view_obj.contentScaleFactor = 2.0;
        }
        else {
            _sapp_view_obj.contentScaleFactor = 1.0;
        }
        [_sapp_ios_window_obj addSubview:_sapp_view_obj];
        _sapp_ios_view_ctrl_obj = [[GLKViewController alloc] init];
        _sapp_ios_view_ctrl_obj.view = _sapp_view_obj;
        _sapp_ios_view_ctrl_obj.preferredFramesPerSecond = 60 / _sapp.swap_interval;
        _sapp_ios_window_obj.rootViewController = _sapp_ios_view_ctrl_obj;
    #endif
    [_sapp_ios_window_obj makeKeyAndVisible];

    _sapp.valid = true;
    return YES;
}

- (void)applicationWillResignActive:(UIApplication *)application {
    if (!_sapp_ios_suspended) {
        _sapp_ios_suspended = true;
        _sapp_ios_app_event(SAPP_EVENTTYPE_SUSPENDED);
    }
}

- (void)applicationDidBecomeActive:(UIApplication *)application {
    if (_sapp_ios_suspended) {
        _sapp_ios_suspended = false;
        _sapp_ios_app_event(SAPP_EVENTTYPE_RESUMED);
    }
}
@end

@implementation _sapp_textfield_dlg
- (void)keyboardWasShown:(NSNotification*)notif {
    _sapp.onscreen_keyboard_shown = true;
    /* query the keyboard's size, and modify the content view's size */
    if (_sapp.desc.ios_keyboard_resizes_canvas) {
        NSDictionary* info = notif.userInfo;
        CGFloat kbd_h = [[info objectForKey:UIKeyboardFrameEndUserInfoKey] CGRectValue].size.height;
        CGRect view_frame = UIScreen.mainScreen.bounds;
        view_frame.size.height -= kbd_h;
        _sapp_view_obj.frame = view_frame;
    }
}
- (void)keyboardWillBeHidden:(NSNotification*)notif {
    _sapp.onscreen_keyboard_shown = false;
    if (_sapp.desc.ios_keyboard_resizes_canvas) {
        _sapp_view_obj.frame = UIScreen.mainScreen.bounds;
    }
}
- (void)keyboardDidChangeFrame:(NSNotification*)notif {
    /* this is for the case when the screen rotation changes while the keyboard is open */
    if (_sapp.onscreen_keyboard_shown && _sapp.desc.ios_keyboard_resizes_canvas) {
        NSDictionary* info = notif.userInfo;
        CGFloat kbd_h = [[info objectForKey:UIKeyboardFrameEndUserInfoKey] CGRectValue].size.height;
        CGRect view_frame = UIScreen.mainScreen.bounds;
        view_frame.size.height -= kbd_h;
        _sapp_view_obj.frame = view_frame;
    }
}
- (BOOL)textField:(UITextField*)textField shouldChangeCharactersInRange:(NSRange)range replacementString:(NSString*)string {
    if (_sapp_events_enabled()) {
        const NSUInteger len = string.length;
        if (len > 0) {
            for (NSUInteger i = 0; i < len; i++) {
                unichar c = [string characterAtIndex:i];
                if (c >= 32) {
                    /* ignore surrogates for now */
                    if ((c < 0xD800) || (c > 0xDFFF)) {
                        _sapp_init_event(SAPP_EVENTTYPE_CHAR);
                        _sapp.event.char_code = c;
                        _sapp_call_event(&_sapp.event);
                    }
                }
                if (c <= 32) {
                    sapp_keycode k = SAPP_KEYCODE_INVALID;
                    switch (c) {
                        case 10: k = SAPP_KEYCODE_ENTER; break;
                        case 32: k = SAPP_KEYCODE_SPACE; break;
                        default: break;
                    }
                    if (k != SAPP_KEYCODE_INVALID) {
                        _sapp_init_event(SAPP_EVENTTYPE_KEY_DOWN);
                        _sapp.event.key_code = k;
                        _sapp_call_event(&_sapp.event);
                        _sapp_init_event(SAPP_EVENTTYPE_KEY_UP);
                        _sapp.event.key_code = k;
                        _sapp_call_event(&_sapp.event);
                    }
                }
            }
        }
        else {
            /* this was a backspace */
            _sapp_init_event(SAPP_EVENTTYPE_KEY_DOWN);
            _sapp.event.key_code = SAPP_KEYCODE_BACKSPACE;
            _sapp_call_event(&_sapp.event);
            _sapp_init_event(SAPP_EVENTTYPE_KEY_UP);
            _sapp.event.key_code = SAPP_KEYCODE_BACKSPACE;
            _sapp_call_event(&_sapp.event);
        }
    }
    return NO;
}
@end

#if defined(SOKOL_METAL)
@implementation _sapp_ios_mtk_view_dlg
- (void)drawInMTKView:(MTKView*)view {
    @autoreleasepool {
        _sapp_ios_frame();
    }
}

- (void)mtkView:(MTKView*)view drawableSizeWillChange:(CGSize)size {
    /* this is required by the protocol, but we can't do anything useful here */
}
@end
#else
@implementation _sapp_ios_glk_view_dlg
- (void)glkView:(GLKView*)view drawInRect:(CGRect)rect {
    @autoreleasepool {
        _sapp_ios_frame();
    }
}
@end
#endif

_SOKOL_PRIVATE void _sapp_ios_touch_event(sapp_event_type type, NSSet<UITouch *>* touches, UIEvent* event) {
    if (_sapp_events_enabled()) {
        _sapp_init_event(type);
        NSEnumerator* enumerator = event.allTouches.objectEnumerator;
        UITouch* ios_touch;
        while ((ios_touch = [enumerator nextObject])) {
            if ((_sapp.event.num_touches + 1) < SAPP_MAX_TOUCHPOINTS) {
                CGPoint ios_pos = [ios_touch locationInView:_sapp_view_obj];
                sapp_touchpoint* cur_point = &_sapp.event.touches[_sapp.event.num_touches++];
                cur_point->identifier = (uintptr_t) ios_touch;
                cur_point->pos_x = ios_pos.x * _sapp.dpi_scale;
                cur_point->pos_y = ios_pos.y * _sapp.dpi_scale;
                cur_point->changed = [touches containsObject:ios_touch];
            }
        }
        if (_sapp.event.num_touches > 0) {
            _sapp_call_event(&_sapp.event);
        }
    }
}

@implementation _sapp_ios_view
- (BOOL) isOpaque {
    return YES;
}
- (void)touchesBegan:(NSSet<UITouch *> *)touches withEvent:(UIEvent*)event {
    _sapp_ios_touch_event(SAPP_EVENTTYPE_TOUCHES_BEGAN, touches, event);
}
- (void)touchesMoved:(NSSet<UITouch *> *)touches withEvent:(UIEvent*)event {
    _sapp_ios_touch_event(SAPP_EVENTTYPE_TOUCHES_MOVED, touches, event);
}
- (void)touchesEnded:(NSSet<UITouch *> *)touches withEvent:(UIEvent*)event {
    _sapp_ios_touch_event(SAPP_EVENTTYPE_TOUCHES_ENDED, touches, event);
}
- (void)touchesCancelled:(NSSet<UITouch *> *)touches withEvent:(UIEvent*)event {
    _sapp_ios_touch_event(SAPP_EVENTTYPE_TOUCHES_CANCELLED, touches, event);
}
@end
#endif /* TARGET_OS_IPHONE */

#endif /* __APPLE__ */

/*== EMSCRIPTEN ==============================================================*/
#if defined(__EMSCRIPTEN__)
#if defined(SOKOL_GLES3)
#include <GLES3/gl3.h>
#elif defined(SOKOL_GLES2)
#ifndef GL_EXT_PROTOTYPES
#define GL_GLEXT_PROTOTYPES
#endif
#include <GLES2/gl2.h>
#include <GLES2/gl2ext.h>
#elif defined(SOKOL_WGPU)
#include <webgpu/webgpu.h>
#endif
#include <emscripten/emscripten.h>
#include <emscripten/html5.h>

static struct {
    bool textfield_created;
    bool wants_show_keyboard;
    bool wants_hide_keyboard;
    #if defined(SOKOL_WGPU)
    struct {
        int state;
        WGPUDevice device;
        WGPUSwapChain swapchain;
        WGPUTextureFormat render_format;
        WGPUTexture msaa_tex;
        WGPUTexture depth_stencil_tex;
        WGPUTextureView swapchain_view;
        WGPUTextureView msaa_view;
        WGPUTextureView depth_stencil_view;
    } wgpu;
    #endif
} _sapp_emsc;

/* this function is called from a JS event handler when the user hides
    the onscreen keyboard pressing the 'dismiss keyboard key'
*/
#ifdef __cplusplus
extern "C" {
#endif
EMSCRIPTEN_KEEPALIVE void _sapp_emsc_notify_keyboard_hidden(void) {
    _sapp.onscreen_keyboard_shown = false;
}
#ifdef __cplusplus
} /* extern "C" */
#endif

/* Javascript helper functions for mobile virtual keyboard input */
EM_JS(void, sapp_js_create_textfield, (void), {
    var _sapp_inp = document.createElement("input");
    _sapp_inp.type = "text";
    _sapp_inp.id = "_sokol_app_input_element";
    _sapp_inp.autocapitalize = "none";
    _sapp_inp.addEventListener("focusout", function(_sapp_event) {
        __sapp_emsc_notify_keyboard_hidden()

    });
    document.body.append(_sapp_inp);
});

EM_JS(void, sapp_js_focus_textfield, (void), {
    document.getElementById("_sokol_app_input_element").focus();
});

EM_JS(void, sapp_js_unfocus_textfield, (void), {
    document.getElementById("_sokol_app_input_element").blur();
});

EMSCRIPTEN_KEEPALIVE void _sapp_emsc_onpaste(const char* str) {
    if (_sapp.clipboard_enabled) {
        _sapp_strcpy(str, _sapp.clipboard, _sapp.clipboard_size);
        if (_sapp_events_enabled()) {
            _sapp_init_event(SAPP_EVENTTYPE_CLIPBOARD_PASTED);
            _sapp_call_event(&_sapp.event);
        }
    }
}

/*  https://developer.mozilla.org/en-US/docs/Web/API/WindowEventHandlers/onbeforeunload */
EMSCRIPTEN_KEEPALIVE int _sapp_html5_get_ask_leave_site(void) {
    return _sapp.html5_ask_leave_site ? 1 : 0;
}

EM_JS(void, sapp_add_js_hook_beforeunload, (void), {
    Module.sokol_beforeunload = function(_sapp_event) {
        if (__sapp_html5_get_ask_leave_site() != 0) {
            _sapp_event.preventDefault();
            _sapp_event.returnValue = ' ';
        }
    };
    window.addEventListener('beforeunload', Module.sokol_beforeunload);
});

EM_JS(void, sapp_remove_js_hook_beforeunload, (void), {
    window.removeEventListener('beforeunload', Module.sokol_beforeunload);
});

EM_JS(void, sapp_add_js_hook_clipboard, (void), {
    Module.sokol_paste = function(event) {
        var pasted_str = event.clipboardData.getData('text');
        ccall('_sapp_emsc_onpaste', 'void', ['string'], [pasted_str]);
    };
    window.addEventListener('paste', Module.sokol_paste);
});

EM_JS(void, sapp_remove_js_hook_clipboard, (void), {
    window.removeEventListener('paste', Module.sokol_paste);
});

EM_JS(void, sapp_js_write_clipboard, (const char* c_str), {
    var str = UTF8ToString(c_str);
    var ta = document.createElement('textarea');
    ta.setAttribute('autocomplete', 'off');
    ta.setAttribute('autocorrect', 'off');
    ta.setAttribute('autocapitalize', 'off');
    ta.setAttribute('spellcheck', 'false');
    ta.style.left = -100 + 'px';
    ta.style.top = -100 + 'px';
    ta.style.height = 1;
    ta.style.width = 1;
    ta.value = str;
    document.body.appendChild(ta);
    ta.select();
    document.execCommand('copy');
    document.body.removeChild(ta);
});

_SOKOL_PRIVATE void _sapp_emsc_set_clipboard_string(const char* str) {
    sapp_js_write_clipboard(str);
}

/* called from the emscripten event handler to update the keyboard visibility
    state, this must happen from an JS input event handler, otherwise
    the request will be ignored by the browser
*/
_SOKOL_PRIVATE void _sapp_emsc_update_keyboard_state(void) {
    if (_sapp_emsc.wants_show_keyboard) {
        /* create input text field on demand */
        if (!_sapp_emsc.textfield_created) {
            _sapp_emsc.textfield_created = true;
            sapp_js_create_textfield();
        }
        /* focus the text input field, this will bring up the keyboard */
        _sapp.onscreen_keyboard_shown = true;
        _sapp_emsc.wants_show_keyboard = false;
        sapp_js_focus_textfield();
    }
    if (_sapp_emsc.wants_hide_keyboard) {
        /* unfocus the text input field */
        if (_sapp_emsc.textfield_created) {
            _sapp.onscreen_keyboard_shown = false;
            _sapp_emsc.wants_hide_keyboard = false;
            sapp_js_unfocus_textfield();
        }
    }
}

/* actually showing the onscreen keyboard must be initiated from a JS
    input event handler, so we'll just keep track of the desired
    state, and the actual state change will happen with the next input event
*/
_SOKOL_PRIVATE void _sapp_emsc_show_keyboard(bool show) {
    if (show) {
        _sapp_emsc.wants_show_keyboard = true;
    }
    else {
        _sapp_emsc.wants_hide_keyboard = true;
    }
}

#if defined(SOKOL_WGPU)
_SOKOL_PRIVATE void _sapp_emsc_wgpu_surfaces_create(void);
_SOKOL_PRIVATE void _sapp_emsc_wgpu_surfaces_discard(void);
#endif

_SOKOL_PRIVATE EM_BOOL _sapp_emsc_size_changed(int event_type, const EmscriptenUiEvent* ui_event, void* user_data) {
    double w, h;
    emscripten_get_element_css_size(_sapp.html5_canvas_name, &w, &h);
    /* The above method might report zero when toggling HTML5 fullscreen,
       in that case use the window's inner width reported by the
       emscripten event. This works ok when toggling *into* fullscreen
       but doesn't properly restore the previous canvas size when switching
       back from fullscreen.

       In general, due to the HTML5's fullscreen API's flaky nature it is
       recommended to use 'soft fullscreen' (stretching the WebGL canvas
       over the browser windows client rect) with a CSS definition like this:

            position: absolute;
            top: 0px;
            left: 0px;
            margin: 0px;
            border: 0;
            width: 100%;
            height: 100%;
            overflow: hidden;
            display: block;
    */
    if (w < 1.0) {
        w = ui_event->windowInnerWidth;
    }
    else {
        _sapp.window_width = (int) w;
    }
    if (h < 1.0) {
        h = ui_event->windowInnerHeight;
    }
    else {
        _sapp.window_height = (int) h;
    }
    if (_sapp.desc.high_dpi) {
        _sapp.dpi_scale = emscripten_get_device_pixel_ratio();
    }
    _sapp.framebuffer_width = (int) (w * _sapp.dpi_scale);
    _sapp.framebuffer_height = (int) (h * _sapp.dpi_scale);
    SOKOL_ASSERT((_sapp.framebuffer_width > 0) && (_sapp.framebuffer_height > 0));
    emscripten_set_canvas_element_size(_sapp.html5_canvas_name, _sapp.framebuffer_width, _sapp.framebuffer_height);
    #if defined(SOKOL_WGPU)
        /* on WebGPU: recreate size-dependent rendering surfaces */
        _sapp_emsc_wgpu_surfaces_discard();
        _sapp_emsc_wgpu_surfaces_create();
    #endif
    if (_sapp_events_enabled()) {
        _sapp_init_event(SAPP_EVENTTYPE_RESIZED);
        _sapp_call_event(&_sapp.event);
    }
    return true;
}

<<<<<<< HEAD
=======
_SOKOL_PRIVATE void _sapp_emsc_unregister_events();

_SOKOL_PRIVATE EM_BOOL _sapp_emsc_frame(double time, void* userData) {
    _SOKOL_UNUSED(time);
    _SOKOL_UNUSED(userData);
    if ((_sapp.quit_ordered || _sapp.quit_requested) && _sapp.html5_enable_shutdown) {
        _sapp_emsc_unregister_events();
        _sapp_call_cleanup();
        return EM_FALSE;
    } else {
        _sapp_frame();
        return EM_TRUE;
    }
}

_SOKOL_PRIVATE EM_BOOL _sapp_emsc_context_cb(int emsc_type, const void* reserved, void* user_data) {
    sapp_event_type type;
    switch (emsc_type) {
        case EMSCRIPTEN_EVENT_WEBGLCONTEXTLOST:     type = SAPP_EVENTTYPE_SUSPENDED; break;
        case EMSCRIPTEN_EVENT_WEBGLCONTEXTRESTORED: type = SAPP_EVENTTYPE_RESUMED; break;
        default:                                    type = SAPP_EVENTTYPE_INVALID; break;
    }
    if (_sapp_events_enabled() && (SAPP_EVENTTYPE_INVALID != type)) {
        _sapp_init_event(type);
        _sapp_call_event(&_sapp.event);
    }
    return true;
}

>>>>>>> 9ebf2a78
_SOKOL_PRIVATE EM_BOOL _sapp_emsc_mouse_cb(int emsc_type, const EmscriptenMouseEvent* emsc_event, void* user_data) {
    _sapp.mouse_x = (emsc_event->targetX * _sapp.dpi_scale);
    _sapp.mouse_y = (emsc_event->targetY * _sapp.dpi_scale);
    if (_sapp_events_enabled() && (emsc_event->button >= 0) && (emsc_event->button < SAPP_MAX_MOUSEBUTTONS)) {
        sapp_event_type type;
        bool is_button_event = false;
        switch (emsc_type) {
            case EMSCRIPTEN_EVENT_MOUSEDOWN:
                type = SAPP_EVENTTYPE_MOUSE_DOWN;
                is_button_event = true;
                break;
            case EMSCRIPTEN_EVENT_MOUSEUP:
                type = SAPP_EVENTTYPE_MOUSE_UP;
                is_button_event = true;
                break;
            case EMSCRIPTEN_EVENT_MOUSEMOVE:
                type = SAPP_EVENTTYPE_MOUSE_MOVE;
                break;
            case EMSCRIPTEN_EVENT_MOUSEENTER:
                type = SAPP_EVENTTYPE_MOUSE_ENTER;
                break;
            case EMSCRIPTEN_EVENT_MOUSELEAVE:
                type = SAPP_EVENTTYPE_MOUSE_LEAVE;
                break;
            default:
                type = SAPP_EVENTTYPE_INVALID;
                break;
        }
        if (type != SAPP_EVENTTYPE_INVALID) {
            _sapp_init_event(type);
            if (emsc_event->ctrlKey) {
                _sapp.event.modifiers |= SAPP_MODIFIER_CTRL;
            }
            if (emsc_event->shiftKey) {
                _sapp.event.modifiers |= SAPP_MODIFIER_SHIFT;
            }
            if (emsc_event->altKey) {
                _sapp.event.modifiers |= SAPP_MODIFIER_ALT;
            }
            if (emsc_event->metaKey) {
                _sapp.event.modifiers |= SAPP_MODIFIER_SUPER;
            }
            if (is_button_event) {
                switch (emsc_event->button) {
                    case 0: _sapp.event.mouse_button = SAPP_MOUSEBUTTON_LEFT; break;
                    case 1: _sapp.event.mouse_button = SAPP_MOUSEBUTTON_MIDDLE; break;
                    case 2: _sapp.event.mouse_button = SAPP_MOUSEBUTTON_RIGHT; break;
                    default: _sapp.event.mouse_button = (sapp_mousebutton)emsc_event->button; break;
                }
            }
            else {
                _sapp.event.mouse_button = SAPP_MOUSEBUTTON_INVALID;
            }
            _sapp.event.mouse_x = _sapp.mouse_x;
            _sapp.event.mouse_y = _sapp.mouse_y;
            _sapp_call_event(&_sapp.event);
        }
    }
    _sapp_emsc_update_keyboard_state();
    return true;
}

_SOKOL_PRIVATE EM_BOOL _sapp_emsc_wheel_cb(int emsc_type, const EmscriptenWheelEvent* emsc_event, void* user_data) {
    if (_sapp_events_enabled()) {
        _sapp_init_event(SAPP_EVENTTYPE_MOUSE_SCROLL);
        if (emsc_event->mouse.ctrlKey) {
            _sapp.event.modifiers |= SAPP_MODIFIER_CTRL;
        }
        if (emsc_event->mouse.shiftKey) {
            _sapp.event.modifiers |= SAPP_MODIFIER_SHIFT;
        }
        if (emsc_event->mouse.altKey) {
            _sapp.event.modifiers |= SAPP_MODIFIER_ALT;
        }
        if (emsc_event->mouse.metaKey) {
            _sapp.event.modifiers |= SAPP_MODIFIER_SUPER;
        }
        _sapp.event.scroll_x = -0.1 * (float)emsc_event->deltaX;
        _sapp.event.scroll_y = -0.1 * (float)emsc_event->deltaY;
        _sapp_call_event(&_sapp.event);
    }
    _sapp_emsc_update_keyboard_state();
    return true;
}

_SOKOL_PRIVATE EM_BOOL _sapp_emsc_key_cb(int emsc_type, const EmscriptenKeyboardEvent* emsc_event, void* user_data) {
    bool retval = true;
    if (_sapp_events_enabled()) {
        sapp_event_type type;
        switch (emsc_type) {
            case EMSCRIPTEN_EVENT_KEYDOWN:
                type = SAPP_EVENTTYPE_KEY_DOWN;
                break;
            case EMSCRIPTEN_EVENT_KEYUP:
                type = SAPP_EVENTTYPE_KEY_UP;
                break;
            case EMSCRIPTEN_EVENT_KEYPRESS:
                type = SAPP_EVENTTYPE_CHAR;
                break;
            default:
                type = SAPP_EVENTTYPE_INVALID;
                break;
        }
        if (type != SAPP_EVENTTYPE_INVALID) {
            bool send_keyup_followup = false;
            _sapp_init_event(type);
            _sapp.event.key_repeat = emsc_event->repeat;
            if (emsc_event->ctrlKey) {
                _sapp.event.modifiers |= SAPP_MODIFIER_CTRL;
            }
            if (emsc_event->shiftKey) {
                _sapp.event.modifiers |= SAPP_MODIFIER_SHIFT;
            }
            if (emsc_event->altKey) {
                _sapp.event.modifiers |= SAPP_MODIFIER_ALT;
            }
            if (emsc_event->metaKey) {
                _sapp.event.modifiers |= SAPP_MODIFIER_SUPER;
            }
            if (type == SAPP_EVENTTYPE_CHAR) {
                _sapp.event.char_code = emsc_event->charCode;
                /* workaround to make Cmd+V work on Safari */
                if ((emsc_event->metaKey) && (emsc_event->charCode == 118)) {
                    retval = false;
                }
            }
            else {
                _sapp.event.key_code = _sapp_translate_key(emsc_event->keyCode);
                /* Special hack for macOS: if the Super key is pressed, macOS doesn't
                    send keyUp events. As a workaround, to prevent keys from
                    "sticking", we'll send a keyup event following a keydown
                    when the SUPER key is pressed
                */
                if ((type == SAPP_EVENTTYPE_KEY_DOWN) &&
                    (_sapp.event.key_code != SAPP_KEYCODE_LEFT_SUPER) &&
                    (_sapp.event.key_code != SAPP_KEYCODE_RIGHT_SUPER) &&
                    (_sapp.event.modifiers & SAPP_MODIFIER_SUPER))
                {
                    send_keyup_followup = true;
                }
                /* only forward a certain key ranges to the browser */
                switch (_sapp.event.key_code) {
                    case SAPP_KEYCODE_WORLD_1:
                    case SAPP_KEYCODE_WORLD_2:
                    case SAPP_KEYCODE_ESCAPE:
                    case SAPP_KEYCODE_ENTER:
                    case SAPP_KEYCODE_TAB:
                    case SAPP_KEYCODE_BACKSPACE:
                    case SAPP_KEYCODE_INSERT:
                    case SAPP_KEYCODE_DELETE:
                    case SAPP_KEYCODE_RIGHT:
                    case SAPP_KEYCODE_LEFT:
                    case SAPP_KEYCODE_DOWN:
                    case SAPP_KEYCODE_UP:
                    case SAPP_KEYCODE_PAGE_UP:
                    case SAPP_KEYCODE_PAGE_DOWN:
                    case SAPP_KEYCODE_HOME:
                    case SAPP_KEYCODE_END:
                    case SAPP_KEYCODE_CAPS_LOCK:
                    case SAPP_KEYCODE_SCROLL_LOCK:
                    case SAPP_KEYCODE_NUM_LOCK:
                    case SAPP_KEYCODE_PRINT_SCREEN:
                    case SAPP_KEYCODE_PAUSE:
                    case SAPP_KEYCODE_F1:
                    case SAPP_KEYCODE_F2:
                    case SAPP_KEYCODE_F3:
                    case SAPP_KEYCODE_F4:
                    case SAPP_KEYCODE_F5:
                    case SAPP_KEYCODE_F6:
                    case SAPP_KEYCODE_F7:
                    case SAPP_KEYCODE_F8:
                    case SAPP_KEYCODE_F9:
                    case SAPP_KEYCODE_F10:
                    case SAPP_KEYCODE_F11:
                    case SAPP_KEYCODE_F12:
                    case SAPP_KEYCODE_F13:
                    case SAPP_KEYCODE_F14:
                    case SAPP_KEYCODE_F15:
                    case SAPP_KEYCODE_F16:
                    case SAPP_KEYCODE_F17:
                    case SAPP_KEYCODE_F18:
                    case SAPP_KEYCODE_F19:
                    case SAPP_KEYCODE_F20:
                    case SAPP_KEYCODE_F21:
                    case SAPP_KEYCODE_F22:
                    case SAPP_KEYCODE_F23:
                    case SAPP_KEYCODE_F24:
                    case SAPP_KEYCODE_F25:
                    case SAPP_KEYCODE_LEFT_SHIFT:
                    case SAPP_KEYCODE_LEFT_CONTROL:
                    case SAPP_KEYCODE_LEFT_ALT:
                    case SAPP_KEYCODE_LEFT_SUPER:
                    case SAPP_KEYCODE_RIGHT_SHIFT:
                    case SAPP_KEYCODE_RIGHT_CONTROL:
                    case SAPP_KEYCODE_RIGHT_ALT:
                    case SAPP_KEYCODE_RIGHT_SUPER:
                    case SAPP_KEYCODE_MENU:
                        /* consume the event */
                        break;
                    default:
                        /* forward key to browser */
                        retval = false;
                        break;
                }
            }
            if (_sapp_call_event(&_sapp.event)) {
                /* consume event via sapp_consume_event() */
                retval = true;
            }
            if (send_keyup_followup) {
                _sapp.event.type = SAPP_EVENTTYPE_KEY_UP;
                if (_sapp_call_event(&_sapp.event)) {
                    retval = true;
                }
            }
        }
    }
    _sapp_emsc_update_keyboard_state();
    return retval;
}

_SOKOL_PRIVATE EM_BOOL _sapp_emsc_touch_cb(int emsc_type, const EmscriptenTouchEvent* emsc_event, void* user_data) {
    bool retval = true;
    if (_sapp_events_enabled()) {
        sapp_event_type type;
        switch (emsc_type) {
            case EMSCRIPTEN_EVENT_TOUCHSTART:
                type = SAPP_EVENTTYPE_TOUCHES_BEGAN;
                break;
            case EMSCRIPTEN_EVENT_TOUCHMOVE:
                type = SAPP_EVENTTYPE_TOUCHES_MOVED;
                break;
            case EMSCRIPTEN_EVENT_TOUCHEND:
                type = SAPP_EVENTTYPE_TOUCHES_ENDED;
                break;
            case EMSCRIPTEN_EVENT_TOUCHCANCEL:
                type = SAPP_EVENTTYPE_TOUCHES_CANCELLED;
                break;
            default:
                type = SAPP_EVENTTYPE_INVALID;
                retval = false;
                break;
        }
        if (type != SAPP_EVENTTYPE_INVALID) {
            _sapp_init_event(type);
            if (emsc_event->ctrlKey) {
                _sapp.event.modifiers |= SAPP_MODIFIER_CTRL;
            }
            if (emsc_event->shiftKey) {
                _sapp.event.modifiers |= SAPP_MODIFIER_SHIFT;
            }
            if (emsc_event->altKey) {
                _sapp.event.modifiers |= SAPP_MODIFIER_ALT;
            }
            if (emsc_event->metaKey) {
                _sapp.event.modifiers |= SAPP_MODIFIER_SUPER;
            }
            _sapp.event.num_touches = emsc_event->numTouches;
            if (_sapp.event.num_touches > SAPP_MAX_TOUCHPOINTS) {
                _sapp.event.num_touches = SAPP_MAX_TOUCHPOINTS;
            }
            for (int i = 0; i < _sapp.event.num_touches; i++) {
                const EmscriptenTouchPoint* src = &emsc_event->touches[i];
                sapp_touchpoint* dst = &_sapp.event.touches[i];
                dst->identifier = src->identifier;
                dst->pos_x = src->targetX * _sapp.dpi_scale;
                dst->pos_y = src->targetY * _sapp.dpi_scale;
                dst->changed = src->isChanged;
            }
            _sapp_call_event(&_sapp.event);
        }
    }
    _sapp_emsc_update_keyboard_state();
    return retval;
}

_SOKOL_PRIVATE void _sapp_emsc_keytable_init(void) {
    _sapp.keycodes[8]   = SAPP_KEYCODE_BACKSPACE;
    _sapp.keycodes[9]   = SAPP_KEYCODE_TAB;
    _sapp.keycodes[13]  = SAPP_KEYCODE_ENTER;
    _sapp.keycodes[16]  = SAPP_KEYCODE_LEFT_SHIFT;
    _sapp.keycodes[17]  = SAPP_KEYCODE_LEFT_CONTROL;
    _sapp.keycodes[18]  = SAPP_KEYCODE_LEFT_ALT;
    _sapp.keycodes[19]  = SAPP_KEYCODE_PAUSE;
    _sapp.keycodes[27]  = SAPP_KEYCODE_ESCAPE;
    _sapp.keycodes[32]  = SAPP_KEYCODE_SPACE;
    _sapp.keycodes[33]  = SAPP_KEYCODE_PAGE_UP;
    _sapp.keycodes[34]  = SAPP_KEYCODE_PAGE_DOWN;
    _sapp.keycodes[35]  = SAPP_KEYCODE_END;
    _sapp.keycodes[36]  = SAPP_KEYCODE_HOME;
    _sapp.keycodes[37]  = SAPP_KEYCODE_LEFT;
    _sapp.keycodes[38]  = SAPP_KEYCODE_UP;
    _sapp.keycodes[39]  = SAPP_KEYCODE_RIGHT;
    _sapp.keycodes[40]  = SAPP_KEYCODE_DOWN;
    _sapp.keycodes[45]  = SAPP_KEYCODE_INSERT;
    _sapp.keycodes[46]  = SAPP_KEYCODE_DELETE;
    _sapp.keycodes[48]  = SAPP_KEYCODE_0;
    _sapp.keycodes[49]  = SAPP_KEYCODE_1;
    _sapp.keycodes[50]  = SAPP_KEYCODE_2;
    _sapp.keycodes[51]  = SAPP_KEYCODE_3;
    _sapp.keycodes[52]  = SAPP_KEYCODE_4;
    _sapp.keycodes[53]  = SAPP_KEYCODE_5;
    _sapp.keycodes[54]  = SAPP_KEYCODE_6;
    _sapp.keycodes[55]  = SAPP_KEYCODE_7;
    _sapp.keycodes[56]  = SAPP_KEYCODE_8;
    _sapp.keycodes[57]  = SAPP_KEYCODE_9;
    _sapp.keycodes[59]  = SAPP_KEYCODE_SEMICOLON;
    _sapp.keycodes[64]  = SAPP_KEYCODE_EQUAL;
    _sapp.keycodes[65]  = SAPP_KEYCODE_A;
    _sapp.keycodes[66]  = SAPP_KEYCODE_B;
    _sapp.keycodes[67]  = SAPP_KEYCODE_C;
    _sapp.keycodes[68]  = SAPP_KEYCODE_D;
    _sapp.keycodes[69]  = SAPP_KEYCODE_E;
    _sapp.keycodes[70]  = SAPP_KEYCODE_F;
    _sapp.keycodes[71]  = SAPP_KEYCODE_G;
    _sapp.keycodes[72]  = SAPP_KEYCODE_H;
    _sapp.keycodes[73]  = SAPP_KEYCODE_I;
    _sapp.keycodes[74]  = SAPP_KEYCODE_J;
    _sapp.keycodes[75]  = SAPP_KEYCODE_K;
    _sapp.keycodes[76]  = SAPP_KEYCODE_L;
    _sapp.keycodes[77]  = SAPP_KEYCODE_M;
    _sapp.keycodes[78]  = SAPP_KEYCODE_N;
    _sapp.keycodes[79]  = SAPP_KEYCODE_O;
    _sapp.keycodes[80]  = SAPP_KEYCODE_P;
    _sapp.keycodes[81]  = SAPP_KEYCODE_Q;
    _sapp.keycodes[82]  = SAPP_KEYCODE_R;
    _sapp.keycodes[83]  = SAPP_KEYCODE_S;
    _sapp.keycodes[84]  = SAPP_KEYCODE_T;
    _sapp.keycodes[85]  = SAPP_KEYCODE_U;
    _sapp.keycodes[86]  = SAPP_KEYCODE_V;
    _sapp.keycodes[87]  = SAPP_KEYCODE_W;
    _sapp.keycodes[88]  = SAPP_KEYCODE_X;
    _sapp.keycodes[89]  = SAPP_KEYCODE_Y;
    _sapp.keycodes[90]  = SAPP_KEYCODE_Z;
    _sapp.keycodes[91]  = SAPP_KEYCODE_LEFT_SUPER;
    _sapp.keycodes[93]  = SAPP_KEYCODE_MENU;
    _sapp.keycodes[96]  = SAPP_KEYCODE_KP_0;
    _sapp.keycodes[97]  = SAPP_KEYCODE_KP_1;
    _sapp.keycodes[98]  = SAPP_KEYCODE_KP_2;
    _sapp.keycodes[99]  = SAPP_KEYCODE_KP_3;
    _sapp.keycodes[100] = SAPP_KEYCODE_KP_4;
    _sapp.keycodes[101] = SAPP_KEYCODE_KP_5;
    _sapp.keycodes[102] = SAPP_KEYCODE_KP_6;
    _sapp.keycodes[103] = SAPP_KEYCODE_KP_7;
    _sapp.keycodes[104] = SAPP_KEYCODE_KP_8;
    _sapp.keycodes[105] = SAPP_KEYCODE_KP_9;
    _sapp.keycodes[106] = SAPP_KEYCODE_KP_MULTIPLY;
    _sapp.keycodes[107] = SAPP_KEYCODE_KP_ADD;
    _sapp.keycodes[109] = SAPP_KEYCODE_KP_SUBTRACT;
    _sapp.keycodes[110] = SAPP_KEYCODE_KP_DECIMAL;
    _sapp.keycodes[111] = SAPP_KEYCODE_KP_DIVIDE;
    _sapp.keycodes[112] = SAPP_KEYCODE_F1;
    _sapp.keycodes[113] = SAPP_KEYCODE_F2;
    _sapp.keycodes[114] = SAPP_KEYCODE_F3;
    _sapp.keycodes[115] = SAPP_KEYCODE_F4;
    _sapp.keycodes[116] = SAPP_KEYCODE_F5;
    _sapp.keycodes[117] = SAPP_KEYCODE_F6;
    _sapp.keycodes[118] = SAPP_KEYCODE_F7;
    _sapp.keycodes[119] = SAPP_KEYCODE_F8;
    _sapp.keycodes[120] = SAPP_KEYCODE_F9;
    _sapp.keycodes[121] = SAPP_KEYCODE_F10;
    _sapp.keycodes[122] = SAPP_KEYCODE_F11;
    _sapp.keycodes[123] = SAPP_KEYCODE_F12;
    _sapp.keycodes[144] = SAPP_KEYCODE_NUM_LOCK;
    _sapp.keycodes[145] = SAPP_KEYCODE_SCROLL_LOCK;
    _sapp.keycodes[173] = SAPP_KEYCODE_MINUS;
    _sapp.keycodes[186] = SAPP_KEYCODE_SEMICOLON;
    _sapp.keycodes[187] = SAPP_KEYCODE_EQUAL;
    _sapp.keycodes[188] = SAPP_KEYCODE_COMMA;
    _sapp.keycodes[189] = SAPP_KEYCODE_MINUS;
    _sapp.keycodes[190] = SAPP_KEYCODE_PERIOD;
    _sapp.keycodes[191] = SAPP_KEYCODE_SLASH;
    _sapp.keycodes[192] = SAPP_KEYCODE_GRAVE_ACCENT;
    _sapp.keycodes[219] = SAPP_KEYCODE_LEFT_BRACKET;
    _sapp.keycodes[220] = SAPP_KEYCODE_BACKSLASH;
    _sapp.keycodes[221] = SAPP_KEYCODE_RIGHT_BRACKET;
    _sapp.keycodes[222] = SAPP_KEYCODE_APOSTROPHE;
    _sapp.keycodes[224] = SAPP_KEYCODE_LEFT_SUPER;
}

<<<<<<< HEAD
_SOKOL_PRIVATE void _sapp_emsc_clipboard_init(void) {
    sapp_js_init_clipboard();
}

_SOKOL_PRIVATE void _sapp_emsc_register_eventhandlers(void) {
    emscripten_set_mousedown_callback(_sapp.html5_canvas_name, 0, true, _sapp_emsc_mouse_cb);
    emscripten_set_mouseup_callback(_sapp.html5_canvas_name, 0, true, _sapp_emsc_mouse_cb);
    emscripten_set_mousemove_callback(_sapp.html5_canvas_name, 0, true, _sapp_emsc_mouse_cb);
    emscripten_set_mouseenter_callback(_sapp.html5_canvas_name, 0, true, _sapp_emsc_mouse_cb);
    emscripten_set_mouseleave_callback(_sapp.html5_canvas_name, 0, true, _sapp_emsc_mouse_cb);
    emscripten_set_wheel_callback(_sapp.html5_canvas_name, 0, true, _sapp_emsc_wheel_cb);
    emscripten_set_keydown_callback(EMSCRIPTEN_EVENT_TARGET_WINDOW, 0, true, _sapp_emsc_key_cb);
    emscripten_set_keyup_callback(EMSCRIPTEN_EVENT_TARGET_WINDOW, 0, true, _sapp_emsc_key_cb);
    emscripten_set_keypress_callback(EMSCRIPTEN_EVENT_TARGET_WINDOW, 0, true, _sapp_emsc_key_cb);
    emscripten_set_touchstart_callback(_sapp.html5_canvas_name, 0, true, _sapp_emsc_touch_cb);
    emscripten_set_touchmove_callback(_sapp.html5_canvas_name, 0, true, _sapp_emsc_touch_cb);
    emscripten_set_touchend_callback(_sapp.html5_canvas_name, 0, true, _sapp_emsc_touch_cb);
    emscripten_set_touchcancel_callback(_sapp.html5_canvas_name, 0, true, _sapp_emsc_touch_cb);
}

#if defined(SOKOL_GLES2) || defined(SOKOL_GLES3)
_SOKOL_PRIVATE EM_BOOL _sapp_emsc_webgl_context_cb(int emsc_type, const void* reserved, void* user_data) {
    sapp_event_type type;
    switch (emsc_type) {
        case EMSCRIPTEN_EVENT_WEBGLCONTEXTLOST:     type = SAPP_EVENTTYPE_SUSPENDED; break;
        case EMSCRIPTEN_EVENT_WEBGLCONTEXTRESTORED: type = SAPP_EVENTTYPE_RESUMED; break;
        default:                                    type = SAPP_EVENTTYPE_INVALID; break;
=======
_SOKOL_PRIVATE void _sapp_emsc_register_events() {
    emscripten_set_mousedown_callback(_sapp.html5_canvas_name, 0, true, _sapp_emsc_mouse_cb);
    emscripten_set_mouseup_callback(_sapp.html5_canvas_name, 0, true, _sapp_emsc_mouse_cb);
    emscripten_set_mousemove_callback(_sapp.html5_canvas_name, 0, true, _sapp_emsc_mouse_cb);
    emscripten_set_mouseenter_callback(_sapp.html5_canvas_name, 0, true, _sapp_emsc_mouse_cb);
    emscripten_set_mouseleave_callback(_sapp.html5_canvas_name, 0, true, _sapp_emsc_mouse_cb);
    emscripten_set_wheel_callback(_sapp.html5_canvas_name, 0, true, _sapp_emsc_wheel_cb);
    emscripten_set_keydown_callback(EMSCRIPTEN_EVENT_TARGET_WINDOW, 0, true, _sapp_emsc_key_cb);
    emscripten_set_keyup_callback(EMSCRIPTEN_EVENT_TARGET_WINDOW, 0, true, _sapp_emsc_key_cb);
    emscripten_set_keypress_callback(EMSCRIPTEN_EVENT_TARGET_WINDOW, 0, true, _sapp_emsc_key_cb);
    emscripten_set_touchstart_callback(_sapp.html5_canvas_name, 0, true, _sapp_emsc_touch_cb);
    emscripten_set_touchmove_callback(_sapp.html5_canvas_name, 0, true, _sapp_emsc_touch_cb);
    emscripten_set_touchend_callback(_sapp.html5_canvas_name, 0, true, _sapp_emsc_touch_cb);
    emscripten_set_touchcancel_callback(_sapp.html5_canvas_name, 0, true, _sapp_emsc_touch_cb);
    emscripten_set_webglcontextlost_callback(_sapp.html5_canvas_name, 0, true, _sapp_emsc_context_cb);
    emscripten_set_webglcontextrestored_callback(_sapp.html5_canvas_name, 0, true, _sapp_emsc_context_cb);
    emscripten_request_animation_frame_loop(_sapp_emsc_frame, 0);

    sapp_add_js_hook_beforeunload();
    if (_sapp.clipboard_enabled) {
        sapp_add_js_hook_clipboard();
    }
}

_SOKOL_PRIVATE void _sapp_emsc_unregister_events() {
    emscripten_set_mousedown_callback(_sapp.html5_canvas_name, 0, true, 0);
    emscripten_set_mouseup_callback(_sapp.html5_canvas_name, 0, true, 0);
    emscripten_set_mousemove_callback(_sapp.html5_canvas_name, 0, true, 0);
    emscripten_set_mouseenter_callback(_sapp.html5_canvas_name, 0, true, 0);
    emscripten_set_mouseleave_callback(_sapp.html5_canvas_name, 0, true, 0);
    emscripten_set_wheel_callback(_sapp.html5_canvas_name, 0, true, 0);
    emscripten_set_keydown_callback(EMSCRIPTEN_EVENT_TARGET_WINDOW, 0, true, 0);
    emscripten_set_keyup_callback(EMSCRIPTEN_EVENT_TARGET_WINDOW, 0, true, 0);
    emscripten_set_keypress_callback(EMSCRIPTEN_EVENT_TARGET_WINDOW, 0, true, 0);
    emscripten_set_touchstart_callback(_sapp.html5_canvas_name, 0, true, 0);
    emscripten_set_touchmove_callback(_sapp.html5_canvas_name, 0, true, 0);
    emscripten_set_touchend_callback(_sapp.html5_canvas_name, 0, true, 0);
    emscripten_set_touchcancel_callback(_sapp.html5_canvas_name, 0, true, 0);
    emscripten_set_webglcontextlost_callback(_sapp.html5_canvas_name, 0, true, 0);
    emscripten_set_webglcontextrestored_callback(_sapp.html5_canvas_name, 0, true, 0);

    sapp_remove_js_hook_beforeunload();
    if (_sapp.clipboard_enabled) {
        sapp_add_js_hook_clipboard();
    }
}

_SOKOL_PRIVATE void _sapp_run(const sapp_desc* desc) {
    _sapp_init_state(desc);
    _sapp_emsc_init_keytable();
    double w, h;
    if (_sapp.desc.html5_canvas_resize) {
        w = (double) _sapp.desc.width;
        h = (double) _sapp.desc.height;
    }
    else {
        emscripten_get_element_css_size(_sapp.html5_canvas_name, &w, &h);
        emscripten_set_resize_callback(EMSCRIPTEN_EVENT_TARGET_WINDOW, 0, false, _sapp_emsc_size_changed);
>>>>>>> 9ebf2a78
    }
    if (_sapp_events_enabled() && (SAPP_EVENTTYPE_INVALID != type)) {
        _sapp_init_event(type);
        _sapp_call_event(&_sapp.event);
    }
    return true;
}

_SOKOL_PRIVATE void _sapp_emsc_webgl_init(void) {
    EmscriptenWebGLContextAttributes attrs;
    emscripten_webgl_init_context_attributes(&attrs);
    attrs.alpha = _sapp.desc.alpha;
    attrs.depth = true;
    attrs.stencil = true;
    attrs.antialias = _sapp.sample_count > 1;
    attrs.premultipliedAlpha = _sapp.desc.html5_premultiplied_alpha;
    attrs.preserveDrawingBuffer = _sapp.desc.html5_preserve_drawing_buffer;
    attrs.enableExtensionsByDefault = true;
    #if defined(SOKOL_GLES3)
        if (_sapp.desc.gl_force_gles2) {
            attrs.majorVersion = 1;
            _sapp.gles2_fallback = true;
        }
        else {
            attrs.majorVersion = 2;
        }
    #endif
    EMSCRIPTEN_WEBGL_CONTEXT_HANDLE ctx = emscripten_webgl_create_context(_sapp.html5_canvas_name, &attrs);
    if (!ctx) {
        attrs.majorVersion = 1;
        ctx = emscripten_webgl_create_context(_sapp.html5_canvas_name, &attrs);
        _sapp.gles2_fallback = true;
    }
    emscripten_webgl_make_context_current(ctx);

    /* some WebGL extension are not enabled automatically by emscripten */
    emscripten_webgl_enable_extension(ctx, "WEBKIT_WEBGL_compressed_texture_pvrtc");

<<<<<<< HEAD
    emscripten_set_webglcontextlost_callback(_sapp.html5_canvas_name, 0, true, _sapp_emsc_webgl_context_cb);
    emscripten_set_webglcontextrestored_callback(_sapp.html5_canvas_name, 0, true, _sapp_emsc_webgl_context_cb);
}
#endif

#if defined(SOKOL_WGPU)
#define _SAPP_EMSC_WGPU_STATE_INITIAL (0)
#define _SAPP_EMSC_WGPU_STATE_READY (1)
#define _SAPP_EMSC_WGPU_STATE_RUNNING (2)

/* called when the asynchronous WebGPU device + swapchain init code in JS has finished */
EMSCRIPTEN_KEEPALIVE void _sapp_emsc_wgpu_ready(int device_id, int swapchain_id, int swapchain_fmt) {
    SOKOL_ASSERT(0 == _sapp_emsc.wgpu.device);
    _sapp_emsc.wgpu.device = (WGPUDevice) device_id;
    _sapp_emsc.wgpu.swapchain = (WGPUSwapChain) swapchain_id;
    _sapp_emsc.wgpu.render_format = (WGPUTextureFormat) swapchain_fmt;
    _sapp_emsc.wgpu.state = _SAPP_EMSC_WGPU_STATE_READY;
}

/* embedded JS function to handle all the asynchronous WebGPU setup */
EM_JS(void, _sapp_emsc_wgpu_init, (), {
    WebGPU.initManagers();
    // FIXME: the extension activation must be more clever here
    navigator.gpu.requestAdapter().then(function(adapter) {
        console.log("wgpu adapter extensions: " + adapter.extensions);
        adapter.requestDevice({ extensions: ["textureCompressionBC"]}).then(function(device) {
            var gpuContext = document.getElementById("canvas").getContext("gpupresent");
            console.log("wgpu device extensions: " + adapter.extensions);
            gpuContext.getSwapChainPreferredFormat(device).then(function(fmt) {
                var swapChainDescriptor = { device: device, format: fmt };
                var swapChain = gpuContext.configureSwapChain(swapChainDescriptor);
                var deviceId = WebGPU.mgrDevice.create(device);
                var swapChainId = WebGPU.mgrSwapChain.create(swapChain);
                var fmtId = WebGPU.TextureFormat.findIndex(function(elm) { return elm==fmt; });
                console.log("wgpu device: " + device);
                console.log("wgpu swap chain: " + swapChain);
                console.log("wgpu preferred format: " + fmt + " (" + fmtId + ")");
                __sapp_emsc_wgpu_ready(deviceId, swapChainId, fmtId);
            });
        });
    });
});

_SOKOL_PRIVATE void _sapp_emsc_wgpu_surfaces_create(void) {
    SOKOL_ASSERT(_sapp_emsc.wgpu.device);
    SOKOL_ASSERT(_sapp_emsc.wgpu.swapchain);
    SOKOL_ASSERT(0 == _sapp_emsc.wgpu.depth_stencil_tex);
    SOKOL_ASSERT(0 == _sapp_emsc.wgpu.depth_stencil_view);
    SOKOL_ASSERT(0 == _sapp_emsc.wgpu.msaa_tex);
    SOKOL_ASSERT(0 == _sapp_emsc.wgpu.msaa_view);

    WGPUTextureDescriptor ds_desc;
    memset(&ds_desc, 0, sizeof(ds_desc));
    ds_desc.usage = WGPUTextureUsage_OutputAttachment;
    ds_desc.dimension = WGPUTextureDimension_2D;
    ds_desc.size.width = (uint32_t) _sapp.framebuffer_width;
    ds_desc.size.height = (uint32_t) _sapp.framebuffer_height;
    ds_desc.size.depth = 1;
    ds_desc.arrayLayerCount = 1;
    ds_desc.format = WGPUTextureFormat_Depth24PlusStencil8;
    ds_desc.mipLevelCount = 1;
    ds_desc.sampleCount = _sapp.sample_count;
    _sapp_emsc.wgpu.depth_stencil_tex = wgpuDeviceCreateTexture(_sapp_emsc.wgpu.device, &ds_desc);
    _sapp_emsc.wgpu.depth_stencil_view = wgpuTextureCreateView(_sapp_emsc.wgpu.depth_stencil_tex, 0);

    if (_sapp.sample_count > 1) {
        WGPUTextureDescriptor msaa_desc;
        memset(&msaa_desc, 0, sizeof(msaa_desc));
        msaa_desc.usage = WGPUTextureUsage_OutputAttachment;
        msaa_desc.dimension = WGPUTextureDimension_2D;
        msaa_desc.size.width = (uint32_t) _sapp.framebuffer_width;
        msaa_desc.size.height = (uint32_t) _sapp.framebuffer_height;
        msaa_desc.size.depth = 1;
        msaa_desc.arrayLayerCount = 1;
        msaa_desc.format = _sapp_emsc.wgpu.render_format;
        msaa_desc.mipLevelCount = 1;
        msaa_desc.sampleCount = _sapp.sample_count;
        _sapp_emsc.wgpu.msaa_tex = wgpuDeviceCreateTexture(_sapp_emsc.wgpu.device, &msaa_desc);
        _sapp_emsc.wgpu.msaa_view = wgpuTextureCreateView(_sapp_emsc.wgpu.msaa_tex, 0);
    }
}

_SOKOL_PRIVATE void _sapp_emsc_wgpu_surfaces_discard(void) {
    if (_sapp_emsc.wgpu.msaa_tex) {
        wgpuTextureRelease(_sapp_emsc.wgpu.msaa_tex);
        _sapp_emsc.wgpu.msaa_tex = 0;
    }
    if (_sapp_emsc.wgpu.msaa_view) {
        wgpuTextureViewRelease(_sapp_emsc.wgpu.msaa_view);
        _sapp_emsc.wgpu.msaa_view = 0;
    }
    if (_sapp_emsc.wgpu.depth_stencil_tex) {
        wgpuTextureRelease(_sapp_emsc.wgpu.depth_stencil_tex);
        _sapp_emsc.wgpu.depth_stencil_tex = 0;
    }
    if (_sapp_emsc.wgpu.depth_stencil_view) {
        wgpuTextureViewRelease(_sapp_emsc.wgpu.depth_stencil_view);
        _sapp_emsc.wgpu.depth_stencil_view = 0;
    }
}

_SOKOL_PRIVATE void _sapp_emsc_wgpu_next_frame(void) {
    if (_sapp_emsc.wgpu.swapchain_view) {
        wgpuTextureViewRelease(_sapp_emsc.wgpu.swapchain_view);
    }
    _sapp_emsc.wgpu.swapchain_view = wgpuSwapChainGetCurrentTextureView(_sapp_emsc.wgpu.swapchain);
}
#endif

_SOKOL_PRIVATE EM_BOOL _sapp_emsc_frame(double time, void* userData) {
    _SOKOL_UNUSED(time);
    _SOKOL_UNUSED(userData);

    #if defined(SOKOL_WGPU)
        /*
            on WebGPU, the emscripten frame callback will already be called while
            the asynchronous WebGPU device and swapchain initialization is still
            in progress
        */
        switch (_sapp_emsc.wgpu.state) {
            case _SAPP_EMSC_WGPU_STATE_INITIAL:
                /* async JS init hasn't finished yet */
                break;
            case _SAPP_EMSC_WGPU_STATE_READY:
                /* perform post-async init stuff */
                _sapp_emsc_wgpu_surfaces_create();
                _sapp_emsc.wgpu.state = _SAPP_EMSC_WGPU_STATE_RUNNING;
                break;
            case _SAPP_EMSC_WGPU_STATE_RUNNING:
                /* a regular frame */
                _sapp_emsc_wgpu_next_frame();
                _sapp_frame();
                break;
        }
    #else
        /* WebGL code path */
        _sapp_frame();
    #endif
    return EM_TRUE;
}

_SOKOL_PRIVATE void _sapp_run(const sapp_desc* desc) {
    memset(&_sapp_emsc, 0, sizeof(_sapp_emsc));
    _sapp_init_state(desc);
    _sapp_emsc_keytable_init();
    if (_sapp.clipboard_enabled) {
        _sapp_emsc_clipboard_init();
    }
    double w, h;
    if (_sapp.desc.html5_canvas_resize) {
        w = (double) _sapp.desc.width;
        h = (double) _sapp.desc.height;
    }
    else {
        emscripten_get_element_css_size(_sapp.html5_canvas_name, &w, &h);
        emscripten_set_resize_callback(EMSCRIPTEN_EVENT_TARGET_WINDOW, 0, false, _sapp_emsc_size_changed);
    }
    if (_sapp.desc.high_dpi) {
        _sapp.dpi_scale = emscripten_get_device_pixel_ratio();
    }
    _sapp.window_width = (int) w;
    _sapp.window_height = (int) h;
    _sapp.framebuffer_width = (int) (w * _sapp.dpi_scale);
    _sapp.framebuffer_height = (int) (h * _sapp.dpi_scale);
    emscripten_set_canvas_element_size(_sapp.html5_canvas_name, _sapp.framebuffer_width, _sapp.framebuffer_height);
    #if defined(SOKOL_GLES2) || defined(SOKOL_GLES3)
        _sapp_emsc_webgl_init();
    #elif defined(SOKOL_WGPU)
        _sapp_emsc_wgpu_init();
    #endif
    _sapp.valid = true;
    _sapp_emsc_register_eventhandlers();
    sapp_js_hook_beforeunload();

    /* start the frame loop */
    emscripten_request_animation_frame_loop(_sapp_emsc_frame, 0);

    /* NOT A BUG: do not call _sapp_discard_state() */
=======
    _sapp.valid = true;
    _sapp_emsc_register_events();
    // NOT A BUG: do not call _sapp_discard_state()
>>>>>>> 9ebf2a78
}

#if !defined(SOKOL_NO_ENTRY)
int main(int argc, char* argv[]) {
    sapp_desc desc = sokol_main(argc, argv);
    _sapp_run(&desc);
    return 0;
}
#endif /* SOKOL_NO_ENTRY */
#endif /* __EMSCRIPTEN__ */

/*== MISC GL SUPPORT FUNCTIONS ================================================*/
#if defined(SOKOL_GLCORE33)
typedef struct {
    int         red_bits;
    int         green_bits;
    int         blue_bits;
    int         alpha_bits;
    int         depth_bits;
    int         stencil_bits;
    int         samples;
    bool        doublebuffer;
    uintptr_t   handle;
} _sapp_gl_fbconfig;

_SOKOL_PRIVATE void _sapp_gl_init_fbconfig(_sapp_gl_fbconfig* fbconfig) {
    memset(fbconfig, 0, sizeof(_sapp_gl_fbconfig));
    /* -1 means "don't care" */
    fbconfig->red_bits = -1;
    fbconfig->green_bits = -1;
    fbconfig->blue_bits = -1;
    fbconfig->alpha_bits = -1;
    fbconfig->depth_bits = -1;
    fbconfig->stencil_bits = -1;
    fbconfig->samples = -1;
}

_SOKOL_PRIVATE const _sapp_gl_fbconfig* _sapp_gl_choose_fbconfig(const _sapp_gl_fbconfig* desired, const _sapp_gl_fbconfig* alternatives, unsigned int count) {
    unsigned int i;
    unsigned int missing, least_missing = 1000000;
    unsigned int color_diff, least_color_diff = 10000000;
    unsigned int extra_diff, least_extra_diff = 10000000;
    const _sapp_gl_fbconfig* current;
    const _sapp_gl_fbconfig* closest = NULL;
    for (i = 0;  i < count;  i++) {
        current = alternatives + i;
        if (desired->doublebuffer != current->doublebuffer) {
            continue;
        }
        missing = 0;
        if (desired->alpha_bits > 0 && current->alpha_bits == 0) {
            missing++;
        }
        if (desired->depth_bits > 0 && current->depth_bits == 0) {
            missing++;
        }
        if (desired->stencil_bits > 0 && current->stencil_bits == 0) {
            missing++;
        }
        if (desired->samples > 0 && current->samples == 0) {
            /* Technically, several multisampling buffers could be
                involved, but that's a lower level implementation detail and
                not important to us here, so we count them as one
            */
            missing++;
        }

        /* These polynomials make many small channel size differences matter
            less than one large channel size difference
            Calculate color channel size difference value
        */
        color_diff = 0;
        if (desired->red_bits != -1) {
            color_diff += (desired->red_bits - current->red_bits) * (desired->red_bits - current->red_bits);
        }
        if (desired->green_bits != -1) {
            color_diff += (desired->green_bits - current->green_bits) * (desired->green_bits - current->green_bits);
        }
        if (desired->blue_bits != -1) {
            color_diff += (desired->blue_bits - current->blue_bits) * (desired->blue_bits - current->blue_bits);
        }

        /* Calculate non-color channel size difference value */
        extra_diff = 0;
        if (desired->alpha_bits != -1) {
            extra_diff += (desired->alpha_bits - current->alpha_bits) * (desired->alpha_bits - current->alpha_bits);
        }
        if (desired->depth_bits != -1) {
            extra_diff += (desired->depth_bits - current->depth_bits) * (desired->depth_bits - current->depth_bits);
        }
        if (desired->stencil_bits != -1) {
            extra_diff += (desired->stencil_bits - current->stencil_bits) * (desired->stencil_bits - current->stencil_bits);
        }
        if (desired->samples != -1) {
            extra_diff += (desired->samples - current->samples) * (desired->samples - current->samples);
        }

        /* Figure out if the current one is better than the best one found so far
            Least number of missing buffers is the most important heuristic,
            then color buffer size match and lastly size match for other buffers
        */
        if (missing < least_missing) {
            closest = current;
        }
        else if (missing == least_missing) {
            if ((color_diff < least_color_diff) ||
                (color_diff == least_color_diff && extra_diff < least_extra_diff))
            {
                closest = current;
            }
        }
        if (current == closest) {
            least_missing = missing;
            least_color_diff = color_diff;
            least_extra_diff = extra_diff;
        }
    }
    return closest;
}
#endif

/*== WINDOWS ==================================================================*/
#if defined(_WIN32)
#ifndef WIN32_LEAN_AND_MEAN
#define WIN32_LEAN_AND_MEAN
#endif
#include <windows.h>
#include <windowsx.h>
#include <shellapi.h>
#pragma comment (lib, "Shell32.lib")

#if defined(SOKOL_D3D11)
#ifndef D3D11_NO_HELPERS
#define D3D11_NO_HELPERS
#endif
#ifndef CINTERFACE
#define CINTERFACE
#endif
#ifndef COBJMACROS
#define COBJMACROS
#endif
#include <windows.h>
#include <d3d11.h>
#include <dxgi.h>
#if (defined(WINAPI_FAMILY_PARTITION) && !WINAPI_FAMILY_PARTITION(WINAPI_PARTITION_DESKTOP))
#pragma comment (lib, "WindowsApp.lib")
#else
#pragma comment (lib, "user32.lib")
#pragma comment (lib, "dxgi.lib")
#pragma comment (lib, "d3d11.lib")
#pragma comment (lib, "dxguid.lib")
#endif
#endif

/* see https://github.com/floooh/sokol/issues/138 */
#ifndef WM_MOUSEHWHEEL
#define WM_MOUSEHWHEEL (0x020E)
#endif

#ifndef DPI_ENUMS_DECLARED
typedef enum PROCESS_DPI_AWARENESS
{
    PROCESS_DPI_UNAWARE = 0,
    PROCESS_SYSTEM_DPI_AWARE = 1,
    PROCESS_PER_MONITOR_DPI_AWARE = 2
} PROCESS_DPI_AWARENESS;
typedef enum MONITOR_DPI_TYPE {
    MDT_EFFECTIVE_DPI = 0,
    MDT_ANGULAR_DPI = 1,
    MDT_RAW_DPI = 2,
    MDT_DEFAULT = MDT_EFFECTIVE_DPI
} MONITOR_DPI_TYPE;
#endif /*DPI_ENUMS_DECLARED*/

static HWND _sapp_win32_hwnd;
static HDC _sapp_win32_dc;
static bool _sapp_win32_in_create_window;
static bool _sapp_win32_dpi_aware;
static float _sapp_win32_content_scale;
static float _sapp_win32_window_scale;
static float _sapp_win32_mouse_scale;
static bool _sapp_win32_iconified;
typedef BOOL(WINAPI * SETPROCESSDPIAWARE_T)(void);
typedef HRESULT(WINAPI * SETPROCESSDPIAWARENESS_T)(PROCESS_DPI_AWARENESS);
typedef HRESULT(WINAPI * GETDPIFORMONITOR_T)(HMONITOR, MONITOR_DPI_TYPE, UINT*, UINT*);
static SETPROCESSDPIAWARE_T _sapp_win32_setprocessdpiaware;
static SETPROCESSDPIAWARENESS_T _sapp_win32_setprocessdpiawareness;
static GETDPIFORMONITOR_T _sapp_win32_getdpiformonitor;
#if defined(SOKOL_D3D11)
static ID3D11Device* _sapp_d3d11_device;
static ID3D11DeviceContext* _sapp_d3d11_device_context;
static DXGI_SWAP_CHAIN_DESC _sapp_dxgi_swap_chain_desc;
static IDXGISwapChain* _sapp_dxgi_swap_chain;
static ID3D11Texture2D* _sapp_d3d11_rt;
static ID3D11RenderTargetView* _sapp_d3d11_rtv;
static ID3D11Texture2D* _sapp_d3d11_ds;
static ID3D11DepthStencilView* _sapp_d3d11_dsv;
#endif
#define WGL_NUMBER_PIXEL_FORMATS_ARB 0x2000
#define WGL_SUPPORT_OPENGL_ARB 0x2010
#define WGL_DRAW_TO_WINDOW_ARB 0x2001
#define WGL_PIXEL_TYPE_ARB 0x2013
#define WGL_TYPE_RGBA_ARB 0x202b
#define WGL_ACCELERATION_ARB 0x2003
#define WGL_NO_ACCELERATION_ARB 0x2025
#define WGL_RED_BITS_ARB 0x2015
#define WGL_RED_SHIFT_ARB 0x2016
#define WGL_GREEN_BITS_ARB 0x2017
#define WGL_GREEN_SHIFT_ARB 0x2018
#define WGL_BLUE_BITS_ARB 0x2019
#define WGL_BLUE_SHIFT_ARB 0x201a
#define WGL_ALPHA_BITS_ARB 0x201b
#define WGL_ALPHA_SHIFT_ARB 0x201c
#define WGL_ACCUM_BITS_ARB 0x201d
#define WGL_ACCUM_RED_BITS_ARB 0x201e
#define WGL_ACCUM_GREEN_BITS_ARB 0x201f
#define WGL_ACCUM_BLUE_BITS_ARB 0x2020
#define WGL_ACCUM_ALPHA_BITS_ARB 0x2021
#define WGL_DEPTH_BITS_ARB 0x2022
#define WGL_STENCIL_BITS_ARB 0x2023
#define WGL_AUX_BUFFERS_ARB 0x2024
#define WGL_STEREO_ARB 0x2012
#define WGL_DOUBLE_BUFFER_ARB 0x2011
#define WGL_SAMPLES_ARB 0x2042
#define WGL_FRAMEBUFFER_SRGB_CAPABLE_ARB 0x20a9
#define WGL_CONTEXT_DEBUG_BIT_ARB 0x00000001
#define WGL_CONTEXT_FORWARD_COMPATIBLE_BIT_ARB 0x00000002
#define WGL_CONTEXT_PROFILE_MASK_ARB 0x9126
#define WGL_CONTEXT_CORE_PROFILE_BIT_ARB 0x00000001
#define WGL_CONTEXT_COMPATIBILITY_PROFILE_BIT_ARB 0x00000002
#define WGL_CONTEXT_MAJOR_VERSION_ARB 0x2091
#define WGL_CONTEXT_MINOR_VERSION_ARB 0x2092
#define WGL_CONTEXT_FLAGS_ARB 0x2094
#define WGL_CONTEXT_ROBUST_ACCESS_BIT_ARB 0x00000004
#define WGL_LOSE_CONTEXT_ON_RESET_ARB 0x8252
#define WGL_CONTEXT_RESET_NOTIFICATION_STRATEGY_ARB 0x8256
#define WGL_NO_RESET_NOTIFICATION_ARB 0x8261
#define WGL_CONTEXT_RELEASE_BEHAVIOR_ARB 0x2097
#define WGL_CONTEXT_RELEASE_BEHAVIOR_NONE_ARB 0
#define WGL_CONTEXT_RELEASE_BEHAVIOR_FLUSH_ARB 0x2098
#define WGL_COLORSPACE_EXT 0x309d
#define WGL_COLORSPACE_SRGB_EXT 0x3089
#define ERROR_INVALID_VERSION_ARB 0x2095
#define ERROR_INVALID_PROFILE_ARB 0x2096
#define ERROR_INCOMPATIBLE_DEVICE_CONTEXTS_ARB 0x2054
typedef BOOL (WINAPI * PFNWGLSWAPINTERVALEXTPROC)(int);
typedef BOOL (WINAPI * PFNWGLGETPIXELFORMATATTRIBIVARBPROC)(HDC,int,int,UINT,const int*,int*);
typedef const char* (WINAPI * PFNWGLGETEXTENSIONSSTRINGEXTPROC)(void);
typedef const char* (WINAPI * PFNWGLGETEXTENSIONSSTRINGARBPROC)(HDC);
typedef HGLRC (WINAPI * PFNWGLCREATECONTEXTATTRIBSARBPROC)(HDC,HGLRC,const int*);
typedef HGLRC (WINAPI * PFN_wglCreateContext)(HDC);
typedef BOOL (WINAPI * PFN_wglDeleteContext)(HGLRC);
typedef PROC (WINAPI * PFN_wglGetProcAddress)(LPCSTR);
typedef HDC (WINAPI * PFN_wglGetCurrentDC)(void);
typedef BOOL (WINAPI * PFN_wglMakeCurrent)(HDC,HGLRC);
static HINSTANCE _sapp_opengl32;
static HGLRC _sapp_gl_ctx;
static PFN_wglCreateContext _sapp_wglCreateContext;
static PFN_wglDeleteContext _sapp_wglDeleteContext;
static PFN_wglGetProcAddress _sapp_wglGetProcAddress;
static PFN_wglGetCurrentDC _sapp_wglGetCurrentDC;
static PFN_wglMakeCurrent _sapp_wglMakeCurrent;
static PFNWGLSWAPINTERVALEXTPROC _sapp_SwapIntervalEXT;
static PFNWGLGETPIXELFORMATATTRIBIVARBPROC _sapp_GetPixelFormatAttribivARB;
static PFNWGLGETEXTENSIONSSTRINGEXTPROC _sapp_GetExtensionsStringEXT;
static PFNWGLGETEXTENSIONSSTRINGARBPROC _sapp_GetExtensionsStringARB;
static PFNWGLCREATECONTEXTATTRIBSARBPROC _sapp_CreateContextAttribsARB;
static bool _sapp_ext_swap_control;
static bool _sapp_arb_multisample;
static bool _sapp_arb_pixel_format;
static bool _sapp_arb_create_context;
static bool _sapp_arb_create_context_profile;
static HWND _sapp_win32_msg_hwnd;
static HDC _sapp_win32_msg_dc;

/* NOTE: the optional GL loader only contains the GL constants and functions required for sokol_gfx.h, if you need
more, you'll need to use you own gl header-generator/loader
*/
#if !defined(SOKOL_WIN32_NO_GL_LOADER)
#if defined(SOKOL_GLCORE33)
#define __gl_h_ 1
#define __gl32_h_ 1
#define __gl31_h_ 1
#define __GL_H__ 1
#define __glext_h_ 1
#define __GLEXT_H_ 1
#define __gltypes_h_ 1
#define __glcorearb_h_ 1
#define __gl_glcorearb_h_ 1
#define GL_APIENTRY APIENTRY

typedef unsigned int  GLenum;
typedef unsigned int  GLuint;
typedef int  GLsizei;
typedef char  GLchar;
typedef ptrdiff_t  GLintptr;
typedef ptrdiff_t  GLsizeiptr;
typedef double  GLclampd;
typedef unsigned short  GLushort;
typedef unsigned char  GLubyte;
typedef unsigned char  GLboolean;
typedef uint64_t  GLuint64;
typedef double  GLdouble;
typedef unsigned short  GLhalf;
typedef float  GLclampf;
typedef unsigned int  GLbitfield;
typedef signed char  GLbyte;
typedef short  GLshort;
typedef void  GLvoid;
typedef int64_t  GLint64;
typedef float  GLfloat;
typedef struct __GLsync * GLsync;
typedef int  GLint;
#define GL_INT_2_10_10_10_REV 0x8D9F
#define GL_R32F 0x822E
#define GL_PROGRAM_POINT_SIZE 0x8642
#define GL_STENCIL_ATTACHMENT 0x8D20
#define GL_DEPTH_ATTACHMENT 0x8D00
#define GL_COLOR_ATTACHMENT2 0x8CE2
#define GL_COLOR_ATTACHMENT0 0x8CE0
#define GL_R16F 0x822D
#define GL_COLOR_ATTACHMENT22 0x8CF6
#define GL_DRAW_FRAMEBUFFER 0x8CA9
#define GL_FRAMEBUFFER_COMPLETE 0x8CD5
#define GL_NUM_EXTENSIONS 0x821D
#define GL_INFO_LOG_LENGTH 0x8B84
#define GL_VERTEX_SHADER 0x8B31
#define GL_INCR 0x1E02
#define GL_DYNAMIC_DRAW 0x88E8
#define GL_STATIC_DRAW 0x88E4
#define GL_TEXTURE_CUBE_MAP_POSITIVE_Z 0x8519
#define GL_TEXTURE_CUBE_MAP 0x8513
#define GL_FUNC_SUBTRACT 0x800A
#define GL_FUNC_REVERSE_SUBTRACT 0x800B
#define GL_CONSTANT_COLOR 0x8001
#define GL_DECR_WRAP 0x8508
#define GL_R8 0x8229
#define GL_LINEAR_MIPMAP_LINEAR 0x2703
#define GL_ELEMENT_ARRAY_BUFFER 0x8893
#define GL_SHORT 0x1402
#define GL_DEPTH_TEST 0x0B71
#define GL_TEXTURE_CUBE_MAP_NEGATIVE_Y 0x8518
#define GL_LINK_STATUS 0x8B82
#define GL_TEXTURE_CUBE_MAP_POSITIVE_Y 0x8517
#define GL_SAMPLE_ALPHA_TO_COVERAGE 0x809E
#define GL_RGBA16F 0x881A
#define GL_CONSTANT_ALPHA 0x8003
#define GL_READ_FRAMEBUFFER 0x8CA8
#define GL_TEXTURE0 0x84C0
#define GL_TEXTURE_MIN_LOD 0x813A
#define GL_CLAMP_TO_EDGE 0x812F
#define GL_UNSIGNED_SHORT_5_6_5 0x8363
#define GL_TEXTURE_WRAP_R 0x8072
#define GL_UNSIGNED_SHORT_5_5_5_1 0x8034
#define GL_NEAREST_MIPMAP_NEAREST 0x2700
#define GL_UNSIGNED_SHORT_4_4_4_4 0x8033
#define GL_SRC_ALPHA_SATURATE 0x0308
#define GL_STREAM_DRAW 0x88E0
#define GL_ONE 1
#define GL_NEAREST_MIPMAP_LINEAR 0x2702
#define GL_RGB10_A2 0x8059
#define GL_RGBA8 0x8058
#define GL_COLOR_ATTACHMENT1 0x8CE1
#define GL_RGBA4 0x8056
#define GL_RGB8 0x8051
#define GL_ARRAY_BUFFER 0x8892
#define GL_STENCIL 0x1802
#define GL_TEXTURE_2D 0x0DE1
#define GL_DEPTH 0x1801
#define GL_FRONT 0x0404
#define GL_STENCIL_BUFFER_BIT 0x00000400
#define GL_REPEAT 0x2901
#define GL_RGBA 0x1908
#define GL_TEXTURE_CUBE_MAP_POSITIVE_X 0x8515
#define GL_DECR 0x1E03
#define GL_FRAGMENT_SHADER 0x8B30
#define GL_FLOAT 0x1406
#define GL_TEXTURE_MAX_LOD 0x813B
#define GL_DEPTH_COMPONENT 0x1902
#define GL_ONE_MINUS_DST_ALPHA 0x0305
#define GL_COLOR 0x1800
#define GL_TEXTURE_2D_ARRAY 0x8C1A
#define GL_TRIANGLES 0x0004
#define GL_UNSIGNED_BYTE 0x1401
#define GL_TEXTURE_MAG_FILTER 0x2800
#define GL_ONE_MINUS_CONSTANT_ALPHA 0x8004
#define GL_NONE 0
#define GL_SRC_COLOR 0x0300
#define GL_BYTE 0x1400
#define GL_TEXTURE_CUBE_MAP_NEGATIVE_Z 0x851A
#define GL_LINE_STRIP 0x0003
#define GL_TEXTURE_3D 0x806F
#define GL_CW 0x0900
#define GL_LINEAR 0x2601
#define GL_RENDERBUFFER 0x8D41
#define GL_GEQUAL 0x0206
#define GL_COLOR_BUFFER_BIT 0x00004000
#define GL_RGBA32F 0x8814
#define GL_BLEND 0x0BE2
#define GL_ONE_MINUS_SRC_ALPHA 0x0303
#define GL_ONE_MINUS_CONSTANT_COLOR 0x8002
#define GL_TEXTURE_WRAP_T 0x2803
#define GL_TEXTURE_WRAP_S 0x2802
#define GL_TEXTURE_MIN_FILTER 0x2801
#define GL_LINEAR_MIPMAP_NEAREST 0x2701
#define GL_EXTENSIONS 0x1F03
#define GL_NO_ERROR 0
#define GL_REPLACE 0x1E01
#define GL_KEEP 0x1E00
#define GL_CCW 0x0901
#define GL_TEXTURE_CUBE_MAP_NEGATIVE_X 0x8516
#define GL_RGB 0x1907
#define GL_TRIANGLE_STRIP 0x0005
#define GL_FALSE 0
#define GL_ZERO 0
#define GL_CULL_FACE 0x0B44
#define GL_INVERT 0x150A
#define GL_INT 0x1404
#define GL_UNSIGNED_INT 0x1405
#define GL_UNSIGNED_SHORT 0x1403
#define GL_NEAREST 0x2600
#define GL_SCISSOR_TEST 0x0C11
#define GL_LEQUAL 0x0203
#define GL_STENCIL_TEST 0x0B90
#define GL_DITHER 0x0BD0
#define GL_DEPTH_COMPONENT16 0x81A5
#define GL_EQUAL 0x0202
#define GL_FRAMEBUFFER 0x8D40
#define GL_RGB5 0x8050
#define GL_LINES 0x0001
#define GL_DEPTH_BUFFER_BIT 0x00000100
#define GL_SRC_ALPHA 0x0302
#define GL_INCR_WRAP 0x8507
#define GL_LESS 0x0201
#define GL_MULTISAMPLE 0x809D
#define GL_FRAMEBUFFER_BINDING 0x8CA6
#define GL_BACK 0x0405
#define GL_ALWAYS 0x0207
#define GL_FUNC_ADD 0x8006
#define GL_ONE_MINUS_DST_COLOR 0x0307
#define GL_NOTEQUAL 0x0205
#define GL_DST_COLOR 0x0306
#define GL_COMPILE_STATUS 0x8B81
#define GL_RED 0x1903
#define GL_COLOR_ATTACHMENT3 0x8CE3
#define GL_DST_ALPHA 0x0304
#define GL_RGB5_A1 0x8057
#define GL_GREATER 0x0204
#define GL_POLYGON_OFFSET_FILL 0x8037
#define GL_TRUE 1
#define GL_NEVER 0x0200
#define GL_POINTS 0x0000
#define GL_ONE_MINUS_SRC_COLOR 0x0301
#define GL_MIRRORED_REPEAT 0x8370
#define GL_MAX_COMBINED_TEXTURE_IMAGE_UNITS 0x8B4D
#define GL_R11F_G11F_B10F 0x8C3A
#define GL_UNSIGNED_INT_10F_11F_11F_REV 0x8C3B
#define GL_RGBA32UI 0x8D70
#define GL_RGB32UI 0x8D71
#define GL_RGBA16UI 0x8D76
#define GL_RGB16UI 0x8D77
#define GL_RGBA8UI 0x8D7C
#define GL_RGB8UI 0x8D7D
#define GL_RGBA32I 0x8D82
#define GL_RGB32I 0x8D83
#define GL_RGBA16I 0x8D88
#define GL_RGB16I 0x8D89
#define GL_RGBA8I 0x8D8E
#define GL_RGB8I 0x8D8F
#define GL_RED_INTEGER 0x8D94
#define GL_RG 0x8227
#define GL_RG_INTEGER 0x8228
#define GL_R8 0x8229
#define GL_R16 0x822A
#define GL_RG8 0x822B
#define GL_RG16 0x822C
#define GL_R16F 0x822D
#define GL_R32F 0x822E
#define GL_RG16F 0x822F
#define GL_RG32F 0x8230
#define GL_R8I 0x8231
#define GL_R8UI 0x8232
#define GL_R16I 0x8233
#define GL_R16UI 0x8234
#define GL_R32I 0x8235
#define GL_R32UI 0x8236
#define GL_RG8I 0x8237
#define GL_RG8UI 0x8238
#define GL_RG16I 0x8239
#define GL_RG16UI 0x823A
#define GL_RG32I 0x823B
#define GL_RG32UI 0x823C
#define GL_RGBA_INTEGER 0x8D99
#define GL_R8_SNORM 0x8F94
#define GL_RG8_SNORM 0x8F95
#define GL_RGB8_SNORM 0x8F96
#define GL_RGBA8_SNORM 0x8F97
#define GL_R16_SNORM 0x8F98
#define GL_RG16_SNORM 0x8F99
#define GL_RGB16_SNORM 0x8F9A
#define GL_RGBA16_SNORM 0x8F9B
#define GL_RGBA16 0x805B
#define GL_MAX_TEXTURE_SIZE 0x0D33
#define GL_MAX_CUBE_MAP_TEXTURE_SIZE 0x851C
#define GL_MAX_3D_TEXTURE_SIZE 0x8073
#define GL_MAX_ARRAY_TEXTURE_LAYERS 0x88FF
#define GL_MAX_VERTEX_ATTRIBS 0x8869
#define GL_CLAMP_TO_BORDER 0x812D
#define GL_TEXTURE_BORDER_COLOR 0x1004

typedef void  (GL_APIENTRY *PFN_glBindVertexArray)(GLuint array);
static PFN_glBindVertexArray _sapp_glBindVertexArray;
typedef void  (GL_APIENTRY *PFN_glFramebufferTextureLayer)(GLenum target, GLenum attachment, GLuint texture, GLint level, GLint layer);
static PFN_glFramebufferTextureLayer _sapp_glFramebufferTextureLayer;
typedef void  (GL_APIENTRY *PFN_glGenFramebuffers)(GLsizei n, GLuint * framebuffers);
static PFN_glGenFramebuffers _sapp_glGenFramebuffers;
typedef void  (GL_APIENTRY *PFN_glBindFramebuffer)(GLenum target, GLuint framebuffer);
static PFN_glBindFramebuffer _sapp_glBindFramebuffer;
typedef void  (GL_APIENTRY *PFN_glBindRenderbuffer)(GLenum target, GLuint renderbuffer);
static PFN_glBindRenderbuffer _sapp_glBindRenderbuffer;
typedef const GLubyte * (GL_APIENTRY *PFN_glGetStringi)(GLenum name, GLuint index);
static PFN_glGetStringi _sapp_glGetStringi;
typedef void  (GL_APIENTRY *PFN_glClearBufferfi)(GLenum buffer, GLint drawbuffer, GLfloat depth, GLint stencil);
static PFN_glClearBufferfi _sapp_glClearBufferfi;
typedef void  (GL_APIENTRY *PFN_glClearBufferfv)(GLenum buffer, GLint drawbuffer, const GLfloat * value);
static PFN_glClearBufferfv _sapp_glClearBufferfv;
typedef void  (GL_APIENTRY *PFN_glClearBufferuiv)(GLenum buffer, GLint drawbuffer, const GLuint * value);
static PFN_glClearBufferuiv _sapp_glClearBufferuiv;
typedef void  (GL_APIENTRY *PFN_glDeleteRenderbuffers)(GLsizei n, const GLuint * renderbuffers);
static PFN_glDeleteRenderbuffers _sapp_glDeleteRenderbuffers;
typedef void  (GL_APIENTRY *PFN_glUniform4fv)(GLint location, GLsizei count, const GLfloat * value);
static PFN_glUniform4fv _sapp_glUniform4fv;
typedef void  (GL_APIENTRY *PFN_glUniform2fv)(GLint location, GLsizei count, const GLfloat * value);
static PFN_glUniform2fv _sapp_glUniform2fv;
typedef void  (GL_APIENTRY *PFN_glUseProgram)(GLuint program);
static PFN_glUseProgram _sapp_glUseProgram;
typedef void  (GL_APIENTRY *PFN_glShaderSource)(GLuint shader, GLsizei count, const GLchar *const* string, const GLint * length);
static PFN_glShaderSource _sapp_glShaderSource;
typedef void  (GL_APIENTRY *PFN_glLinkProgram)(GLuint program);
static PFN_glLinkProgram _sapp_glLinkProgram;
typedef GLint (GL_APIENTRY *PFN_glGetUniformLocation)(GLuint program, const GLchar * name);
static PFN_glGetUniformLocation _sapp_glGetUniformLocation;
typedef void  (GL_APIENTRY *PFN_glGetShaderiv)(GLuint shader, GLenum pname, GLint * params);
static PFN_glGetShaderiv _sapp_glGetShaderiv;
typedef void  (GL_APIENTRY *PFN_glGetProgramInfoLog)(GLuint program, GLsizei bufSize, GLsizei * length, GLchar * infoLog);
static PFN_glGetProgramInfoLog _sapp_glGetProgramInfoLog;
typedef GLint (GL_APIENTRY *PFN_glGetAttribLocation)(GLuint program, const GLchar * name);
static PFN_glGetAttribLocation _sapp_glGetAttribLocation;
typedef void  (GL_APIENTRY *PFN_glDisableVertexAttribArray)(GLuint index);
static PFN_glDisableVertexAttribArray _sapp_glDisableVertexAttribArray;
typedef void  (GL_APIENTRY *PFN_glDeleteShader)(GLuint shader);
static PFN_glDeleteShader _sapp_glDeleteShader;
typedef void  (GL_APIENTRY *PFN_glDeleteProgram)(GLuint program);
static PFN_glDeleteProgram _sapp_glDeleteProgram;
typedef void  (GL_APIENTRY *PFN_glCompileShader)(GLuint shader);
static PFN_glCompileShader _sapp_glCompileShader;
typedef void  (GL_APIENTRY *PFN_glStencilFuncSeparate)(GLenum face, GLenum func, GLint ref, GLuint mask);
static PFN_glStencilFuncSeparate _sapp_glStencilFuncSeparate;
typedef void  (GL_APIENTRY *PFN_glStencilOpSeparate)(GLenum face, GLenum sfail, GLenum dpfail, GLenum dppass);
static PFN_glStencilOpSeparate _sapp_glStencilOpSeparate;
typedef void  (GL_APIENTRY *PFN_glRenderbufferStorageMultisample)(GLenum target, GLsizei samples, GLenum internalformat, GLsizei width, GLsizei height);
static PFN_glRenderbufferStorageMultisample _sapp_glRenderbufferStorageMultisample;
typedef void  (GL_APIENTRY *PFN_glDrawBuffers)(GLsizei n, const GLenum * bufs);
static PFN_glDrawBuffers _sapp_glDrawBuffers;
typedef void  (GL_APIENTRY *PFN_glVertexAttribDivisor)(GLuint index, GLuint divisor);
static PFN_glVertexAttribDivisor _sapp_glVertexAttribDivisor;
typedef void  (GL_APIENTRY *PFN_glBufferSubData)(GLenum target, GLintptr offset, GLsizeiptr size, const void * data);
static PFN_glBufferSubData _sapp_glBufferSubData;
typedef void  (GL_APIENTRY *PFN_glGenBuffers)(GLsizei n, GLuint * buffers);
static PFN_glGenBuffers _sapp_glGenBuffers;
typedef GLenum (GL_APIENTRY *PFN_glCheckFramebufferStatus)(GLenum target);
static PFN_glCheckFramebufferStatus _sapp_glCheckFramebufferStatus;
typedef void  (GL_APIENTRY *PFN_glFramebufferRenderbuffer)(GLenum target, GLenum attachment, GLenum renderbuffertarget, GLuint renderbuffer);
static PFN_glFramebufferRenderbuffer _sapp_glFramebufferRenderbuffer;
typedef void  (GL_APIENTRY *PFN_glCompressedTexImage2D)(GLenum target, GLint level, GLenum internalformat, GLsizei width, GLsizei height, GLint border, GLsizei imageSize, const void * data);
static PFN_glCompressedTexImage2D _sapp_glCompressedTexImage2D;
typedef void  (GL_APIENTRY *PFN_glCompressedTexImage3D)(GLenum target, GLint level, GLenum internalformat, GLsizei width, GLsizei height, GLsizei depth, GLint border, GLsizei imageSize, const void * data);
static PFN_glCompressedTexImage3D _sapp_glCompressedTexImage3D;
typedef void  (GL_APIENTRY *PFN_glActiveTexture)(GLenum texture);
static PFN_glActiveTexture _sapp_glActiveTexture;
typedef void  (GL_APIENTRY *PFN_glTexSubImage3D)(GLenum target, GLint level, GLint xoffset, GLint yoffset, GLint zoffset, GLsizei width, GLsizei height, GLsizei depth, GLenum format, GLenum type, const void * pixels);
static PFN_glTexSubImage3D _sapp_glTexSubImage3D;
typedef void  (GL_APIENTRY *PFN_glUniformMatrix4fv)(GLint location, GLsizei count, GLboolean transpose, const GLfloat * value);
static PFN_glUniformMatrix4fv _sapp_glUniformMatrix4fv;
typedef void  (GL_APIENTRY *PFN_glRenderbufferStorage)(GLenum target, GLenum internalformat, GLsizei width, GLsizei height);
static PFN_glRenderbufferStorage _sapp_glRenderbufferStorage;
typedef void  (GL_APIENTRY *PFN_glGenTextures)(GLsizei n, GLuint * textures);
static PFN_glGenTextures _sapp_glGenTextures;
typedef void  (GL_APIENTRY *PFN_glPolygonOffset)(GLfloat factor, GLfloat units);
static PFN_glPolygonOffset _sapp_glPolygonOffset;
typedef void  (GL_APIENTRY *PFN_glDrawElements)(GLenum mode, GLsizei count, GLenum type, const void * indices);
static PFN_glDrawElements _sapp_glDrawElements;
typedef void  (GL_APIENTRY *PFN_glDeleteFramebuffers)(GLsizei n, const GLuint * framebuffers);
static PFN_glDeleteFramebuffers _sapp_glDeleteFramebuffers;
typedef void  (GL_APIENTRY *PFN_glBlendEquationSeparate)(GLenum modeRGB, GLenum modeAlpha);
static PFN_glBlendEquationSeparate _sapp_glBlendEquationSeparate;
typedef void  (GL_APIENTRY *PFN_glDeleteTextures)(GLsizei n, const GLuint * textures);
static PFN_glDeleteTextures _sapp_glDeleteTextures;
typedef void  (GL_APIENTRY *PFN_glGetProgramiv)(GLuint program, GLenum pname, GLint * params);
static PFN_glGetProgramiv _sapp_glGetProgramiv;
typedef void  (GL_APIENTRY *PFN_glBindTexture)(GLenum target, GLuint texture);
static PFN_glBindTexture _sapp_glBindTexture;
typedef void  (GL_APIENTRY *PFN_glTexImage3D)(GLenum target, GLint level, GLint internalformat, GLsizei width, GLsizei height, GLsizei depth, GLint border, GLenum format, GLenum type, const void * pixels);
static PFN_glTexImage3D _sapp_glTexImage3D;
typedef GLuint (GL_APIENTRY *PFN_glCreateShader)(GLenum type);
static PFN_glCreateShader _sapp_glCreateShader;
typedef void  (GL_APIENTRY *PFN_glTexSubImage2D)(GLenum target, GLint level, GLint xoffset, GLint yoffset, GLsizei width, GLsizei height, GLenum format, GLenum type, const void * pixels);
static PFN_glTexSubImage2D _sapp_glTexSubImage2D;
typedef void  (GL_APIENTRY *PFN_glClearDepth)(GLdouble depth);
static PFN_glClearDepth _sapp_glClearDepth;
typedef void  (GL_APIENTRY *PFN_glFramebufferTexture2D)(GLenum target, GLenum attachment, GLenum textarget, GLuint texture, GLint level);
static PFN_glFramebufferTexture2D _sapp_glFramebufferTexture2D;
typedef GLuint (GL_APIENTRY *PFN_glCreateProgram)();
static PFN_glCreateProgram _sapp_glCreateProgram;
typedef void  (GL_APIENTRY *PFN_glViewport)(GLint x, GLint y, GLsizei width, GLsizei height);
static PFN_glViewport _sapp_glViewport;
typedef void  (GL_APIENTRY *PFN_glDeleteBuffers)(GLsizei n, const GLuint * buffers);
static PFN_glDeleteBuffers _sapp_glDeleteBuffers;
typedef void  (GL_APIENTRY *PFN_glDrawArrays)(GLenum mode, GLint first, GLsizei count);
static PFN_glDrawArrays _sapp_glDrawArrays;
typedef void  (GL_APIENTRY *PFN_glDrawElementsInstanced)(GLenum mode, GLsizei count, GLenum type, const void * indices, GLsizei instancecount);
static PFN_glDrawElementsInstanced _sapp_glDrawElementsInstanced;
typedef void  (GL_APIENTRY *PFN_glVertexAttribPointer)(GLuint index, GLint size, GLenum type, GLboolean normalized, GLsizei stride, const void * pointer);
static PFN_glVertexAttribPointer _sapp_glVertexAttribPointer;
typedef void  (GL_APIENTRY *PFN_glUniform1i)(GLint location, GLint v0);
static PFN_glUniform1i _sapp_glUniform1i;
typedef void  (GL_APIENTRY *PFN_glDisable)(GLenum cap);
static PFN_glDisable _sapp_glDisable;
typedef void  (GL_APIENTRY *PFN_glColorMask)(GLboolean red, GLboolean green, GLboolean blue, GLboolean alpha);
static PFN_glColorMask _sapp_glColorMask;
typedef void  (GL_APIENTRY *PFN_glBindBuffer)(GLenum target, GLuint buffer);
static PFN_glBindBuffer _sapp_glBindBuffer;
typedef void  (GL_APIENTRY *PFN_glDeleteVertexArrays)(GLsizei n, const GLuint * arrays);
static PFN_glDeleteVertexArrays _sapp_glDeleteVertexArrays;
typedef void  (GL_APIENTRY *PFN_glDepthMask)(GLboolean flag);
static PFN_glDepthMask _sapp_glDepthMask;
typedef void  (GL_APIENTRY *PFN_glDrawArraysInstanced)(GLenum mode, GLint first, GLsizei count, GLsizei instancecount);
static PFN_glDrawArraysInstanced _sapp_glDrawArraysInstanced;
typedef void  (GL_APIENTRY *PFN_glClearStencil)(GLint s);
static PFN_glClearStencil _sapp_glClearStencil;
typedef void  (GL_APIENTRY *PFN_glScissor)(GLint x, GLint y, GLsizei width, GLsizei height);
static PFN_glScissor _sapp_glScissor;
typedef void  (GL_APIENTRY *PFN_glUniform3fv)(GLint location, GLsizei count, const GLfloat * value);
static PFN_glUniform3fv _sapp_glUniform3fv;
typedef void  (GL_APIENTRY *PFN_glGenRenderbuffers)(GLsizei n, GLuint * renderbuffers);
static PFN_glGenRenderbuffers _sapp_glGenRenderbuffers;
typedef void  (GL_APIENTRY *PFN_glBufferData)(GLenum target, GLsizeiptr size, const void * data, GLenum usage);
static PFN_glBufferData _sapp_glBufferData;
typedef void  (GL_APIENTRY *PFN_glBlendFuncSeparate)(GLenum sfactorRGB, GLenum dfactorRGB, GLenum sfactorAlpha, GLenum dfactorAlpha);
static PFN_glBlendFuncSeparate _sapp_glBlendFuncSeparate;
typedef void  (GL_APIENTRY *PFN_glTexParameteri)(GLenum target, GLenum pname, GLint param);
static PFN_glTexParameteri _sapp_glTexParameteri;
typedef void  (GL_APIENTRY *PFN_glGetIntegerv)(GLenum pname, GLint * data);
static PFN_glGetIntegerv _sapp_glGetIntegerv;
typedef void  (GL_APIENTRY *PFN_glEnable)(GLenum cap);
static PFN_glEnable _sapp_glEnable;
typedef void  (GL_APIENTRY *PFN_glBlitFramebuffer)(GLint srcX0, GLint srcY0, GLint srcX1, GLint srcY1, GLint dstX0, GLint dstY0, GLint dstX1, GLint dstY1, GLbitfield mask, GLenum filter);
static PFN_glBlitFramebuffer _sapp_glBlitFramebuffer;
typedef void  (GL_APIENTRY *PFN_glStencilMask)(GLuint mask);
static PFN_glStencilMask _sapp_glStencilMask;
typedef void  (GL_APIENTRY *PFN_glAttachShader)(GLuint program, GLuint shader);
static PFN_glAttachShader _sapp_glAttachShader;
typedef GLenum (GL_APIENTRY *PFN_glGetError)();
static PFN_glGetError _sapp_glGetError;
typedef void  (GL_APIENTRY *PFN_glClearColor)(GLfloat red, GLfloat green, GLfloat blue, GLfloat alpha);
static PFN_glClearColor _sapp_glClearColor;
typedef void  (GL_APIENTRY *PFN_glBlendColor)(GLfloat red, GLfloat green, GLfloat blue, GLfloat alpha);
static PFN_glBlendColor _sapp_glBlendColor;
typedef void  (GL_APIENTRY *PFN_glTexParameterf)(GLenum target, GLenum pname, GLfloat param);
static PFN_glTexParameterf _sapp_glTexParameterf;
typedef void  (GL_APIENTRY *PFN_glTexParameterfv)(GLenum target, GLenum pname, GLfloat* params);
static PFN_glTexParameterfv _sapp_glTexParameterfv;
typedef void  (GL_APIENTRY *PFN_glGetShaderInfoLog)(GLuint shader, GLsizei bufSize, GLsizei * length, GLchar * infoLog);
static PFN_glGetShaderInfoLog _sapp_glGetShaderInfoLog;
typedef void  (GL_APIENTRY *PFN_glDepthFunc)(GLenum func);
static PFN_glDepthFunc _sapp_glDepthFunc;
typedef void  (GL_APIENTRY *PFN_glStencilOp)(GLenum fail, GLenum zfail, GLenum zpass);
static PFN_glStencilOp _sapp_glStencilOp;
typedef void  (GL_APIENTRY *PFN_glStencilFunc)(GLenum func, GLint ref, GLuint mask);
static PFN_glStencilFunc _sapp_glStencilFunc;
typedef void  (GL_APIENTRY *PFN_glEnableVertexAttribArray)(GLuint index);
static PFN_glEnableVertexAttribArray _sapp_glEnableVertexAttribArray;
typedef void  (GL_APIENTRY *PFN_glBlendFunc)(GLenum sfactor, GLenum dfactor);
static PFN_glBlendFunc _sapp_glBlendFunc;
typedef void  (GL_APIENTRY *PFN_glUniform1fv)(GLint location, GLsizei count, const GLfloat * value);
static PFN_glUniform1fv _sapp_glUniform1fv;
typedef void  (GL_APIENTRY *PFN_glReadBuffer)(GLenum src);
static PFN_glReadBuffer _sapp_glReadBuffer;
typedef void  (GL_APIENTRY *PFN_glClear)(GLbitfield mask);
static PFN_glClear _sapp_glClear;
typedef void  (GL_APIENTRY *PFN_glTexImage2D)(GLenum target, GLint level, GLint internalformat, GLsizei width, GLsizei height, GLint border, GLenum format, GLenum type, const void * pixels);
static PFN_glTexImage2D _sapp_glTexImage2D;
typedef void  (GL_APIENTRY *PFN_glGenVertexArrays)(GLsizei n, GLuint * arrays);
static PFN_glGenVertexArrays _sapp_glGenVertexArrays;
typedef void  (GL_APIENTRY *PFN_glFrontFace)(GLenum mode);
static PFN_glFrontFace _sapp_glFrontFace;
typedef void  (GL_APIENTRY *PFN_glCullFace)(GLenum mode);
static PFN_glCullFace _sapp_glCullFace;

_SOKOL_PRIVATE void* _sapp_win32_glgetprocaddr(const char* name) {
    void* proc_addr = (void*) _sapp_wglGetProcAddress(name);
    if (0 == proc_addr) {
        proc_addr = (void*) GetProcAddress(_sapp_opengl32, name);
    }
    SOKOL_ASSERT(proc_addr);
    return proc_addr;
}

#define _SAPP_GLPROC(name) _sapp_ ## name = (PFN_ ## name) _sapp_win32_glgetprocaddr(#name)

_SOKOL_PRIVATE  void _sapp_win32_gl_loadfuncs(void) {
    SOKOL_ASSERT(_sapp_wglGetProcAddress);
    SOKOL_ASSERT(_sapp_opengl32);
    _SAPP_GLPROC(glBindVertexArray);
    _SAPP_GLPROC(glFramebufferTextureLayer);
    _SAPP_GLPROC(glGenFramebuffers);
    _SAPP_GLPROC(glBindFramebuffer);
    _SAPP_GLPROC(glBindRenderbuffer);
    _SAPP_GLPROC(glGetStringi);
    _SAPP_GLPROC(glClearBufferfi);
    _SAPP_GLPROC(glClearBufferfv);
    _SAPP_GLPROC(glClearBufferuiv);
    _SAPP_GLPROC(glDeleteRenderbuffers);
    _SAPP_GLPROC(glUniform4fv);
    _SAPP_GLPROC(glUniform2fv);
    _SAPP_GLPROC(glUseProgram);
    _SAPP_GLPROC(glShaderSource);
    _SAPP_GLPROC(glLinkProgram);
    _SAPP_GLPROC(glGetUniformLocation);
    _SAPP_GLPROC(glGetShaderiv);
    _SAPP_GLPROC(glGetProgramInfoLog);
    _SAPP_GLPROC(glGetAttribLocation);
    _SAPP_GLPROC(glDisableVertexAttribArray);
    _SAPP_GLPROC(glDeleteShader);
    _SAPP_GLPROC(glDeleteProgram);
    _SAPP_GLPROC(glCompileShader);
    _SAPP_GLPROC(glStencilFuncSeparate);
    _SAPP_GLPROC(glStencilOpSeparate);
    _SAPP_GLPROC(glRenderbufferStorageMultisample);
    _SAPP_GLPROC(glDrawBuffers);
    _SAPP_GLPROC(glVertexAttribDivisor);
    _SAPP_GLPROC(glBufferSubData);
    _SAPP_GLPROC(glGenBuffers);
    _SAPP_GLPROC(glCheckFramebufferStatus);
    _SAPP_GLPROC(glFramebufferRenderbuffer);
    _SAPP_GLPROC(glCompressedTexImage2D);
    _SAPP_GLPROC(glCompressedTexImage3D);
    _SAPP_GLPROC(glActiveTexture);
    _SAPP_GLPROC(glTexSubImage3D);
    _SAPP_GLPROC(glUniformMatrix4fv);
    _SAPP_GLPROC(glRenderbufferStorage);
    _SAPP_GLPROC(glGenTextures);
    _SAPP_GLPROC(glPolygonOffset);
    _SAPP_GLPROC(glDrawElements);
    _SAPP_GLPROC(glDeleteFramebuffers);
    _SAPP_GLPROC(glBlendEquationSeparate);
    _SAPP_GLPROC(glDeleteTextures);
    _SAPP_GLPROC(glGetProgramiv);
    _SAPP_GLPROC(glBindTexture);
    _SAPP_GLPROC(glTexImage3D);
    _SAPP_GLPROC(glCreateShader);
    _SAPP_GLPROC(glTexSubImage2D);
    _SAPP_GLPROC(glClearDepth);
    _SAPP_GLPROC(glFramebufferTexture2D);
    _SAPP_GLPROC(glCreateProgram);
    _SAPP_GLPROC(glViewport);
    _SAPP_GLPROC(glDeleteBuffers);
    _SAPP_GLPROC(glDrawArrays);
    _SAPP_GLPROC(glDrawElementsInstanced);
    _SAPP_GLPROC(glVertexAttribPointer);
    _SAPP_GLPROC(glUniform1i);
    _SAPP_GLPROC(glDisable);
    _SAPP_GLPROC(glColorMask);
    _SAPP_GLPROC(glBindBuffer);
    _SAPP_GLPROC(glDeleteVertexArrays);
    _SAPP_GLPROC(glDepthMask);
    _SAPP_GLPROC(glDrawArraysInstanced);
    _SAPP_GLPROC(glClearStencil);
    _SAPP_GLPROC(glScissor);
    _SAPP_GLPROC(glUniform3fv);
    _SAPP_GLPROC(glGenRenderbuffers);
    _SAPP_GLPROC(glBufferData);
    _SAPP_GLPROC(glBlendFuncSeparate);
    _SAPP_GLPROC(glTexParameteri);
    _SAPP_GLPROC(glGetIntegerv);
    _SAPP_GLPROC(glEnable);
    _SAPP_GLPROC(glBlitFramebuffer);
    _SAPP_GLPROC(glStencilMask);
    _SAPP_GLPROC(glAttachShader);
    _SAPP_GLPROC(glGetError);
    _SAPP_GLPROC(glClearColor);
    _SAPP_GLPROC(glBlendColor);
    _SAPP_GLPROC(glTexParameterf);
    _SAPP_GLPROC(glTexParameterfv);
    _SAPP_GLPROC(glGetShaderInfoLog);
    _SAPP_GLPROC(glDepthFunc);
    _SAPP_GLPROC(glStencilOp);
    _SAPP_GLPROC(glStencilFunc);
    _SAPP_GLPROC(glEnableVertexAttribArray);
    _SAPP_GLPROC(glBlendFunc);
    _SAPP_GLPROC(glUniform1fv);
    _SAPP_GLPROC(glReadBuffer);
    _SAPP_GLPROC(glClear);
    _SAPP_GLPROC(glTexImage2D);
    _SAPP_GLPROC(glGenVertexArrays);
    _SAPP_GLPROC(glFrontFace);
    _SAPP_GLPROC(glCullFace);
}
#define glBindVertexArray _sapp_glBindVertexArray
#define glFramebufferTextureLayer _sapp_glFramebufferTextureLayer
#define glGenFramebuffers _sapp_glGenFramebuffers
#define glBindFramebuffer _sapp_glBindFramebuffer
#define glBindRenderbuffer _sapp_glBindRenderbuffer
#define glGetStringi _sapp_glGetStringi
#define glClearBufferfi _sapp_glClearBufferfi
#define glClearBufferfv _sapp_glClearBufferfv
#define glClearBufferuiv _sapp_glClearBufferuiv
#define glDeleteRenderbuffers _sapp_glDeleteRenderbuffers
#define glUniform4fv _sapp_glUniform4fv
#define glUniform2fv _sapp_glUniform2fv
#define glUseProgram _sapp_glUseProgram
#define glShaderSource _sapp_glShaderSource
#define glLinkProgram _sapp_glLinkProgram
#define glGetUniformLocation _sapp_glGetUniformLocation
#define glGetShaderiv _sapp_glGetShaderiv
#define glGetProgramInfoLog _sapp_glGetProgramInfoLog
#define glGetAttribLocation _sapp_glGetAttribLocation
#define glDisableVertexAttribArray _sapp_glDisableVertexAttribArray
#define glDeleteShader _sapp_glDeleteShader
#define glDeleteProgram _sapp_glDeleteProgram
#define glCompileShader _sapp_glCompileShader
#define glStencilFuncSeparate _sapp_glStencilFuncSeparate
#define glStencilOpSeparate _sapp_glStencilOpSeparate
#define glRenderbufferStorageMultisample _sapp_glRenderbufferStorageMultisample
#define glDrawBuffers _sapp_glDrawBuffers
#define glVertexAttribDivisor _sapp_glVertexAttribDivisor
#define glBufferSubData _sapp_glBufferSubData
#define glGenBuffers _sapp_glGenBuffers
#define glCheckFramebufferStatus _sapp_glCheckFramebufferStatus
#define glFramebufferRenderbuffer _sapp_glFramebufferRenderbuffer
#define glCompressedTexImage2D _sapp_glCompressedTexImage2D
#define glCompressedTexImage3D _sapp_glCompressedTexImage3D
#define glActiveTexture _sapp_glActiveTexture
#define glTexSubImage3D _sapp_glTexSubImage3D
#define glUniformMatrix4fv _sapp_glUniformMatrix4fv
#define glRenderbufferStorage _sapp_glRenderbufferStorage
#define glGenTextures _sapp_glGenTextures
#define glPolygonOffset _sapp_glPolygonOffset
#define glDrawElements _sapp_glDrawElements
#define glDeleteFramebuffers _sapp_glDeleteFramebuffers
#define glBlendEquationSeparate _sapp_glBlendEquationSeparate
#define glDeleteTextures _sapp_glDeleteTextures
#define glGetProgramiv _sapp_glGetProgramiv
#define glBindTexture _sapp_glBindTexture
#define glTexImage3D _sapp_glTexImage3D
#define glCreateShader _sapp_glCreateShader
#define glTexSubImage2D _sapp_glTexSubImage2D
#define glClearDepth _sapp_glClearDepth
#define glFramebufferTexture2D _sapp_glFramebufferTexture2D
#define glCreateProgram _sapp_glCreateProgram
#define glViewport _sapp_glViewport
#define glDeleteBuffers _sapp_glDeleteBuffers
#define glDrawArrays _sapp_glDrawArrays
#define glDrawElementsInstanced _sapp_glDrawElementsInstanced
#define glVertexAttribPointer _sapp_glVertexAttribPointer
#define glUniform1i _sapp_glUniform1i
#define glDisable _sapp_glDisable
#define glColorMask _sapp_glColorMask
#define glBindBuffer _sapp_glBindBuffer
#define glDeleteVertexArrays _sapp_glDeleteVertexArrays
#define glDepthMask _sapp_glDepthMask
#define glDrawArraysInstanced _sapp_glDrawArraysInstanced
#define glClearStencil _sapp_glClearStencil
#define glScissor _sapp_glScissor
#define glUniform3fv _sapp_glUniform3fv
#define glGenRenderbuffers _sapp_glGenRenderbuffers
#define glBufferData _sapp_glBufferData
#define glBlendFuncSeparate _sapp_glBlendFuncSeparate
#define glTexParameteri _sapp_glTexParameteri
#define glGetIntegerv _sapp_glGetIntegerv
#define glEnable _sapp_glEnable
#define glBlitFramebuffer _sapp_glBlitFramebuffer
#define glStencilMask _sapp_glStencilMask
#define glAttachShader _sapp_glAttachShader
#define glGetError _sapp_glGetError
#define glClearColor _sapp_glClearColor
#define glBlendColor _sapp_glBlendColor
#define glTexParameterf _sapp_glTexParameterf
#define glTexParameterfv _sapp_glTexParameterfv
#define glGetShaderInfoLog _sapp_glGetShaderInfoLog
#define glDepthFunc _sapp_glDepthFunc
#define glStencilOp _sapp_glStencilOp
#define glStencilFunc _sapp_glStencilFunc
#define glEnableVertexAttribArray _sapp_glEnableVertexAttribArray
#define glBlendFunc _sapp_glBlendFunc
#define glUniform1fv _sapp_glUniform1fv
#define glReadBuffer _sapp_glReadBuffer
#define glClear _sapp_glClear
#define glTexImage2D _sapp_glTexImage2D
#define glGenVertexArrays _sapp_glGenVertexArrays
#define glFrontFace _sapp_glFrontFace
#define glCullFace _sapp_glCullFace

#endif /* SOKOL_WIN32_NO_GL_LOADER */

#endif /* SOKOL_GLCORE33 */

#if defined(SOKOL_D3D11)
#define _SAPP_SAFE_RELEASE(class, obj) if (obj) { class##_Release(obj); obj=0; }
_SOKOL_PRIVATE void _sapp_d3d11_create_device_and_swapchain(void) {
    DXGI_SWAP_CHAIN_DESC* sc_desc = &_sapp_dxgi_swap_chain_desc;
    sc_desc->BufferDesc.Width = _sapp.framebuffer_width;
    sc_desc->BufferDesc.Height = _sapp.framebuffer_height;
    sc_desc->BufferDesc.Format = DXGI_FORMAT_B8G8R8A8_UNORM;
    sc_desc->BufferDesc.RefreshRate.Numerator = 60;
    sc_desc->BufferDesc.RefreshRate.Denominator = 1;
    sc_desc->OutputWindow = _sapp_win32_hwnd;
    sc_desc->Windowed = true;
    sc_desc->SwapEffect = DXGI_SWAP_EFFECT_DISCARD;
    sc_desc->BufferCount = 1;
    sc_desc->SampleDesc.Count = _sapp.sample_count;
    sc_desc->SampleDesc.Quality = _sapp.sample_count > 1 ? D3D11_STANDARD_MULTISAMPLE_PATTERN : 0;
    sc_desc->BufferUsage = DXGI_USAGE_RENDER_TARGET_OUTPUT;
    int create_flags = D3D11_CREATE_DEVICE_SINGLETHREADED | D3D11_CREATE_DEVICE_BGRA_SUPPORT;
    #if defined(SOKOL_DEBUG)
        create_flags |= D3D11_CREATE_DEVICE_DEBUG;
    #endif
    D3D_FEATURE_LEVEL feature_level;
    HRESULT hr = D3D11CreateDeviceAndSwapChain(
        NULL,                           /* pAdapter (use default) */
        D3D_DRIVER_TYPE_HARDWARE,       /* DriverType */
        NULL,                           /* Software */
        create_flags,                   /* Flags */
        NULL,                           /* pFeatureLevels */
        0,                              /* FeatureLevels */
        D3D11_SDK_VERSION,              /* SDKVersion */
        sc_desc,                        /* pSwapChainDesc */
        &_sapp_dxgi_swap_chain,         /* ppSwapChain */
        &_sapp_d3d11_device,            /* ppDevice */
        &feature_level,                 /* pFeatureLevel */
        &_sapp_d3d11_device_context);   /* ppImmediateContext */
    _SOKOL_UNUSED(hr);
    SOKOL_ASSERT(SUCCEEDED(hr) && _sapp_dxgi_swap_chain && _sapp_d3d11_device && _sapp_d3d11_device_context);
}

_SOKOL_PRIVATE void _sapp_d3d11_destroy_device_and_swapchain(void) {
    _SAPP_SAFE_RELEASE(IDXGISwapChain, _sapp_dxgi_swap_chain);
    _SAPP_SAFE_RELEASE(ID3D11DeviceContext, _sapp_d3d11_device_context);
    _SAPP_SAFE_RELEASE(ID3D11Device, _sapp_d3d11_device);
}

_SOKOL_PRIVATE void _sapp_d3d11_create_default_render_target(void) {
    HRESULT hr;
    #ifdef __cplusplus
    hr = IDXGISwapChain_GetBuffer(_sapp_dxgi_swap_chain, 0, IID_ID3D11Texture2D, (void**)&_sapp_d3d11_rt);
    #else
    hr = IDXGISwapChain_GetBuffer(_sapp_dxgi_swap_chain, 0, &IID_ID3D11Texture2D, (void**)&_sapp_d3d11_rt);
    #endif
    SOKOL_ASSERT(SUCCEEDED(hr) && _sapp_d3d11_rt);
    hr = ID3D11Device_CreateRenderTargetView(_sapp_d3d11_device, (ID3D11Resource*)_sapp_d3d11_rt, NULL, &_sapp_d3d11_rtv);
    SOKOL_ASSERT(SUCCEEDED(hr) && _sapp_d3d11_rtv);
    D3D11_TEXTURE2D_DESC ds_desc;
    memset(&ds_desc, 0, sizeof(ds_desc));
    ds_desc.Width = _sapp.framebuffer_width;
    ds_desc.Height = _sapp.framebuffer_height;
    ds_desc.MipLevels = 1;
    ds_desc.ArraySize = 1;
    ds_desc.Format = DXGI_FORMAT_D24_UNORM_S8_UINT;
    ds_desc.SampleDesc = _sapp_dxgi_swap_chain_desc.SampleDesc;
    ds_desc.Usage = D3D11_USAGE_DEFAULT;
    ds_desc.BindFlags = D3D11_BIND_DEPTH_STENCIL;
    hr = ID3D11Device_CreateTexture2D(_sapp_d3d11_device, &ds_desc, NULL, &_sapp_d3d11_ds);
    SOKOL_ASSERT(SUCCEEDED(hr) && _sapp_d3d11_ds);
    D3D11_DEPTH_STENCIL_VIEW_DESC dsv_desc;
    memset(&dsv_desc, 0, sizeof(dsv_desc));
    dsv_desc.Format = ds_desc.Format;
    dsv_desc.ViewDimension = _sapp.sample_count > 1 ? D3D11_DSV_DIMENSION_TEXTURE2DMS : D3D11_DSV_DIMENSION_TEXTURE2D;
    hr = ID3D11Device_CreateDepthStencilView(_sapp_d3d11_device, (ID3D11Resource*)_sapp_d3d11_ds, &dsv_desc, &_sapp_d3d11_dsv);
    SOKOL_ASSERT(SUCCEEDED(hr) && _sapp_d3d11_dsv);
}

_SOKOL_PRIVATE void _sapp_d3d11_destroy_default_render_target(void) {
    _SAPP_SAFE_RELEASE(ID3D11Texture2D, _sapp_d3d11_rt);
    _SAPP_SAFE_RELEASE(ID3D11RenderTargetView, _sapp_d3d11_rtv);
    _SAPP_SAFE_RELEASE(ID3D11Texture2D, _sapp_d3d11_ds);
    _SAPP_SAFE_RELEASE(ID3D11DepthStencilView, _sapp_d3d11_dsv);
}

_SOKOL_PRIVATE void _sapp_d3d11_resize_default_render_target(void) {
    if (_sapp_dxgi_swap_chain) {
        _sapp_d3d11_destroy_default_render_target();
        IDXGISwapChain_ResizeBuffers(_sapp_dxgi_swap_chain, 1, _sapp.framebuffer_width, _sapp.framebuffer_height, DXGI_FORMAT_B8G8R8A8_UNORM, 0);
        _sapp_d3d11_create_default_render_target();
    }
}
#endif

#if defined(SOKOL_GLCORE33)
_SOKOL_PRIVATE void _sapp_wgl_init(void) {
    _sapp_opengl32 = LoadLibraryA("opengl32.dll");
    if (!_sapp_opengl32) {
        _sapp_fail("Failed to load opengl32.dll\n");
    }
    SOKOL_ASSERT(_sapp_opengl32);
    _sapp_wglCreateContext = (PFN_wglCreateContext) GetProcAddress(_sapp_opengl32, "wglCreateContext");
    SOKOL_ASSERT(_sapp_wglCreateContext);
    _sapp_wglDeleteContext = (PFN_wglDeleteContext) GetProcAddress(_sapp_opengl32, "wglDeleteContext");
    SOKOL_ASSERT(_sapp_wglDeleteContext);
    _sapp_wglGetProcAddress = (PFN_wglGetProcAddress) GetProcAddress(_sapp_opengl32, "wglGetProcAddress");
    SOKOL_ASSERT(_sapp_wglGetProcAddress);
    _sapp_wglGetCurrentDC = (PFN_wglGetCurrentDC) GetProcAddress(_sapp_opengl32, "wglGetCurrentDC");
    SOKOL_ASSERT(_sapp_wglGetCurrentDC);
    _sapp_wglMakeCurrent = (PFN_wglMakeCurrent) GetProcAddress(_sapp_opengl32, "wglMakeCurrent");
    SOKOL_ASSERT(_sapp_wglMakeCurrent);

    _sapp_win32_msg_hwnd = CreateWindowExW(WS_EX_OVERLAPPEDWINDOW,
        L"SOKOLAPP",
        L"sokol-app message window",
        WS_CLIPSIBLINGS|WS_CLIPCHILDREN,
        0, 0, 1, 1,
        NULL, NULL,
        GetModuleHandleW(NULL),
        NULL);
    if (!_sapp_win32_msg_hwnd) {
        _sapp_fail("Win32: failed to create helper window!\n");
    }
    ShowWindow(_sapp_win32_msg_hwnd, SW_HIDE);
    MSG msg;
    while (PeekMessageW(&msg, _sapp_win32_msg_hwnd, 0, 0, PM_REMOVE)) {
        TranslateMessage(&msg);
        DispatchMessageW(&msg);
    }
    _sapp_win32_msg_dc = GetDC(_sapp_win32_msg_hwnd);
    if (!_sapp_win32_msg_dc) {
        _sapp_fail("Win32: failed to obtain helper window DC!\n");
    }
}

_SOKOL_PRIVATE void _sapp_wgl_shutdown(void) {
    SOKOL_ASSERT(_sapp_opengl32 && _sapp_win32_msg_hwnd);
    DestroyWindow(_sapp_win32_msg_hwnd); _sapp_win32_msg_hwnd = 0;
    FreeLibrary(_sapp_opengl32); _sapp_opengl32 = 0;
}

_SOKOL_PRIVATE bool _sapp_wgl_has_ext(const char* ext, const char* extensions) {
    SOKOL_ASSERT(ext && extensions);
    const char* start = extensions;
    while (true) {
        const char* where = strstr(start, ext);
        if (!where) {
            return false;
        }
        const char* terminator = where + strlen(ext);
        if ((where == start) || (*(where - 1) == ' ')) {
            if (*terminator == ' ' || *terminator == '\0') {
                break;
            }
        }
        start = terminator;
    }
    return true;
}

_SOKOL_PRIVATE bool _sapp_wgl_ext_supported(const char* ext) {
    SOKOL_ASSERT(ext);
    if (_sapp_GetExtensionsStringEXT) {
        const char* extensions = _sapp_GetExtensionsStringEXT();
        if (extensions) {
            if (_sapp_wgl_has_ext(ext, extensions)) {
                return true;
            }
        }
    }
    if (_sapp_GetExtensionsStringARB) {
        const char* extensions = _sapp_GetExtensionsStringARB(_sapp_wglGetCurrentDC());
        if (extensions) {
            if (_sapp_wgl_has_ext(ext, extensions)) {
                return true;
            }
        }
    }
    return false;
}

_SOKOL_PRIVATE void _sapp_wgl_load_extensions(void) {
    SOKOL_ASSERT(_sapp_win32_msg_dc);
    PIXELFORMATDESCRIPTOR pfd;
    memset(&pfd, 0, sizeof(pfd));
    pfd.nSize = sizeof(pfd);
    pfd.nVersion = 1;
    pfd.dwFlags = PFD_DRAW_TO_WINDOW | PFD_SUPPORT_OPENGL | PFD_DOUBLEBUFFER;
    pfd.iPixelType = PFD_TYPE_RGBA;
    pfd.cColorBits = 24;
    if (!SetPixelFormat(_sapp_win32_msg_dc, ChoosePixelFormat(_sapp_win32_msg_dc, &pfd), &pfd)) {
        _sapp_fail("WGL: failed to set pixel format for dummy context\n");
    }
    HGLRC rc = _sapp_wglCreateContext(_sapp_win32_msg_dc);
    if (!rc) {
        _sapp_fail("WGL: Failed to create dummy context\n");
    }
    if (!_sapp_wglMakeCurrent(_sapp_win32_msg_dc, rc)) {
        _sapp_fail("WGL: Failed to make context current\n");
    }
    _sapp_GetExtensionsStringEXT = (PFNWGLGETEXTENSIONSSTRINGEXTPROC) _sapp_wglGetProcAddress("wglGetExtensionsStringEXT");
    _sapp_GetExtensionsStringARB = (PFNWGLGETEXTENSIONSSTRINGARBPROC) _sapp_wglGetProcAddress("wglGetExtensionsStringARB");
    _sapp_CreateContextAttribsARB = (PFNWGLCREATECONTEXTATTRIBSARBPROC) _sapp_wglGetProcAddress("wglCreateContextAttribsARB");
    _sapp_SwapIntervalEXT = (PFNWGLSWAPINTERVALEXTPROC) _sapp_wglGetProcAddress("wglSwapIntervalEXT");
    _sapp_GetPixelFormatAttribivARB = (PFNWGLGETPIXELFORMATATTRIBIVARBPROC) _sapp_wglGetProcAddress("wglGetPixelFormatAttribivARB");
    _sapp_arb_multisample = _sapp_wgl_ext_supported("WGL_ARB_multisample");
    _sapp_arb_create_context = _sapp_wgl_ext_supported("WGL_ARB_create_context");
    _sapp_arb_create_context_profile = _sapp_wgl_ext_supported("WGL_ARB_create_context_profile");
    _sapp_ext_swap_control = _sapp_wgl_ext_supported("WGL_EXT_swap_control");
    _sapp_arb_pixel_format = _sapp_wgl_ext_supported("WGL_ARB_pixel_format");
    _sapp_wglMakeCurrent(_sapp_win32_msg_dc, 0);
    _sapp_wglDeleteContext(rc);
}

_SOKOL_PRIVATE int _sapp_wgl_attrib(int pixel_format, int attrib) {
    SOKOL_ASSERT(_sapp_arb_pixel_format);
    int value = 0;
    if (!_sapp_GetPixelFormatAttribivARB(_sapp_win32_dc, pixel_format, 0, 1, &attrib, &value)) {
        _sapp_fail("WGL: Failed to retrieve pixel format attribute\n");
    }
    return value;
}

_SOKOL_PRIVATE int _sapp_wgl_find_pixel_format(void) {
    SOKOL_ASSERT(_sapp_win32_dc);
    SOKOL_ASSERT(_sapp_arb_pixel_format);
    const _sapp_gl_fbconfig* closest;

    int native_count = _sapp_wgl_attrib(1, WGL_NUMBER_PIXEL_FORMATS_ARB);
    _sapp_gl_fbconfig* usable_configs = (_sapp_gl_fbconfig*) SOKOL_CALLOC(native_count, sizeof(_sapp_gl_fbconfig));
    int usable_count = 0;
    for (int i = 0; i < native_count; i++) {
        const int n = i + 1;
        _sapp_gl_fbconfig* u = usable_configs + usable_count;
        _sapp_gl_init_fbconfig(u);
        if (!_sapp_wgl_attrib(n, WGL_SUPPORT_OPENGL_ARB) || !_sapp_wgl_attrib(n, WGL_DRAW_TO_WINDOW_ARB)) {
            continue;
        }
        if (_sapp_wgl_attrib(n, WGL_PIXEL_TYPE_ARB) != WGL_TYPE_RGBA_ARB) {
            continue;
        }
        if (_sapp_wgl_attrib(n, WGL_ACCELERATION_ARB) == WGL_NO_ACCELERATION_ARB) {
            continue;
        }
        u->red_bits     = _sapp_wgl_attrib(n, WGL_RED_BITS_ARB);
        u->green_bits   = _sapp_wgl_attrib(n, WGL_GREEN_BITS_ARB);
        u->blue_bits    = _sapp_wgl_attrib(n, WGL_BLUE_BITS_ARB);
        u->alpha_bits   = _sapp_wgl_attrib(n, WGL_ALPHA_BITS_ARB);
        u->depth_bits   = _sapp_wgl_attrib(n, WGL_DEPTH_BITS_ARB);
        u->stencil_bits = _sapp_wgl_attrib(n, WGL_STENCIL_BITS_ARB);
        if (_sapp_wgl_attrib(n, WGL_DOUBLE_BUFFER_ARB)) {
            u->doublebuffer = true;
        }
        if (_sapp_arb_multisample) {
            u->samples = _sapp_wgl_attrib(n, WGL_SAMPLES_ARB);
        }
        u->handle = n;
        usable_count++;
    }
    SOKOL_ASSERT(usable_count > 0);
    _sapp_gl_fbconfig desired;
    _sapp_gl_init_fbconfig(&desired);
    desired.red_bits = 8;
    desired.green_bits = 8;
    desired.blue_bits = 8;
    desired.alpha_bits = 8;
    desired.depth_bits = 24;
    desired.stencil_bits = 8;
    desired.doublebuffer = true;
    desired.samples = _sapp.sample_count > 1 ? _sapp.sample_count : 0;
    closest = _sapp_gl_choose_fbconfig(&desired, usable_configs, usable_count);
    int pixel_format = 0;
    if (closest) {
        pixel_format = (int) closest->handle;
    }
    SOKOL_FREE(usable_configs);
    return pixel_format;
}

_SOKOL_PRIVATE void _sapp_wgl_create_context(void) {
    int pixel_format = _sapp_wgl_find_pixel_format();
    if (0 == pixel_format) {
        _sapp_fail("WGL: Didn't find matching pixel format.\n");
    }
    PIXELFORMATDESCRIPTOR pfd;
    if (!DescribePixelFormat(_sapp_win32_dc, pixel_format, sizeof(pfd), &pfd)) {
        _sapp_fail("WGL: Failed to retrieve PFD for selected pixel format!\n");
    }
    if (!SetPixelFormat(_sapp_win32_dc, pixel_format, &pfd)) {
        _sapp_fail("WGL: Failed to set selected pixel format!\n");
    }
    if (!_sapp_arb_create_context) {
        _sapp_fail("WGL: ARB_create_context required!\n");
    }
    if (!_sapp_arb_create_context_profile) {
        _sapp_fail("WGL: ARB_create_context_profile required!\n");
    }
    const int attrs[] = {
        WGL_CONTEXT_MAJOR_VERSION_ARB, 3,
        WGL_CONTEXT_MINOR_VERSION_ARB, 3,
        WGL_CONTEXT_FLAGS_ARB, WGL_CONTEXT_FORWARD_COMPATIBLE_BIT_ARB,
        WGL_CONTEXT_PROFILE_MASK_ARB, WGL_CONTEXT_CORE_PROFILE_BIT_ARB,
        0, 0
    };
    _sapp_gl_ctx = _sapp_CreateContextAttribsARB(_sapp_win32_dc, 0, attrs);
    if (!_sapp_gl_ctx) {
        const DWORD err = GetLastError();
        if (err == (0xc0070000 | ERROR_INVALID_VERSION_ARB)) {
            _sapp_fail("WGL: Driver does not support OpenGL version 3.3\n");
        }
        else if (err == (0xc0070000 | ERROR_INVALID_PROFILE_ARB)) {
            _sapp_fail("WGL: Driver does not support the requested OpenGL profile");
        }
        else if (err == (0xc0070000 | ERROR_INCOMPATIBLE_DEVICE_CONTEXTS_ARB)) {
            _sapp_fail("WGL: The share context is not compatible with the requested context");
        }
        else {
            _sapp_fail("WGL: Failed to create OpenGL context");
        }
    }
    _sapp_wglMakeCurrent(_sapp_win32_dc, _sapp_gl_ctx);
    if (_sapp_ext_swap_control) {
        /* FIXME: DwmIsCompositionEnabled() (see GLFW) */
        _sapp_SwapIntervalEXT(_sapp.swap_interval);
    }
}

_SOKOL_PRIVATE void _sapp_wgl_destroy_context(void) {
    SOKOL_ASSERT(_sapp_gl_ctx);
    _sapp_wglDeleteContext(_sapp_gl_ctx);
    _sapp_gl_ctx = 0;
}

_SOKOL_PRIVATE void _sapp_wgl_swap_buffers(void) {
    SOKOL_ASSERT(_sapp_win32_dc);
    /* FIXME: DwmIsCompositionEnabled? (see GLFW) */
    SwapBuffers(_sapp_win32_dc);
}
#endif

_SOKOL_PRIVATE bool _sapp_win32_utf8_to_wide(const char* src, wchar_t* dst, int dst_num_bytes) {
    SOKOL_ASSERT(src && dst && (dst_num_bytes > 1));
    memset(dst, 0, dst_num_bytes);
    const int dst_chars = dst_num_bytes / sizeof(wchar_t);
    const int dst_needed = MultiByteToWideChar(CP_UTF8, 0, src, -1, 0, 0);
    if ((dst_needed > 0) && (dst_needed < dst_chars)) {
        MultiByteToWideChar(CP_UTF8, 0, src, -1, dst, dst_chars);
        return true;
    }
    else {
        /* input string doesn't fit into destination buffer */
        return false;
    }
}

_SOKOL_PRIVATE bool _sapp_win32_wide_to_utf8(const wchar_t* src, char* dst, int dst_num_bytes) {
    SOKOL_ASSERT(src && dst && (dst_num_bytes > 1));
    memset(dst, 0, dst_num_bytes);
    return 0 != WideCharToMultiByte(CP_UTF8, 0, src, -1, dst, dst_num_bytes, NULL, NULL);
}

_SOKOL_PRIVATE void _sapp_win32_show_mouse(bool shown) {
    ShowCursor((BOOL)shown);
}

_SOKOL_PRIVATE bool _sapp_win32_mouse_shown(void) {
    CURSORINFO cursor_info;
    memset(&cursor_info, 0, sizeof(CURSORINFO));
    cursor_info.cbSize = sizeof(CURSORINFO);
    GetCursorInfo(&cursor_info);
    return (cursor_info.flags & CURSOR_SHOWING) != 0;
}

_SOKOL_PRIVATE void _sapp_win32_init_keytable(void) {
    /* same as GLFW */
    _sapp.keycodes[0x00B] = SAPP_KEYCODE_0;
    _sapp.keycodes[0x002] = SAPP_KEYCODE_1;
    _sapp.keycodes[0x003] = SAPP_KEYCODE_2;
    _sapp.keycodes[0x004] = SAPP_KEYCODE_3;
    _sapp.keycodes[0x005] = SAPP_KEYCODE_4;
    _sapp.keycodes[0x006] = SAPP_KEYCODE_5;
    _sapp.keycodes[0x007] = SAPP_KEYCODE_6;
    _sapp.keycodes[0x008] = SAPP_KEYCODE_7;
    _sapp.keycodes[0x009] = SAPP_KEYCODE_8;
    _sapp.keycodes[0x00A] = SAPP_KEYCODE_9;
    _sapp.keycodes[0x01E] = SAPP_KEYCODE_A;
    _sapp.keycodes[0x030] = SAPP_KEYCODE_B;
    _sapp.keycodes[0x02E] = SAPP_KEYCODE_C;
    _sapp.keycodes[0x020] = SAPP_KEYCODE_D;
    _sapp.keycodes[0x012] = SAPP_KEYCODE_E;
    _sapp.keycodes[0x021] = SAPP_KEYCODE_F;
    _sapp.keycodes[0x022] = SAPP_KEYCODE_G;
    _sapp.keycodes[0x023] = SAPP_KEYCODE_H;
    _sapp.keycodes[0x017] = SAPP_KEYCODE_I;
    _sapp.keycodes[0x024] = SAPP_KEYCODE_J;
    _sapp.keycodes[0x025] = SAPP_KEYCODE_K;
    _sapp.keycodes[0x026] = SAPP_KEYCODE_L;
    _sapp.keycodes[0x032] = SAPP_KEYCODE_M;
    _sapp.keycodes[0x031] = SAPP_KEYCODE_N;
    _sapp.keycodes[0x018] = SAPP_KEYCODE_O;
    _sapp.keycodes[0x019] = SAPP_KEYCODE_P;
    _sapp.keycodes[0x010] = SAPP_KEYCODE_Q;
    _sapp.keycodes[0x013] = SAPP_KEYCODE_R;
    _sapp.keycodes[0x01F] = SAPP_KEYCODE_S;
    _sapp.keycodes[0x014] = SAPP_KEYCODE_T;
    _sapp.keycodes[0x016] = SAPP_KEYCODE_U;
    _sapp.keycodes[0x02F] = SAPP_KEYCODE_V;
    _sapp.keycodes[0x011] = SAPP_KEYCODE_W;
    _sapp.keycodes[0x02D] = SAPP_KEYCODE_X;
    _sapp.keycodes[0x015] = SAPP_KEYCODE_Y;
    _sapp.keycodes[0x02C] = SAPP_KEYCODE_Z;
    _sapp.keycodes[0x028] = SAPP_KEYCODE_APOSTROPHE;
    _sapp.keycodes[0x02B] = SAPP_KEYCODE_BACKSLASH;
    _sapp.keycodes[0x033] = SAPP_KEYCODE_COMMA;
    _sapp.keycodes[0x00D] = SAPP_KEYCODE_EQUAL;
    _sapp.keycodes[0x029] = SAPP_KEYCODE_GRAVE_ACCENT;
    _sapp.keycodes[0x01A] = SAPP_KEYCODE_LEFT_BRACKET;
    _sapp.keycodes[0x00C] = SAPP_KEYCODE_MINUS;
    _sapp.keycodes[0x034] = SAPP_KEYCODE_PERIOD;
    _sapp.keycodes[0x01B] = SAPP_KEYCODE_RIGHT_BRACKET;
    _sapp.keycodes[0x027] = SAPP_KEYCODE_SEMICOLON;
    _sapp.keycodes[0x035] = SAPP_KEYCODE_SLASH;
    _sapp.keycodes[0x056] = SAPP_KEYCODE_WORLD_2;
    _sapp.keycodes[0x00E] = SAPP_KEYCODE_BACKSPACE;
    _sapp.keycodes[0x153] = SAPP_KEYCODE_DELETE;
    _sapp.keycodes[0x14F] = SAPP_KEYCODE_END;
    _sapp.keycodes[0x01C] = SAPP_KEYCODE_ENTER;
    _sapp.keycodes[0x001] = SAPP_KEYCODE_ESCAPE;
    _sapp.keycodes[0x147] = SAPP_KEYCODE_HOME;
    _sapp.keycodes[0x152] = SAPP_KEYCODE_INSERT;
    _sapp.keycodes[0x15D] = SAPP_KEYCODE_MENU;
    _sapp.keycodes[0x151] = SAPP_KEYCODE_PAGE_DOWN;
    _sapp.keycodes[0x149] = SAPP_KEYCODE_PAGE_UP;
    _sapp.keycodes[0x045] = SAPP_KEYCODE_PAUSE;
    _sapp.keycodes[0x146] = SAPP_KEYCODE_PAUSE;
    _sapp.keycodes[0x039] = SAPP_KEYCODE_SPACE;
    _sapp.keycodes[0x00F] = SAPP_KEYCODE_TAB;
    _sapp.keycodes[0x03A] = SAPP_KEYCODE_CAPS_LOCK;
    _sapp.keycodes[0x145] = SAPP_KEYCODE_NUM_LOCK;
    _sapp.keycodes[0x046] = SAPP_KEYCODE_SCROLL_LOCK;
    _sapp.keycodes[0x03B] = SAPP_KEYCODE_F1;
    _sapp.keycodes[0x03C] = SAPP_KEYCODE_F2;
    _sapp.keycodes[0x03D] = SAPP_KEYCODE_F3;
    _sapp.keycodes[0x03E] = SAPP_KEYCODE_F4;
    _sapp.keycodes[0x03F] = SAPP_KEYCODE_F5;
    _sapp.keycodes[0x040] = SAPP_KEYCODE_F6;
    _sapp.keycodes[0x041] = SAPP_KEYCODE_F7;
    _sapp.keycodes[0x042] = SAPP_KEYCODE_F8;
    _sapp.keycodes[0x043] = SAPP_KEYCODE_F9;
    _sapp.keycodes[0x044] = SAPP_KEYCODE_F10;
    _sapp.keycodes[0x057] = SAPP_KEYCODE_F11;
    _sapp.keycodes[0x058] = SAPP_KEYCODE_F12;
    _sapp.keycodes[0x064] = SAPP_KEYCODE_F13;
    _sapp.keycodes[0x065] = SAPP_KEYCODE_F14;
    _sapp.keycodes[0x066] = SAPP_KEYCODE_F15;
    _sapp.keycodes[0x067] = SAPP_KEYCODE_F16;
    _sapp.keycodes[0x068] = SAPP_KEYCODE_F17;
    _sapp.keycodes[0x069] = SAPP_KEYCODE_F18;
    _sapp.keycodes[0x06A] = SAPP_KEYCODE_F19;
    _sapp.keycodes[0x06B] = SAPP_KEYCODE_F20;
    _sapp.keycodes[0x06C] = SAPP_KEYCODE_F21;
    _sapp.keycodes[0x06D] = SAPP_KEYCODE_F22;
    _sapp.keycodes[0x06E] = SAPP_KEYCODE_F23;
    _sapp.keycodes[0x076] = SAPP_KEYCODE_F24;
    _sapp.keycodes[0x038] = SAPP_KEYCODE_LEFT_ALT;
    _sapp.keycodes[0x01D] = SAPP_KEYCODE_LEFT_CONTROL;
    _sapp.keycodes[0x02A] = SAPP_KEYCODE_LEFT_SHIFT;
    _sapp.keycodes[0x15B] = SAPP_KEYCODE_LEFT_SUPER;
    _sapp.keycodes[0x137] = SAPP_KEYCODE_PRINT_SCREEN;
    _sapp.keycodes[0x138] = SAPP_KEYCODE_RIGHT_ALT;
    _sapp.keycodes[0x11D] = SAPP_KEYCODE_RIGHT_CONTROL;
    _sapp.keycodes[0x036] = SAPP_KEYCODE_RIGHT_SHIFT;
    _sapp.keycodes[0x15C] = SAPP_KEYCODE_RIGHT_SUPER;
    _sapp.keycodes[0x150] = SAPP_KEYCODE_DOWN;
    _sapp.keycodes[0x14B] = SAPP_KEYCODE_LEFT;
    _sapp.keycodes[0x14D] = SAPP_KEYCODE_RIGHT;
    _sapp.keycodes[0x148] = SAPP_KEYCODE_UP;
    _sapp.keycodes[0x052] = SAPP_KEYCODE_KP_0;
    _sapp.keycodes[0x04F] = SAPP_KEYCODE_KP_1;
    _sapp.keycodes[0x050] = SAPP_KEYCODE_KP_2;
    _sapp.keycodes[0x051] = SAPP_KEYCODE_KP_3;
    _sapp.keycodes[0x04B] = SAPP_KEYCODE_KP_4;
    _sapp.keycodes[0x04C] = SAPP_KEYCODE_KP_5;
    _sapp.keycodes[0x04D] = SAPP_KEYCODE_KP_6;
    _sapp.keycodes[0x047] = SAPP_KEYCODE_KP_7;
    _sapp.keycodes[0x048] = SAPP_KEYCODE_KP_8;
    _sapp.keycodes[0x049] = SAPP_KEYCODE_KP_9;
    _sapp.keycodes[0x04E] = SAPP_KEYCODE_KP_ADD;
    _sapp.keycodes[0x053] = SAPP_KEYCODE_KP_DECIMAL;
    _sapp.keycodes[0x135] = SAPP_KEYCODE_KP_DIVIDE;
    _sapp.keycodes[0x11C] = SAPP_KEYCODE_KP_ENTER;
    _sapp.keycodes[0x037] = SAPP_KEYCODE_KP_MULTIPLY;
    _sapp.keycodes[0x04A] = SAPP_KEYCODE_KP_SUBTRACT;
}

/* updates current window and framebuffer size from the window's client rect, returns true if size has changed */
_SOKOL_PRIVATE bool _sapp_win32_update_dimensions(void) {
    RECT rect;
    if (GetClientRect(_sapp_win32_hwnd, &rect)) {
        _sapp.window_width = (int)((float)(rect.right - rect.left) / _sapp_win32_window_scale);
        _sapp.window_height = (int)((float)(rect.bottom - rect.top) / _sapp_win32_window_scale);
        const int fb_width = (int)((float)_sapp.window_width * _sapp_win32_content_scale);
        const int fb_height = (int)((float)_sapp.window_height * _sapp_win32_content_scale);
        if ((fb_width != _sapp.framebuffer_width) || (fb_height != _sapp.framebuffer_height)) {
            _sapp.framebuffer_width = (int)((float)_sapp.window_width * _sapp_win32_content_scale);
            _sapp.framebuffer_height = (int)((float)_sapp.window_height * _sapp_win32_content_scale);
            /* prevent a framebuffer size of 0 when window is minimized */
            if (_sapp.framebuffer_width == 0) {
                _sapp.framebuffer_width = 1;
            }
            if (_sapp.framebuffer_height == 0) {
                _sapp.framebuffer_height = 1;
            }
            return true;
        }
    }
    else {
        _sapp.window_width = _sapp.window_height = 1;
        _sapp.framebuffer_width = _sapp.framebuffer_height = 1;
    }
    return false;
}

_SOKOL_PRIVATE uint32_t _sapp_win32_mods(void) {
    uint32_t mods = 0;
    if (GetKeyState(VK_SHIFT) & (1<<15)) {
        mods |= SAPP_MODIFIER_SHIFT;
    }
    if (GetKeyState(VK_CONTROL) & (1<<15)) {
        mods |= SAPP_MODIFIER_CTRL;
    }
    if (GetKeyState(VK_MENU) & (1<<15)) {
        mods |= SAPP_MODIFIER_ALT;
    }
    if ((GetKeyState(VK_LWIN) | GetKeyState(VK_RWIN)) & (1<<15)) {
        mods |= SAPP_MODIFIER_SUPER;
    }
    return mods;
}

_SOKOL_PRIVATE void _sapp_win32_mouse_event(sapp_event_type type, sapp_mousebutton btn) {
    if (_sapp_events_enabled()) {
        _sapp_init_event(type);
        _sapp.event.modifiers = _sapp_win32_mods();
        _sapp.event.mouse_button = btn;
        _sapp.event.mouse_x = _sapp.mouse_x;
        _sapp.event.mouse_y = _sapp.mouse_y;
        _sapp_call_event(&_sapp.event);
    }
}

_SOKOL_PRIVATE void _sapp_win32_scroll_event(float x, float y) {
    if (_sapp_events_enabled()) {
        _sapp_init_event(SAPP_EVENTTYPE_MOUSE_SCROLL);
        _sapp.event.modifiers = _sapp_win32_mods();
        _sapp.event.scroll_x = -x / 30.0f;
        _sapp.event.scroll_y = y / 30.0f;
        _sapp_call_event(&_sapp.event);
    }
}

_SOKOL_PRIVATE void _sapp_win32_key_event(sapp_event_type type, int vk, bool repeat) {
    if (_sapp_events_enabled() && (vk < SAPP_MAX_KEYCODES)) {
        _sapp_init_event(type);
        _sapp.event.modifiers = _sapp_win32_mods();
        _sapp.event.key_code = _sapp.keycodes[vk];
        _sapp.event.key_repeat = repeat;
        _sapp_call_event(&_sapp.event);
        /* check if a CLIPBOARD_PASTED event must be sent too */
        if (_sapp.clipboard_enabled &&
            (type == SAPP_EVENTTYPE_KEY_DOWN) &&
            (_sapp.event.modifiers == SAPP_MODIFIER_CTRL) &&
            (_sapp.event.key_code == SAPP_KEYCODE_V))
        {
            _sapp_init_event(SAPP_EVENTTYPE_CLIPBOARD_PASTED);
            _sapp_call_event(&_sapp.event);
        }
    }
}

_SOKOL_PRIVATE void _sapp_win32_char_event(uint32_t c, bool repeat) {
    if (_sapp_events_enabled() && (c >= 32)) {
        _sapp_init_event(SAPP_EVENTTYPE_CHAR);
        _sapp.event.modifiers = _sapp_win32_mods();
        _sapp.event.char_code = c;
        _sapp.event.key_repeat = repeat;
        _sapp_call_event(&_sapp.event);
    }
}

_SOKOL_PRIVATE void _sapp_win32_app_event(sapp_event_type type) {
    if (_sapp_events_enabled()) {
        _sapp_init_event(type);
        _sapp_call_event(&_sapp.event);
    }
}

_SOKOL_PRIVATE LRESULT CALLBACK _sapp_win32_wndproc(HWND hWnd, UINT uMsg, WPARAM wParam, LPARAM lParam) {
    /* FIXME: refresh rendering during resize with a WM_TIMER event */
    if (!_sapp_win32_in_create_window) {
        switch (uMsg) {
            case WM_CLOSE:
                /* only give user a chance to intervene when sapp_quit() wasn't already called */
                if (!_sapp.quit_ordered) {
                    /* if window should be closed and event handling is enabled, give user code
                        a change to intervene via sapp_cancel_quit()
                    */
                    _sapp.quit_requested = true;
                    _sapp_win32_app_event(SAPP_EVENTTYPE_QUIT_REQUESTED);
                    /* if user code hasn't intervened, quit the app */
                    if (_sapp.quit_requested) {
                        _sapp.quit_ordered = true;
                    }
                }
                if (_sapp.quit_ordered) {
                    PostQuitMessage(0);
                }
                return 0;
            case WM_SYSCOMMAND:
                switch (wParam & 0xFFF0) {
                    case SC_SCREENSAVE:
                    case SC_MONITORPOWER:
                        if (_sapp.desc.fullscreen) {
                            /* disable screen saver and blanking in fullscreen mode */
                            return 0;
                        }
                        break;
                    case SC_KEYMENU:
                        /* user trying to access menu via ALT */
                        return 0;
                }
                break;
            case WM_ERASEBKGND:
                return 1;
            case WM_SIZE:
                {
                    const bool iconified = wParam == SIZE_MINIMIZED;
                    if (iconified != _sapp_win32_iconified) {
                        _sapp_win32_iconified = iconified;
                        if (iconified) {
                            _sapp_win32_app_event(SAPP_EVENTTYPE_ICONIFIED);
                        }
                        else {
                            _sapp_win32_app_event(SAPP_EVENTTYPE_RESTORED);
                        }
                    }
                }
                break;
            case WM_SETCURSOR:
                if (_sapp.desc.user_cursor) {
                    if (LOWORD(lParam) == HTCLIENT) {
                        _sapp_win32_app_event(SAPP_EVENTTYPE_UPDATE_CURSOR);
                        return 1;
                    }
                }
                break;
            case WM_LBUTTONDOWN:
                _sapp_win32_mouse_event(SAPP_EVENTTYPE_MOUSE_DOWN, SAPP_MOUSEBUTTON_LEFT);
                break;
            case WM_RBUTTONDOWN:
                _sapp_win32_mouse_event(SAPP_EVENTTYPE_MOUSE_DOWN, SAPP_MOUSEBUTTON_RIGHT);
                break;
            case WM_MBUTTONDOWN:
                _sapp_win32_mouse_event(SAPP_EVENTTYPE_MOUSE_DOWN, SAPP_MOUSEBUTTON_MIDDLE);
                break;
            case WM_LBUTTONUP:
                _sapp_win32_mouse_event(SAPP_EVENTTYPE_MOUSE_UP, SAPP_MOUSEBUTTON_LEFT);
                break;
            case WM_RBUTTONUP:
                _sapp_win32_mouse_event(SAPP_EVENTTYPE_MOUSE_UP, SAPP_MOUSEBUTTON_RIGHT);
                break;
            case WM_MBUTTONUP:
                _sapp_win32_mouse_event(SAPP_EVENTTYPE_MOUSE_UP, SAPP_MOUSEBUTTON_MIDDLE);
                break;
            case WM_MOUSEMOVE:
                _sapp.mouse_x = (float)GET_X_LPARAM(lParam) * _sapp_win32_mouse_scale;
                _sapp.mouse_y = (float)GET_Y_LPARAM(lParam) * _sapp_win32_mouse_scale;
                if (!_sapp.win32_mouse_tracked) {
                    _sapp.win32_mouse_tracked = true;
                    TRACKMOUSEEVENT tme;
                    memset(&tme, 0, sizeof(tme));
                    tme.cbSize = sizeof(tme);
                    tme.dwFlags = TME_LEAVE;
                    tme.hwndTrack = _sapp_win32_hwnd;
                    TrackMouseEvent(&tme);
                    _sapp_win32_mouse_event(SAPP_EVENTTYPE_MOUSE_ENTER, SAPP_MOUSEBUTTON_INVALID);
                }
                _sapp_win32_mouse_event(SAPP_EVENTTYPE_MOUSE_MOVE,  SAPP_MOUSEBUTTON_INVALID);
                break;
            case WM_MOUSELEAVE:
                _sapp.win32_mouse_tracked = false;
                _sapp_win32_mouse_event(SAPP_EVENTTYPE_MOUSE_LEAVE, SAPP_MOUSEBUTTON_INVALID);
                break;
            case WM_MOUSEWHEEL:
                _sapp_win32_scroll_event(0.0f, (float)((SHORT)HIWORD(wParam)));
                break;
            case WM_MOUSEHWHEEL:
                _sapp_win32_scroll_event((float)((SHORT)HIWORD(wParam)), 0.0f);
                break;
            case WM_CHAR:
                _sapp_win32_char_event((uint32_t)wParam, !!(lParam&0x40000000));
                break;
            case WM_KEYDOWN:
            case WM_SYSKEYDOWN:
                _sapp_win32_key_event(SAPP_EVENTTYPE_KEY_DOWN, (int)(HIWORD(lParam)&0x1FF), !!(lParam&0x40000000));
                break;
            case WM_KEYUP:
            case WM_SYSKEYUP:
                _sapp_win32_key_event(SAPP_EVENTTYPE_KEY_UP, (int)(HIWORD(lParam)&0x1FF), false);
                break;
            default:
                break;
        }
    }
    return DefWindowProcW(hWnd, uMsg, wParam, lParam);
}

_SOKOL_PRIVATE void _sapp_win32_create_window(void) {
    WNDCLASSW wndclassw;
    memset(&wndclassw, 0, sizeof(wndclassw));
    wndclassw.style = CS_HREDRAW | CS_VREDRAW | CS_OWNDC;
    wndclassw.lpfnWndProc = (WNDPROC) _sapp_win32_wndproc;
    wndclassw.hInstance = GetModuleHandleW(NULL);
    wndclassw.hCursor = LoadCursor(NULL, IDC_ARROW);
    wndclassw.hIcon = LoadIcon(NULL, IDI_WINLOGO);
    wndclassw.lpszClassName = L"SOKOLAPP";
    RegisterClassW(&wndclassw);

    DWORD win_style;
    const DWORD win_ex_style = WS_EX_APPWINDOW | WS_EX_WINDOWEDGE;
    RECT rect = { 0, 0, 0, 0 };
    if (_sapp.desc.fullscreen) {
        win_style = WS_POPUP | WS_SYSMENU | WS_VISIBLE;
        rect.right = GetSystemMetrics(SM_CXSCREEN);
        rect.bottom = GetSystemMetrics(SM_CYSCREEN);
    }
    else {
        win_style = WS_CLIPSIBLINGS | WS_CLIPCHILDREN | WS_CAPTION | WS_SYSMENU | WS_MINIMIZEBOX | WS_MAXIMIZEBOX | WS_SIZEBOX;
        rect.right = (int) ((float)_sapp.window_width * _sapp_win32_window_scale);
        rect.bottom = (int) ((float)_sapp.window_height * _sapp_win32_window_scale);
    }
    AdjustWindowRectEx(&rect, win_style, FALSE, win_ex_style);
    const int win_width = rect.right - rect.left;
    const int win_height = rect.bottom - rect.top;
    _sapp_win32_in_create_window = true;
    _sapp_win32_hwnd = CreateWindowExW(
        win_ex_style,               /* dwExStyle */
        L"SOKOLAPP",                /* lpClassName */
        _sapp.window_title_wide,    /* lpWindowName */
        win_style,                  /* dwStyle */
        CW_USEDEFAULT,              /* X */
        CW_USEDEFAULT,              /* Y */
        win_width,                  /* nWidth */
        win_height,                 /* nHeight */
        NULL,                       /* hWndParent */
        NULL,                       /* hMenu */
        GetModuleHandle(NULL),      /* hInstance */
        NULL);                      /* lParam */
    ShowWindow(_sapp_win32_hwnd, SW_SHOW);
    _sapp_win32_in_create_window = false;
    _sapp_win32_dc = GetDC(_sapp_win32_hwnd);
    SOKOL_ASSERT(_sapp_win32_dc);
    _sapp_win32_update_dimensions();
}

_SOKOL_PRIVATE void _sapp_win32_destroy_window(void) {
    DestroyWindow(_sapp_win32_hwnd); _sapp_win32_hwnd = 0;
    UnregisterClassW(L"SOKOLAPP", GetModuleHandleW(NULL));
}

_SOKOL_PRIVATE void _sapp_win32_init_dpi(void) {
    SOKOL_ASSERT(0 == _sapp_win32_setprocessdpiaware);
    SOKOL_ASSERT(0 == _sapp_win32_setprocessdpiawareness);
    SOKOL_ASSERT(0 == _sapp_win32_getdpiformonitor);
    HINSTANCE user32 = LoadLibraryA("user32.dll");
    if (user32) {
        _sapp_win32_setprocessdpiaware = (SETPROCESSDPIAWARE_T) GetProcAddress(user32, "SetProcessDPIAware");
    }
    HINSTANCE shcore = LoadLibraryA("shcore.dll");
    if (shcore) {
        _sapp_win32_setprocessdpiawareness = (SETPROCESSDPIAWARENESS_T) GetProcAddress(shcore, "SetProcessDpiAwareness");
        _sapp_win32_getdpiformonitor = (GETDPIFORMONITOR_T) GetProcAddress(shcore, "GetDpiForMonitor");
    }
    if (_sapp_win32_setprocessdpiawareness) {
        /* if the app didn't request HighDPI rendering, let Windows do the upscaling */
        PROCESS_DPI_AWARENESS process_dpi_awareness = PROCESS_SYSTEM_DPI_AWARE;
        _sapp_win32_dpi_aware = true;
        if (!_sapp.desc.high_dpi) {
            process_dpi_awareness = PROCESS_DPI_UNAWARE;
            _sapp_win32_dpi_aware = false;
        }
        _sapp_win32_setprocessdpiawareness(process_dpi_awareness);
    }
    else if (_sapp_win32_setprocessdpiaware) {
        _sapp_win32_setprocessdpiaware();
        _sapp_win32_dpi_aware = true;
    }
    /* get dpi scale factor for main monitor */
    if (_sapp_win32_getdpiformonitor && _sapp_win32_dpi_aware) {
        POINT pt = { 1, 1 };
        HMONITOR hm = MonitorFromPoint(pt, MONITOR_DEFAULTTONEAREST);
        UINT dpix, dpiy;
        HRESULT hr = _sapp_win32_getdpiformonitor(hm, MDT_EFFECTIVE_DPI, &dpix, &dpiy);
        _SOKOL_UNUSED(hr);
        SOKOL_ASSERT(SUCCEEDED(hr));
        /* clamp window scale to an integer factor */
        _sapp_win32_window_scale = (float)dpix / 96.0f;
    }
    else {
        _sapp_win32_window_scale = 1.0f;
    }
    if (_sapp.desc.high_dpi) {
        _sapp_win32_content_scale = _sapp_win32_window_scale;
        _sapp_win32_mouse_scale = 1.0f;
    }
    else {
        _sapp_win32_content_scale = 1.0f;
        _sapp_win32_mouse_scale = 1.0f / _sapp_win32_window_scale;
    }
    _sapp.dpi_scale = _sapp_win32_content_scale;
    if (user32) {
        FreeLibrary(user32);
    }
    if (shcore) {
        FreeLibrary(shcore);
    }
}

_SOKOL_PRIVATE bool _sapp_win32_set_clipboard_string(const char* str) {
    SOKOL_ASSERT(str);
    SOKOL_ASSERT(_sapp_win32_hwnd);
    SOKOL_ASSERT(_sapp.clipboard_enabled && (_sapp.clipboard_size > 0));

    wchar_t* wchar_buf = 0;
    const int wchar_buf_size = _sapp.clipboard_size * sizeof(wchar_t);
    HANDLE object = GlobalAlloc(GMEM_MOVEABLE, wchar_buf_size);
    if (!object) {
        goto error;
    }
    wchar_buf = (wchar_t*) GlobalLock(object);
    if (!wchar_buf) {
        goto error;
    }
    if (!_sapp_win32_utf8_to_wide(str, wchar_buf, wchar_buf_size)) {
        goto error;
    }
    GlobalUnlock(wchar_buf);
    wchar_buf = 0;
    if (!OpenClipboard(_sapp_win32_hwnd)) {
        goto error;
    }
    EmptyClipboard();
    SetClipboardData(CF_UNICODETEXT, object);
    CloseClipboard();
    return true;

error:
    if (wchar_buf) {
        GlobalUnlock(object);
    }
    if (object) {
        GlobalFree(object);
    }
    return false;
}

_SOKOL_PRIVATE const char* _sapp_win32_get_clipboard_string(void) {
    SOKOL_ASSERT(_sapp.clipboard_enabled && _sapp.clipboard);
    SOKOL_ASSERT(_sapp_win32_hwnd);
    if (!OpenClipboard(_sapp_win32_hwnd)) {
        /* silently ignore any errors and just return the current
           content of the local clipboard buffer
        */
        return _sapp.clipboard;
    }
    HANDLE object = GetClipboardData(CF_UNICODETEXT);
    if (!object) {
        CloseClipboard();
        return _sapp.clipboard;
    }
    const wchar_t* wchar_buf = (const wchar_t*) GlobalLock(object);
    if (!wchar_buf) {
        CloseClipboard();
        return _sapp.clipboard;
    }
    _sapp_win32_wide_to_utf8(wchar_buf, _sapp.clipboard, _sapp.clipboard_size);
    GlobalUnlock(object);
    CloseClipboard();
    return _sapp.clipboard;
}

_SOKOL_PRIVATE void _sapp_run(const sapp_desc* desc) {
    _sapp_init_state(desc);
    _sapp_win32_init_keytable();
    _sapp_win32_utf8_to_wide(_sapp.window_title, _sapp.window_title_wide, sizeof(_sapp.window_title_wide));
    _sapp_win32_init_dpi();
    _sapp_win32_create_window();
    #if defined(SOKOL_D3D11)
        _sapp_d3d11_create_device_and_swapchain();
        _sapp_d3d11_create_default_render_target();
    #endif
    #if defined(SOKOL_GLCORE33)
        _sapp_wgl_init();
        _sapp_wgl_load_extensions();
        _sapp_wgl_create_context();
        #if !defined(SOKOL_WIN32_NO_GL_LOADER)
            _sapp_win32_gl_loadfuncs();
        #endif
    #endif
    _sapp.valid = true;

    bool done = false;
    while (!(done || _sapp.quit_ordered)) {
        MSG msg;
        while (PeekMessageW(&msg, NULL, 0, 0, PM_REMOVE)) {
            if (WM_QUIT == msg.message) {
                done = true;
                continue;
            }
            else {
                TranslateMessage(&msg);
                DispatchMessage(&msg);
            }
        }
        _sapp_frame();
        #if defined(SOKOL_D3D11)
            IDXGISwapChain_Present(_sapp_dxgi_swap_chain, _sapp.swap_interval, 0);
            if (IsIconic(_sapp_win32_hwnd)) {
                Sleep(16 * _sapp.swap_interval);
            }
        #endif
        #if defined(SOKOL_GLCORE33)
            _sapp_wgl_swap_buffers();
        #endif
        /* check for window resized, this cannot happen in WM_SIZE as it explodes memory usage */
        if (_sapp_win32_update_dimensions()) {
            #if defined(SOKOL_D3D11)
            _sapp_d3d11_resize_default_render_target();
            #endif
            _sapp_win32_app_event(SAPP_EVENTTYPE_RESIZED);
        }
        if (_sapp.quit_requested) {
            PostMessage(_sapp_win32_hwnd, WM_CLOSE, 0, 0);
        }
    }
    _sapp_call_cleanup();

    #if defined(SOKOL_D3D11)
        _sapp_d3d11_destroy_default_render_target();
        _sapp_d3d11_destroy_device_and_swapchain();
    #else
        _sapp_wgl_destroy_context();
        _sapp_wgl_shutdown();
    #endif
    _sapp_win32_destroy_window();
    _sapp_discard_state();
}

static char** _sapp_win32_command_line_to_utf8_argv(LPWSTR w_command_line, int* o_argc) {
    int argc = 0;
    char** argv = 0;
    char* args;

    LPWSTR* w_argv = CommandLineToArgvW(w_command_line, &argc);
    if (w_argv == NULL) {
        _sapp_fail("Win32: failed to parse command line");
    } else {
        size_t size = wcslen(w_command_line) * 4;
        argv = (char**) SOKOL_CALLOC(1, (argc + 1) * sizeof(char*) + size);
        args = (char*)&argv[argc + 1];
        int n;
        for (int i = 0; i < argc; ++i) {
            n = WideCharToMultiByte(CP_UTF8, 0, w_argv[i], -1, args, (int)size, NULL, NULL);
            if (n == 0) {
                _sapp_fail("Win32: failed to convert all arguments to utf8");
                break;
            }
            argv[i] = args;
            size -= n;
            args += n;
        }
        LocalFree(w_argv);
    }
    *o_argc = argc;
    return argv;
}

#if !defined(SOKOL_NO_ENTRY)
#if defined(SOKOL_WIN32_FORCE_MAIN)
int main(int argc, char* argv[]) {
    sapp_desc desc = sokol_main(argc, argv);
    _sapp_run(&desc);
    return 0;
}
#else
int WINAPI WinMain(_In_ HINSTANCE hInstance, _In_opt_ HINSTANCE hPrevInstance, _In_ LPSTR lpCmdLine, _In_ int nCmdShow) {
    _SOKOL_UNUSED(hInstance);
    _SOKOL_UNUSED(hPrevInstance);
    _SOKOL_UNUSED(lpCmdLine);
    _SOKOL_UNUSED(nCmdShow);
    int argc_utf8 = 0;
    char** argv_utf8 = _sapp_win32_command_line_to_utf8_argv(GetCommandLineW(), &argc_utf8);
    sapp_desc desc = sokol_main(argc_utf8, argv_utf8);
    _sapp_run(&desc);
    SOKOL_FREE(argv_utf8);
    return 0;
}
#endif /* SOKOL_WIN32_FORCE_MAIN */
#endif /* SOKOL_NO_ENTRY */
#undef _SAPP_SAFE_RELEASE
#endif /* WINDOWS */

/*== Android ================================================================*/
#if defined(__ANDROID__)
#include <pthread.h>
#include <unistd.h>
#include <android/native_activity.h>
#include <android/looper.h>

#include <EGL/egl.h>
#if defined(SOKOL_GLES3)
    #include <GLES3/gl3.h>
#else
    #ifndef GL_EXT_PROTOTYPES
        #define GL_GLEXT_PROTOTYPES
    #endif
    #include <GLES2/gl2.h>
    #include <GLES2/gl2ext.h>
#endif

typedef struct {
    pthread_t thread;
    pthread_mutex_t mutex;
    pthread_cond_t cond;
    int read_from_main_fd;
    int write_from_main_fd;
} _sapp_android_pt_t;

typedef struct {
    ANativeWindow* window;
    AInputQueue* input;
} _sapp_android_resources_t;

typedef enum {
    _SOKOL_ANDROID_MSG_CREATE,
    _SOKOL_ANDROID_MSG_RESUME,
    _SOKOL_ANDROID_MSG_PAUSE,
    _SOKOL_ANDROID_MSG_FOCUS,
    _SOKOL_ANDROID_MSG_NO_FOCUS,
    _SOKOL_ANDROID_MSG_SET_NATIVE_WINDOW,
    _SOKOL_ANDROID_MSG_SET_INPUT_QUEUE,
    _SOKOL_ANDROID_MSG_DESTROY,
} _sapp_android_msg_t;

typedef struct {
    ANativeActivity* activity;
    _sapp_android_pt_t pt;
    _sapp_android_resources_t pending;
    _sapp_android_resources_t current;
    ALooper* looper;
    bool is_thread_started;
    bool is_thread_stopping;
    bool is_thread_stopped;
    bool has_created;
    bool has_resumed;
    bool has_focus;
    EGLConfig config;
    EGLDisplay display;
    EGLContext context;
    EGLSurface surface;
} _sapp_android_state_t;

static _sapp_android_state_t _sapp_android_state;

/* android loop thread */
_SOKOL_PRIVATE bool _sapp_android_init_egl(void) {
    _sapp_android_state_t* state = &_sapp_android_state;
    SOKOL_ASSERT(state->display == EGL_NO_DISPLAY);
    SOKOL_ASSERT(state->context == EGL_NO_CONTEXT);

    EGLDisplay display = eglGetDisplay(EGL_DEFAULT_DISPLAY);
    if (display == EGL_NO_DISPLAY) {
        return false;
    }
    if (eglInitialize(display, NULL, NULL) == EGL_FALSE) {
        return false;
    }

    EGLint alpha_size = _sapp.desc.alpha ? 8 : 0;
    const EGLint cfg_attributes[] = {
        EGL_SURFACE_TYPE, EGL_WINDOW_BIT,
        EGL_RED_SIZE, 8,
        EGL_GREEN_SIZE, 8,
        EGL_BLUE_SIZE, 8,
        EGL_ALPHA_SIZE, alpha_size,
        EGL_DEPTH_SIZE, 16,
        EGL_STENCIL_SIZE, 0,
        EGL_NONE,
    };
    EGLConfig available_cfgs[32];
    EGLint cfg_count;
    eglChooseConfig(display, cfg_attributes, available_cfgs, 32, &cfg_count);
    SOKOL_ASSERT(cfg_count > 0);
    SOKOL_ASSERT(cfg_count <= 32);

    /* find config with 8-bit rgb buffer if available, ndk sample does not trust egl spec */
    EGLConfig config;
    bool exact_cfg_found = false;
    for (int i = 0; i < cfg_count; ++i) {
        EGLConfig c = available_cfgs[i];
        EGLint r, g, b, a, d;
        if (eglGetConfigAttrib(display, c, EGL_RED_SIZE, &r) == EGL_TRUE &&
            eglGetConfigAttrib(display, c, EGL_GREEN_SIZE, &g) == EGL_TRUE &&
            eglGetConfigAttrib(display, c, EGL_BLUE_SIZE, &b) == EGL_TRUE &&
            eglGetConfigAttrib(display, c, EGL_ALPHA_SIZE, &a) == EGL_TRUE &&
            eglGetConfigAttrib(display, c, EGL_DEPTH_SIZE, &d) == EGL_TRUE &&
            r == 8 && g == 8 && b == 8 && (alpha_size == 0 || a == alpha_size) && d == 16) {
            exact_cfg_found = true;
            config = c;
            break;
        }
    }
    if (!exact_cfg_found) {
        config = available_cfgs[0];
    }

    EGLint ctx_attributes[] = {
        #if defined(SOKOL_GLES3)
            EGL_CONTEXT_CLIENT_VERSION, _sapp.desc.gl_force_gles2 ? 2 : 3,
        #else
            EGL_CONTEXT_CLIENT_VERSION, 2,
        #endif
        EGL_NONE,
    };
    EGLContext context = eglCreateContext(display, config, EGL_NO_CONTEXT, ctx_attributes);
    if (context == EGL_NO_CONTEXT) {
        return false;
    }

    state->config = config;
    state->display = display;
    state->context = context;
    return true;
}

_SOKOL_PRIVATE void _sapp_android_cleanup_egl(void) {
    _sapp_android_state_t* state = &_sapp_android_state;
    if (state->display != EGL_NO_DISPLAY) {
        eglMakeCurrent(state->display, EGL_NO_SURFACE, EGL_NO_SURFACE, EGL_NO_CONTEXT);
        if (state->surface != EGL_NO_SURFACE) {
            SOKOL_LOG("Destroying egl surface");
            eglDestroySurface(state->display, state->surface);
            state->surface = EGL_NO_SURFACE;
        }
        if (state->context != EGL_NO_CONTEXT) {
            SOKOL_LOG("Destroying egl context");
            eglDestroyContext(state->display, state->context);
            state->context = EGL_NO_CONTEXT;
        }
        SOKOL_LOG("Terminating egl display");
        eglTerminate(state->display);
        state->display = EGL_NO_DISPLAY;
    }
}

_SOKOL_PRIVATE bool _sapp_android_init_egl_surface(ANativeWindow* window) {
    _sapp_android_state_t* state = &_sapp_android_state;
    SOKOL_ASSERT(state->display != EGL_NO_DISPLAY);
    SOKOL_ASSERT(state->context != EGL_NO_CONTEXT);
    SOKOL_ASSERT(state->surface == EGL_NO_SURFACE);
    SOKOL_ASSERT(window);

    /* TODO: set window flags */
    /* ANativeActivity_setWindowFlags(activity, AWINDOW_FLAG_KEEP_SCREEN_ON, 0); */

    /* create egl surface and make it current */
    EGLSurface surface = eglCreateWindowSurface(state->display, state->config, window, NULL);
    if (surface == EGL_NO_SURFACE) {
        return false;
    }
    if (eglMakeCurrent(state->display, surface, surface, state->context) == EGL_FALSE) {
        return false;
    }
    state->surface = surface;
    return true;
}

_SOKOL_PRIVATE void _sapp_android_cleanup_egl_surface(void) {
    _sapp_android_state_t* state = &_sapp_android_state;
    if (state->display == EGL_NO_DISPLAY) {
        return;
    }
    eglMakeCurrent(state->display, EGL_NO_SURFACE, EGL_NO_SURFACE, EGL_NO_CONTEXT);
    if (state->surface != EGL_NO_SURFACE) {
        eglDestroySurface(state->display, state->surface);
        state->surface = EGL_NO_SURFACE;
    }
}

_SOKOL_PRIVATE void _sapp_android_app_event(sapp_event_type type) {
    if (_sapp_events_enabled()) {
        _sapp_init_event(type);
        SOKOL_LOG("event_cb()");
        _sapp_call_event(&_sapp.event);
    }
}

_SOKOL_PRIVATE void _sapp_android_update_dimensions(ANativeWindow* window, bool force_update) {
    _sapp_android_state_t* state = &_sapp_android_state;
    SOKOL_ASSERT(state->display != EGL_NO_DISPLAY);
    SOKOL_ASSERT(state->context != EGL_NO_CONTEXT);
    SOKOL_ASSERT(state->surface != EGL_NO_SURFACE);
    SOKOL_ASSERT(window);

    const int32_t win_w = ANativeWindow_getWidth(window);
    const int32_t win_h = ANativeWindow_getHeight(window);
    SOKOL_ASSERT(win_w >= 0 && win_h >= 0);
    const bool win_changed = (win_w != _sapp.window_width) || (win_h != _sapp.window_height);
    _sapp.window_width = win_w;
    _sapp.window_height = win_h;
    if (win_changed || force_update) {
        if (!_sapp.desc.high_dpi) {
            const int32_t buf_w = win_w / 2;
            const int32_t buf_h = win_h / 2;
            EGLint format;
            EGLBoolean egl_result = eglGetConfigAttrib(state->display, state->config, EGL_NATIVE_VISUAL_ID, &format);
            SOKOL_ASSERT(egl_result == EGL_TRUE);
            /* NOTE: calling ANativeWindow_setBuffersGeometry() with the same dimensions
                as the ANativeWindow size results in weird display artefacts, that's
                why it's only called when the buffer geometry is different from
                the window size
            */
            int32_t result = ANativeWindow_setBuffersGeometry(window, buf_w, buf_h, format);
            SOKOL_ASSERT(result == 0);
        }
    }

    /* query surface size */
    EGLint fb_w, fb_h;
    EGLBoolean egl_result_w = eglQuerySurface(state->display, state->surface, EGL_WIDTH, &fb_w);
    EGLBoolean egl_result_h = eglQuerySurface(state->display, state->surface, EGL_HEIGHT, &fb_h);
    SOKOL_ASSERT(egl_result_w == EGL_TRUE);
    SOKOL_ASSERT(egl_result_h == EGL_TRUE);
    const bool fb_changed = (fb_w != _sapp.framebuffer_width) || (fb_h != _sapp.framebuffer_height);
    _sapp.framebuffer_width = fb_w;
    _sapp.framebuffer_height = fb_h;
    _sapp.dpi_scale = (float)_sapp.framebuffer_width / (float)_sapp.window_width;
    if (win_changed || fb_changed || force_update) {
        if (!_sapp.first_frame) {
            SOKOL_LOG("SAPP_EVENTTYPE_RESIZED");
            _sapp_android_app_event(SAPP_EVENTTYPE_RESIZED);
        }
    }
}

_SOKOL_PRIVATE void _sapp_android_cleanup(void) {
    _sapp_android_state_t* state = &_sapp_android_state;
    SOKOL_LOG("Cleaning up");
    if (state->surface != EGL_NO_SURFACE) {
        /* egl context is bound, cleanup gracefully */
        if (_sapp.init_called && !_sapp.cleanup_called) {
            SOKOL_LOG("cleanup_cb()");
            _sapp_call_cleanup();
        }
    }
    /* always try to cleanup by destroying egl context */
    _sapp_android_cleanup_egl();
}

_SOKOL_PRIVATE void _sapp_android_shutdown(void) {
    /* try to cleanup while we still have a surface and can call cleanup_cb() */
    _sapp_android_cleanup();
    /* request exit */
    ANativeActivity_finish(_sapp_android_state.activity);
}

_SOKOL_PRIVATE void _sapp_android_frame(void) {
    _sapp_android_state_t* state = &_sapp_android_state;
    SOKOL_ASSERT(state->display != EGL_NO_DISPLAY);
    SOKOL_ASSERT(state->context != EGL_NO_CONTEXT);
    SOKOL_ASSERT(state->surface != EGL_NO_SURFACE);
    _sapp_android_update_dimensions(state->current.window, false);
    _sapp_frame();
    eglSwapBuffers(state->display, _sapp_android_state.surface);
}

_SOKOL_PRIVATE bool _sapp_android_touch_event(const AInputEvent* e) {
    if (AInputEvent_getType(e) != AINPUT_EVENT_TYPE_MOTION) {
        return false;
    }
    if (!_sapp_events_enabled()) {
        return false;
    }
    int32_t action_idx = AMotionEvent_getAction(e);
    int32_t action = action_idx & AMOTION_EVENT_ACTION_MASK;
    sapp_event_type type = SAPP_EVENTTYPE_INVALID;
    switch (action) {
        case AMOTION_EVENT_ACTION_DOWN:
            SOKOL_LOG("Touch: down");
        case AMOTION_EVENT_ACTION_POINTER_DOWN:
            SOKOL_LOG("Touch: ptr down");
            type = SAPP_EVENTTYPE_TOUCHES_BEGAN;
            break;
        case AMOTION_EVENT_ACTION_MOVE:
            type = SAPP_EVENTTYPE_TOUCHES_MOVED;
            break;
        case AMOTION_EVENT_ACTION_UP:
            SOKOL_LOG("Touch: up");
        case AMOTION_EVENT_ACTION_POINTER_UP:
            SOKOL_LOG("Touch: ptr up");
            type = SAPP_EVENTTYPE_TOUCHES_ENDED;
            break;
        case AMOTION_EVENT_ACTION_CANCEL:
            SOKOL_LOG("Touch: cancel");
            type = SAPP_EVENTTYPE_TOUCHES_CANCELLED;
            break;
        default:
            break;
    }
    if (type == SAPP_EVENTTYPE_INVALID) {
        return false;
    }
    int32_t idx = action_idx >> AMOTION_EVENT_ACTION_POINTER_INDEX_SHIFT;
    _sapp_init_event(type);
    _sapp.event.num_touches = AMotionEvent_getPointerCount(e);
    if (_sapp.event.num_touches > SAPP_MAX_TOUCHPOINTS) {
        _sapp.event.num_touches = SAPP_MAX_TOUCHPOINTS;
    }
    for (int32_t i = 0; i < _sapp.event.num_touches; i++) {
        sapp_touchpoint* dst = &_sapp.event.touches[i];
        dst->identifier = AMotionEvent_getPointerId(e, i);
        dst->pos_x = (AMotionEvent_getRawX(e, i) / _sapp.window_width) * _sapp.framebuffer_width;
        dst->pos_y = (AMotionEvent_getRawY(e, i) / _sapp.window_height) * _sapp.framebuffer_height;

        if (action == AMOTION_EVENT_ACTION_POINTER_DOWN ||
            action == AMOTION_EVENT_ACTION_POINTER_UP) {
            dst->changed = i == idx;
        } else {
            dst->changed = true;
        }
    }
    _sapp_call_event(&_sapp.event);
    return true;
}

_SOKOL_PRIVATE bool _sapp_android_key_event(const AInputEvent* e) {
    if (AInputEvent_getType(e) != AINPUT_EVENT_TYPE_KEY) {
        return false;
    }
    if (AKeyEvent_getKeyCode(e) == AKEYCODE_BACK) {
        /* FIXME: this should be hooked into a "really quit?" mechanism
           so the app can ask the user for confirmation, this is currently
           generally missing in sokol_app.h
        */
        _sapp_android_shutdown();
        return true;
    }
    return false;
}

_SOKOL_PRIVATE int _sapp_android_input_cb(int fd, int events, void* data) {
    if ((events & ALOOPER_EVENT_INPUT) == 0) {
        SOKOL_LOG("_sapp_android_input_cb() encountered unsupported event");
        return 1;
    }
    _sapp_android_state_t* state = &_sapp_android_state;;
    SOKOL_ASSERT(state->current.input);
    AInputEvent* event = NULL;
    while (AInputQueue_getEvent(state->current.input, &event) >= 0) {
        if (AInputQueue_preDispatchEvent(state->current.input, event) != 0) {
            continue;
        }
        int32_t handled = 0;
        if (_sapp_android_touch_event(event) || _sapp_android_key_event(event)) {
            handled = 1;
        }
        AInputQueue_finishEvent(state->current.input, event, handled);
    }
    return 1;
}

_SOKOL_PRIVATE int _sapp_android_main_cb(int fd, int events, void* data) {
    if ((events & ALOOPER_EVENT_INPUT) == 0) {
        SOKOL_LOG("_sapp_android_main_cb() encountered unsupported event");
        return 1;
    }
    _sapp_android_state_t* state = &_sapp_android_state;

    _sapp_android_msg_t msg;
    if (read(fd, &msg, sizeof(msg)) != sizeof(msg)) {
        SOKOL_LOG("Could not write to read_from_main_fd");
        return 1;
    }

    pthread_mutex_lock(&state->pt.mutex);
    switch (msg) {
        case _SOKOL_ANDROID_MSG_CREATE:
            {
                SOKOL_LOG("MSG_CREATE");
                SOKOL_ASSERT(!_sapp.valid);
                bool result = _sapp_android_init_egl();
                SOKOL_ASSERT(result);
                _sapp.valid = true;
                state->has_created = true;
            }
            break;
        case _SOKOL_ANDROID_MSG_RESUME:
            SOKOL_LOG("MSG_RESUME");
            state->has_resumed = true;
            _sapp_android_app_event(SAPP_EVENTTYPE_RESUMED);
            break;
        case _SOKOL_ANDROID_MSG_PAUSE:
            SOKOL_LOG("MSG_PAUSE");
            state->has_resumed = false;
            _sapp_android_app_event(SAPP_EVENTTYPE_SUSPENDED);
            break;
        case _SOKOL_ANDROID_MSG_FOCUS:
            SOKOL_LOG("MSG_FOCUS");
            state->has_focus = true;
            break;
        case _SOKOL_ANDROID_MSG_NO_FOCUS:
            SOKOL_LOG("MSG_NO_FOCUS");
            state->has_focus = false;
            break;
        case _SOKOL_ANDROID_MSG_SET_NATIVE_WINDOW:
            SOKOL_LOG("MSG_SET_NATIVE_WINDOW");
            if (state->current.window != state->pending.window) {
                if (state->current.window != NULL) {
                    _sapp_android_cleanup_egl_surface();
                }
                if (state->pending.window != NULL) {
                    SOKOL_LOG("Creating egl surface ...");
                    if (_sapp_android_init_egl_surface(state->pending.window)) {
                        SOKOL_LOG("... ok!");
                        _sapp_android_update_dimensions(state->pending.window, true);
                    } else {
                        SOKOL_LOG("... failed!");
                        _sapp_android_shutdown();
                    }
                }
            }
            state->current.window = state->pending.window;
            break;
        case _SOKOL_ANDROID_MSG_SET_INPUT_QUEUE:
            SOKOL_LOG("MSG_SET_INPUT_QUEUE");
            if (state->current.input != state->pending.input) {
                if (state->current.input != NULL) {
                    AInputQueue_detachLooper(state->current.input);
                }
                if (state->pending.input != NULL) {
                    AInputQueue_attachLooper(
                        state->pending.input,
                        state->looper,
                        ALOOPER_POLL_CALLBACK,
                        _sapp_android_input_cb,
                        NULL); /* data */
                }
            }
            state->current.input = state->pending.input;
            break;
        case _SOKOL_ANDROID_MSG_DESTROY:
            SOKOL_LOG("MSG_DESTROY");
            _sapp_android_cleanup();
            _sapp.valid = false;
            state->is_thread_stopping = true;
            break;
        default:
            SOKOL_LOG("Unknown msg type received");
            break;
    }
    pthread_cond_broadcast(&state->pt.cond); /* signal "received" */
    pthread_mutex_unlock(&state->pt.mutex);
    return 1;
}

_SOKOL_PRIVATE bool _sapp_android_should_update(void) {
    bool is_in_front = _sapp_android_state.has_resumed && _sapp_android_state.has_focus;
    bool has_surface = _sapp_android_state.surface != EGL_NO_SURFACE;
    return is_in_front && has_surface;
}

_SOKOL_PRIVATE void _sapp_android_show_keyboard(bool shown) {
    SOKOL_ASSERT(_sapp.valid);
    /* This seems to be broken in the NDK, but there is (a very cumbersome) workaround... */
    if (shown) {
        SOKOL_LOG("Showing keyboard");
        ANativeActivity_showSoftInput(_sapp_android_state.activity, ANATIVEACTIVITY_SHOW_SOFT_INPUT_FORCED);
    } else {
        SOKOL_LOG("Hiding keyboard");
        ANativeActivity_hideSoftInput(_sapp_android_state.activity, ANATIVEACTIVITY_HIDE_SOFT_INPUT_NOT_ALWAYS);
    }
}

_SOKOL_PRIVATE void* _sapp_android_loop(void* obj) {
    SOKOL_LOG("Loop thread started");
    _sapp_android_state_t* state = (_sapp_android_state_t*)obj;

    state->looper = ALooper_prepare(0 /* or ALOOPER_PREPARE_ALLOW_NON_CALLBACKS*/);
    ALooper_addFd(state->looper,
        state->pt.read_from_main_fd,
        ALOOPER_POLL_CALLBACK,
        ALOOPER_EVENT_INPUT,
        _sapp_android_main_cb,
        NULL); /* data */

    /* signal start to main thread */
    pthread_mutex_lock(&state->pt.mutex);
    state->is_thread_started = true;
    pthread_cond_broadcast(&state->pt.cond);
    pthread_mutex_unlock(&state->pt.mutex);

    /* main loop */
    while (!state->is_thread_stopping) {
        /* sokol frame */
        if (_sapp_android_should_update()) {
            _sapp_android_frame();
        }

        /* process all events (or stop early if app is requested to quit) */
        bool process_events = true;
        while (process_events && !state->is_thread_stopping) {
            bool block_until_event = !state->is_thread_stopping && !_sapp_android_should_update();
            process_events = ALooper_pollOnce(block_until_event ? -1 : 0, NULL, NULL, NULL) == ALOOPER_POLL_CALLBACK;
        }
    }

    /* cleanup thread */
    if (state->current.input != NULL) {
        AInputQueue_detachLooper(state->current.input);
    }

    /* the following causes heap corruption on exit, why??
    ALooper_removeFd(state->looper, state->pt.read_from_main_fd);
    ALooper_release(state->looper);*/

    /* signal "destroyed" */
    pthread_mutex_lock(&state->pt.mutex);
    state->is_thread_stopped = true;
    pthread_cond_broadcast(&state->pt.cond);
    pthread_mutex_unlock(&state->pt.mutex);
    SOKOL_LOG("Loop thread done");
    return NULL;
}

/* android main/ui thread */
_SOKOL_PRIVATE void _sapp_android_msg(_sapp_android_state_t* state, _sapp_android_msg_t msg) {
    if (write(state->pt.write_from_main_fd, &msg, sizeof(msg)) != sizeof(msg)) {
        SOKOL_LOG("Could not write to write_from_main_fd");
    }
}

_SOKOL_PRIVATE void _sapp_android_on_start(ANativeActivity* activity) {
    SOKOL_LOG("NativeActivity onStart()");
}

_SOKOL_PRIVATE void _sapp_android_on_resume(ANativeActivity* activity) {
    SOKOL_LOG("NativeActivity onResume()");
    _sapp_android_msg(&_sapp_android_state, _SOKOL_ANDROID_MSG_RESUME);
}

_SOKOL_PRIVATE void* _sapp_android_on_save_instance_state(ANativeActivity* activity, size_t* out_size) {
    SOKOL_LOG("NativeActivity onSaveInstanceState()");
    *out_size = 0;
    return NULL;
}

_SOKOL_PRIVATE void _sapp_android_on_window_focus_changed(ANativeActivity* activity, int has_focus) {
    SOKOL_LOG("NativeActivity onWindowFocusChanged()");
    if (has_focus) {
        _sapp_android_msg(&_sapp_android_state, _SOKOL_ANDROID_MSG_FOCUS);
    } else {
        _sapp_android_msg(&_sapp_android_state, _SOKOL_ANDROID_MSG_NO_FOCUS);
    }
}

_SOKOL_PRIVATE void _sapp_android_on_pause(ANativeActivity* activity) {
    SOKOL_LOG("NativeActivity onPause()");
    _sapp_android_msg(&_sapp_android_state, _SOKOL_ANDROID_MSG_PAUSE);
}

_SOKOL_PRIVATE void _sapp_android_on_stop(ANativeActivity* activity) {
    SOKOL_LOG("NativeActivity onStop()");
}

_SOKOL_PRIVATE void _sapp_android_msg_set_native_window(_sapp_android_state_t* state, ANativeWindow* window) {
    pthread_mutex_lock(&state->pt.mutex);
    state->pending.window = window;
    _sapp_android_msg(state, _SOKOL_ANDROID_MSG_SET_NATIVE_WINDOW);
    while (state->current.window != window) {
        pthread_cond_wait(&state->pt.cond, &state->pt.mutex);
    }
    pthread_mutex_unlock(&state->pt.mutex);
}

_SOKOL_PRIVATE void _sapp_android_on_native_window_created(ANativeActivity* activity, ANativeWindow* window) {
    SOKOL_LOG("NativeActivity onNativeWindowCreated()");
    _sapp_android_msg_set_native_window(&_sapp_android_state, window);
}

_SOKOL_PRIVATE void _sapp_android_on_native_window_destroyed(ANativeActivity* activity, ANativeWindow* window) {
    SOKOL_LOG("NativeActivity onNativeWindowDestroyed()");
    _sapp_android_msg_set_native_window(&_sapp_android_state, NULL);
}

_SOKOL_PRIVATE void _sapp_android_msg_set_input_queue(_sapp_android_state_t* state, AInputQueue* input) {
    pthread_mutex_lock(&state->pt.mutex);
    state->pending.input = input;
    _sapp_android_msg(state, _SOKOL_ANDROID_MSG_SET_INPUT_QUEUE);
    while (state->current.input != input) {
        pthread_cond_wait(&state->pt.cond, &state->pt.mutex);
    }
    pthread_mutex_unlock(&state->pt.mutex);
}

_SOKOL_PRIVATE void _sapp_android_on_input_queue_created(ANativeActivity* activity, AInputQueue* queue) {
    SOKOL_LOG("NativeActivity onInputQueueCreated()");
    _sapp_android_msg_set_input_queue(&_sapp_android_state, queue);
}

_SOKOL_PRIVATE void _sapp_android_on_input_queue_destroyed(ANativeActivity* activity, AInputQueue* queue) {
    SOKOL_LOG("NativeActivity onInputQueueDestroyed()");
    _sapp_android_msg_set_input_queue(&_sapp_android_state, NULL);
}

_SOKOL_PRIVATE void _sapp_android_on_config_changed(ANativeActivity* activity) {
    SOKOL_LOG("NativeActivity onConfigurationChanged()");
    /* see android:configChanges in manifest */
}

_SOKOL_PRIVATE void _sapp_android_on_low_memory(ANativeActivity* activity) {
    SOKOL_LOG("NativeActivity onLowMemory()");
}

_SOKOL_PRIVATE void _sapp_android_on_destroy(ANativeActivity* activity) {
    /*
     * For some reason even an empty app using nativeactivity.h will crash (WIN DEATH)
     * on my device (Moto X 2nd gen) when the app is removed from the task view
     * (TaskStackView: onTaskViewDismissed).
     *
     * However, if ANativeActivity_finish() is explicitly called from for example
     * _sapp_android_on_stop(), the crash disappears. Is this a bug in NativeActivity?
     */
    SOKOL_LOG("NativeActivity onDestroy()");
    _sapp_android_state_t* state = &_sapp_android_state;

    /* send destroy msg */
    pthread_mutex_lock(&state->pt.mutex);
    _sapp_android_msg(state, _SOKOL_ANDROID_MSG_DESTROY);
    while (!_sapp_android_state.is_thread_stopped) {
        pthread_cond_wait(&state->pt.cond, &state->pt.mutex);
    }
    pthread_mutex_unlock(&state->pt.mutex);

    /* clean up main thread */
    pthread_cond_destroy(&state->pt.cond);
    pthread_mutex_destroy(&state->pt.mutex);

    close(state->pt.read_from_main_fd);
    close(state->pt.write_from_main_fd);

    SOKOL_LOG("NativeActivity done");

    /* this is a bit naughty, but causes a clean restart of the app (static globals are reset) */
    exit(0);
}

JNIEXPORT
void ANativeActivity_onCreate(ANativeActivity* activity, void* saved_state, size_t saved_state_size) {
    SOKOL_LOG("NativeActivity onCreate()");

    sapp_desc desc = sokol_main(0, NULL);
    _sapp_init_state(&desc);

    /* start loop thread */
    _sapp_android_state = (_sapp_android_state_t){0};
    _sapp_android_state_t* state = &_sapp_android_state;

    state->activity = activity;

    int pipe_fd[2];
    if (pipe(pipe_fd) != 0) {
        SOKOL_LOG("Could not create thread pipe");
        return;
    }
    state->pt.read_from_main_fd = pipe_fd[0];
    state->pt.write_from_main_fd = pipe_fd[1];

    pthread_mutex_init(&state->pt.mutex, NULL);
    pthread_cond_init(&state->pt.cond, NULL);

    pthread_attr_t attr;
    pthread_attr_init(&attr);
    pthread_attr_setdetachstate(&attr, PTHREAD_CREATE_DETACHED);
    pthread_create(&state->pt.thread, &attr, _sapp_android_loop, state);
    pthread_attr_destroy(&attr);

    /* wait until main loop has started */
    pthread_mutex_lock(&state->pt.mutex);
    while (!state->is_thread_started) {
        pthread_cond_wait(&state->pt.cond, &state->pt.mutex);
    }
    pthread_mutex_unlock(&state->pt.mutex);

    /* send create msg */
    pthread_mutex_lock(&state->pt.mutex);
    _sapp_android_msg(state, _SOKOL_ANDROID_MSG_CREATE);
    while (!state->has_created) {
        pthread_cond_wait(&state->pt.cond, &state->pt.mutex);
    }
    pthread_mutex_unlock(&state->pt.mutex);

    /* register for callbacks */
    activity->instance = state;
    activity->callbacks->onStart = _sapp_android_on_start;
    activity->callbacks->onResume = _sapp_android_on_resume;
    activity->callbacks->onSaveInstanceState = _sapp_android_on_save_instance_state;
    activity->callbacks->onWindowFocusChanged = _sapp_android_on_window_focus_changed;
    activity->callbacks->onPause = _sapp_android_on_pause;
    activity->callbacks->onStop = _sapp_android_on_stop;
    activity->callbacks->onDestroy = _sapp_android_on_destroy;
    activity->callbacks->onNativeWindowCreated = _sapp_android_on_native_window_created;
    /* activity->callbacks->onNativeWindowResized = _sapp_android_on_native_window_resized; */
    /* activity->callbacks->onNativeWindowRedrawNeeded = _sapp_android_on_native_window_redraw_needed; */
    activity->callbacks->onNativeWindowDestroyed = _sapp_android_on_native_window_destroyed;
    activity->callbacks->onInputQueueCreated = _sapp_android_on_input_queue_created;
    activity->callbacks->onInputQueueDestroyed = _sapp_android_on_input_queue_destroyed;
    /* activity->callbacks->onContentRectChanged = _sapp_android_on_content_rect_changed; */
    activity->callbacks->onConfigurationChanged = _sapp_android_on_config_changed;
    activity->callbacks->onLowMemory = _sapp_android_on_low_memory;

    SOKOL_LOG("NativeActivity successfully created");

    /* NOT A BUG: do NOT call sapp_discard_state() */
}

#endif /* Android */

/*== LINUX ==================================================================*/
#if (defined(__linux__) || defined(__unix__)) && !defined(__EMSCRIPTEN__) && !defined(__ANDROID__)
#define GL_GLEXT_PROTOTYPES
#include <X11/X.h>
#include <X11/Xlib.h>
#include <X11/XKBlib.h>
#include <X11/Xresource.h>
#include <X11/extensions/Xrandr.h>
#include <X11/Xmd.h> /* CARD32 */
#include <GL/gl.h>
#include <dlfcn.h> /* dlopen, dlsym, dlclose */
#include <limits.h> /* LONG_MAX */

#define GLX_VENDOR 1
#define GLX_RGBA_BIT 0x00000001
#define GLX_WINDOW_BIT 0x00000001
#define GLX_DRAWABLE_TYPE 0x8010
#define GLX_RENDER_TYPE	0x8011
#define GLX_RGBA_TYPE 0x8014
#define GLX_DOUBLEBUFFER 5
#define GLX_STEREO 6
#define GLX_AUX_BUFFERS	7
#define GLX_RED_SIZE 8
#define GLX_GREEN_SIZE 9
#define GLX_BLUE_SIZE 10
#define GLX_ALPHA_SIZE 11
#define GLX_DEPTH_SIZE 12
#define GLX_STENCIL_SIZE 13
#define GLX_ACCUM_RED_SIZE 14
#define GLX_ACCUM_GREEN_SIZE 15
#define GLX_ACCUM_BLUE_SIZE	16
#define GLX_ACCUM_ALPHA_SIZE 17
#define GLX_SAMPLES 0x186a1
#define GLX_VISUAL_ID 0x800b

#define GLX_FRAMEBUFFER_SRGB_CAPABLE_ARB 0x20b2
#define GLX_CONTEXT_DEBUG_BIT_ARB 0x00000001
#define GLX_CONTEXT_COMPATIBILITY_PROFILE_BIT_ARB 0x00000002
#define GLX_CONTEXT_CORE_PROFILE_BIT_ARB 0x00000001
#define GLX_CONTEXT_PROFILE_MASK_ARB 0x9126
#define GLX_CONTEXT_FORWARD_COMPATIBLE_BIT_ARB 0x00000002
#define GLX_CONTEXT_MAJOR_VERSION_ARB 0x2091
#define GLX_CONTEXT_MINOR_VERSION_ARB 0x2092
#define GLX_CONTEXT_FLAGS_ARB 0x2094
#define GLX_CONTEXT_ROBUST_ACCESS_BIT_ARB 0x00000004
#define GLX_LOSE_CONTEXT_ON_RESET_ARB 0x8252
#define GLX_CONTEXT_RESET_NOTIFICATION_STRATEGY_ARB 0x8256
#define GLX_NO_RESET_NOTIFICATION_ARB 0x8261
#define GLX_CONTEXT_RELEASE_BEHAVIOR_ARB 0x2097
#define GLX_CONTEXT_RELEASE_BEHAVIOR_NONE_ARB 0
#define GLX_CONTEXT_RELEASE_BEHAVIOR_FLUSH_ARB 0x2098

typedef XID GLXWindow;
typedef XID GLXDrawable;
typedef struct __GLXFBConfig* GLXFBConfig;
typedef struct __GLXcontext* GLXContext;
typedef void (*__GLXextproc)(void);

typedef int (*PFNGLXGETFBCONFIGATTRIBPROC)(Display*,GLXFBConfig,int,int*);
typedef const char* (*PFNGLXGETCLIENTSTRINGPROC)(Display*,int);
typedef Bool (*PFNGLXQUERYEXTENSIONPROC)(Display*,int*,int*);
typedef Bool (*PFNGLXQUERYVERSIONPROC)(Display*,int*,int*);
typedef void (*PFNGLXDESTROYCONTEXTPROC)(Display*,GLXContext);
typedef Bool (*PFNGLXMAKECURRENTPROC)(Display*,GLXDrawable,GLXContext);
typedef void (*PFNGLXSWAPBUFFERSPROC)(Display*,GLXDrawable);
typedef const char* (*PFNGLXQUERYEXTENSIONSSTRINGPROC)(Display*,int);
typedef GLXFBConfig* (*PFNGLXGETFBCONFIGSPROC)(Display*,int,int*);
typedef GLXContext (*PFNGLXCREATENEWCONTEXTPROC)(Display*,GLXFBConfig,int,GLXContext,Bool);
typedef __GLXextproc (* PFNGLXGETPROCADDRESSPROC)(const GLubyte *procName);
typedef void (*PFNGLXSWAPINTERVALEXTPROC)(Display*,GLXDrawable,int);
typedef XVisualInfo* (*PFNGLXGETVISUALFROMFBCONFIGPROC)(Display*,GLXFBConfig);
typedef GLXWindow (*PFNGLXCREATEWINDOWPROC)(Display*,GLXFBConfig,Window,const int*);
typedef void (*PFNGLXDESTROYWINDOWPROC)(Display*,GLXWindow);

typedef int (*PFNGLXSWAPINTERVALMESAPROC)(int);
typedef GLXContext (*PFNGLXCREATECONTEXTATTRIBSARBPROC)(Display*,GLXFBConfig,GLXContext,Bool,const int*);

static Display* _sapp_x11_display;
static int _sapp_x11_screen;
static Window _sapp_x11_root;
static Colormap _sapp_x11_colormap;
static Window _sapp_x11_window;
static float _sapp_x11_dpi;
static int _sapp_x11_window_state;
static unsigned char _sapp_x11_error_code;
static void* _sapp_glx_libgl;
static int _sapp_glx_major;
static int _sapp_glx_minor;
static int _sapp_glx_eventbase;
static int _sapp_glx_errorbase;
static GLXContext _sapp_glx_ctx;
static GLXWindow _sapp_glx_window;
static Atom _sapp_x11_UTF8_STRING;
static Atom _sapp_x11_WM_PROTOCOLS;
static Atom _sapp_x11_WM_DELETE_WINDOW;
static Atom _sapp_x11_WM_STATE;
static Atom _sapp_x11_NET_WM_NAME;
static Atom _sapp_x11_NET_WM_ICON_NAME;
// GLX 1.3 functions
static PFNGLXGETFBCONFIGSPROC              _sapp_glx_GetFBConfigs;
static PFNGLXGETFBCONFIGATTRIBPROC         _sapp_glx_GetFBConfigAttrib;
static PFNGLXGETCLIENTSTRINGPROC           _sapp_glx_GetClientString;
static PFNGLXQUERYEXTENSIONPROC            _sapp_glx_QueryExtension;
static PFNGLXQUERYVERSIONPROC              _sapp_glx_QueryVersion;
static PFNGLXDESTROYCONTEXTPROC            _sapp_glx_DestroyContext;
static PFNGLXMAKECURRENTPROC               _sapp_glx_MakeCurrent;
static PFNGLXSWAPBUFFERSPROC               _sapp_glx_SwapBuffers;
static PFNGLXQUERYEXTENSIONSSTRINGPROC     _sapp_glx_QueryExtensionsString;
static PFNGLXCREATENEWCONTEXTPROC          _sapp_glx_CreateNewContext;
static PFNGLXGETVISUALFROMFBCONFIGPROC     _sapp_glx_GetVisualFromFBConfig;
static PFNGLXCREATEWINDOWPROC              _sapp_glx_CreateWindow;
static PFNGLXDESTROYWINDOWPROC             _sapp_glx_DestroyWindow;

// GLX 1.4 and extension functions
static PFNGLXGETPROCADDRESSPROC            _sapp_glx_GetProcAddress;
static PFNGLXGETPROCADDRESSPROC            _sapp_glx_GetProcAddressARB;
static PFNGLXSWAPINTERVALEXTPROC           _sapp_glx_SwapIntervalEXT;
static PFNGLXSWAPINTERVALMESAPROC          _sapp_glx_SwapIntervalMESA;
static PFNGLXCREATECONTEXTATTRIBSARBPROC   _sapp_glx_CreateContextAttribsARB;
static bool _sapp_glx_EXT_swap_control;
static bool _sapp_glx_MESA_swap_control;
static bool _sapp_glx_ARB_multisample;
static bool _sapp_glx_ARB_framebuffer_sRGB;
static bool _sapp_glx_EXT_framebuffer_sRGB;
static bool _sapp_glx_ARB_create_context;
static bool _sapp_glx_ARB_create_context_profile;

/* see GLFW's xkb_unicode.c */
static const struct _sapp_x11_codepair {
  uint16_t keysym;
  uint16_t ucs;
} _sapp_x11_keysymtab[] = {
  { 0x01a1, 0x0104 },
  { 0x01a2, 0x02d8 },
  { 0x01a3, 0x0141 },
  { 0x01a5, 0x013d },
  { 0x01a6, 0x015a },
  { 0x01a9, 0x0160 },
  { 0x01aa, 0x015e },
  { 0x01ab, 0x0164 },
  { 0x01ac, 0x0179 },
  { 0x01ae, 0x017d },
  { 0x01af, 0x017b },
  { 0x01b1, 0x0105 },
  { 0x01b2, 0x02db },
  { 0x01b3, 0x0142 },
  { 0x01b5, 0x013e },
  { 0x01b6, 0x015b },
  { 0x01b7, 0x02c7 },
  { 0x01b9, 0x0161 },
  { 0x01ba, 0x015f },
  { 0x01bb, 0x0165 },
  { 0x01bc, 0x017a },
  { 0x01bd, 0x02dd },
  { 0x01be, 0x017e },
  { 0x01bf, 0x017c },
  { 0x01c0, 0x0154 },
  { 0x01c3, 0x0102 },
  { 0x01c5, 0x0139 },
  { 0x01c6, 0x0106 },
  { 0x01c8, 0x010c },
  { 0x01ca, 0x0118 },
  { 0x01cc, 0x011a },
  { 0x01cf, 0x010e },
  { 0x01d0, 0x0110 },
  { 0x01d1, 0x0143 },
  { 0x01d2, 0x0147 },
  { 0x01d5, 0x0150 },
  { 0x01d8, 0x0158 },
  { 0x01d9, 0x016e },
  { 0x01db, 0x0170 },
  { 0x01de, 0x0162 },
  { 0x01e0, 0x0155 },
  { 0x01e3, 0x0103 },
  { 0x01e5, 0x013a },
  { 0x01e6, 0x0107 },
  { 0x01e8, 0x010d },
  { 0x01ea, 0x0119 },
  { 0x01ec, 0x011b },
  { 0x01ef, 0x010f },
  { 0x01f0, 0x0111 },
  { 0x01f1, 0x0144 },
  { 0x01f2, 0x0148 },
  { 0x01f5, 0x0151 },
  { 0x01f8, 0x0159 },
  { 0x01f9, 0x016f },
  { 0x01fb, 0x0171 },
  { 0x01fe, 0x0163 },
  { 0x01ff, 0x02d9 },
  { 0x02a1, 0x0126 },
  { 0x02a6, 0x0124 },
  { 0x02a9, 0x0130 },
  { 0x02ab, 0x011e },
  { 0x02ac, 0x0134 },
  { 0x02b1, 0x0127 },
  { 0x02b6, 0x0125 },
  { 0x02b9, 0x0131 },
  { 0x02bb, 0x011f },
  { 0x02bc, 0x0135 },
  { 0x02c5, 0x010a },
  { 0x02c6, 0x0108 },
  { 0x02d5, 0x0120 },
  { 0x02d8, 0x011c },
  { 0x02dd, 0x016c },
  { 0x02de, 0x015c },
  { 0x02e5, 0x010b },
  { 0x02e6, 0x0109 },
  { 0x02f5, 0x0121 },
  { 0x02f8, 0x011d },
  { 0x02fd, 0x016d },
  { 0x02fe, 0x015d },
  { 0x03a2, 0x0138 },
  { 0x03a3, 0x0156 },
  { 0x03a5, 0x0128 },
  { 0x03a6, 0x013b },
  { 0x03aa, 0x0112 },
  { 0x03ab, 0x0122 },
  { 0x03ac, 0x0166 },
  { 0x03b3, 0x0157 },
  { 0x03b5, 0x0129 },
  { 0x03b6, 0x013c },
  { 0x03ba, 0x0113 },
  { 0x03bb, 0x0123 },
  { 0x03bc, 0x0167 },
  { 0x03bd, 0x014a },
  { 0x03bf, 0x014b },
  { 0x03c0, 0x0100 },
  { 0x03c7, 0x012e },
  { 0x03cc, 0x0116 },
  { 0x03cf, 0x012a },
  { 0x03d1, 0x0145 },
  { 0x03d2, 0x014c },
  { 0x03d3, 0x0136 },
  { 0x03d9, 0x0172 },
  { 0x03dd, 0x0168 },
  { 0x03de, 0x016a },
  { 0x03e0, 0x0101 },
  { 0x03e7, 0x012f },
  { 0x03ec, 0x0117 },
  { 0x03ef, 0x012b },
  { 0x03f1, 0x0146 },
  { 0x03f2, 0x014d },
  { 0x03f3, 0x0137 },
  { 0x03f9, 0x0173 },
  { 0x03fd, 0x0169 },
  { 0x03fe, 0x016b },
  { 0x047e, 0x203e },
  { 0x04a1, 0x3002 },
  { 0x04a2, 0x300c },
  { 0x04a3, 0x300d },
  { 0x04a4, 0x3001 },
  { 0x04a5, 0x30fb },
  { 0x04a6, 0x30f2 },
  { 0x04a7, 0x30a1 },
  { 0x04a8, 0x30a3 },
  { 0x04a9, 0x30a5 },
  { 0x04aa, 0x30a7 },
  { 0x04ab, 0x30a9 },
  { 0x04ac, 0x30e3 },
  { 0x04ad, 0x30e5 },
  { 0x04ae, 0x30e7 },
  { 0x04af, 0x30c3 },
  { 0x04b0, 0x30fc },
  { 0x04b1, 0x30a2 },
  { 0x04b2, 0x30a4 },
  { 0x04b3, 0x30a6 },
  { 0x04b4, 0x30a8 },
  { 0x04b5, 0x30aa },
  { 0x04b6, 0x30ab },
  { 0x04b7, 0x30ad },
  { 0x04b8, 0x30af },
  { 0x04b9, 0x30b1 },
  { 0x04ba, 0x30b3 },
  { 0x04bb, 0x30b5 },
  { 0x04bc, 0x30b7 },
  { 0x04bd, 0x30b9 },
  { 0x04be, 0x30bb },
  { 0x04bf, 0x30bd },
  { 0x04c0, 0x30bf },
  { 0x04c1, 0x30c1 },
  { 0x04c2, 0x30c4 },
  { 0x04c3, 0x30c6 },
  { 0x04c4, 0x30c8 },
  { 0x04c5, 0x30ca },
  { 0x04c6, 0x30cb },
  { 0x04c7, 0x30cc },
  { 0x04c8, 0x30cd },
  { 0x04c9, 0x30ce },
  { 0x04ca, 0x30cf },
  { 0x04cb, 0x30d2 },
  { 0x04cc, 0x30d5 },
  { 0x04cd, 0x30d8 },
  { 0x04ce, 0x30db },
  { 0x04cf, 0x30de },
  { 0x04d0, 0x30df },
  { 0x04d1, 0x30e0 },
  { 0x04d2, 0x30e1 },
  { 0x04d3, 0x30e2 },
  { 0x04d4, 0x30e4 },
  { 0x04d5, 0x30e6 },
  { 0x04d6, 0x30e8 },
  { 0x04d7, 0x30e9 },
  { 0x04d8, 0x30ea },
  { 0x04d9, 0x30eb },
  { 0x04da, 0x30ec },
  { 0x04db, 0x30ed },
  { 0x04dc, 0x30ef },
  { 0x04dd, 0x30f3 },
  { 0x04de, 0x309b },
  { 0x04df, 0x309c },
  { 0x05ac, 0x060c },
  { 0x05bb, 0x061b },
  { 0x05bf, 0x061f },
  { 0x05c1, 0x0621 },
  { 0x05c2, 0x0622 },
  { 0x05c3, 0x0623 },
  { 0x05c4, 0x0624 },
  { 0x05c5, 0x0625 },
  { 0x05c6, 0x0626 },
  { 0x05c7, 0x0627 },
  { 0x05c8, 0x0628 },
  { 0x05c9, 0x0629 },
  { 0x05ca, 0x062a },
  { 0x05cb, 0x062b },
  { 0x05cc, 0x062c },
  { 0x05cd, 0x062d },
  { 0x05ce, 0x062e },
  { 0x05cf, 0x062f },
  { 0x05d0, 0x0630 },
  { 0x05d1, 0x0631 },
  { 0x05d2, 0x0632 },
  { 0x05d3, 0x0633 },
  { 0x05d4, 0x0634 },
  { 0x05d5, 0x0635 },
  { 0x05d6, 0x0636 },
  { 0x05d7, 0x0637 },
  { 0x05d8, 0x0638 },
  { 0x05d9, 0x0639 },
  { 0x05da, 0x063a },
  { 0x05e0, 0x0640 },
  { 0x05e1, 0x0641 },
  { 0x05e2, 0x0642 },
  { 0x05e3, 0x0643 },
  { 0x05e4, 0x0644 },
  { 0x05e5, 0x0645 },
  { 0x05e6, 0x0646 },
  { 0x05e7, 0x0647 },
  { 0x05e8, 0x0648 },
  { 0x05e9, 0x0649 },
  { 0x05ea, 0x064a },
  { 0x05eb, 0x064b },
  { 0x05ec, 0x064c },
  { 0x05ed, 0x064d },
  { 0x05ee, 0x064e },
  { 0x05ef, 0x064f },
  { 0x05f0, 0x0650 },
  { 0x05f1, 0x0651 },
  { 0x05f2, 0x0652 },
  { 0x06a1, 0x0452 },
  { 0x06a2, 0x0453 },
  { 0x06a3, 0x0451 },
  { 0x06a4, 0x0454 },
  { 0x06a5, 0x0455 },
  { 0x06a6, 0x0456 },
  { 0x06a7, 0x0457 },
  { 0x06a8, 0x0458 },
  { 0x06a9, 0x0459 },
  { 0x06aa, 0x045a },
  { 0x06ab, 0x045b },
  { 0x06ac, 0x045c },
  { 0x06ae, 0x045e },
  { 0x06af, 0x045f },
  { 0x06b0, 0x2116 },
  { 0x06b1, 0x0402 },
  { 0x06b2, 0x0403 },
  { 0x06b3, 0x0401 },
  { 0x06b4, 0x0404 },
  { 0x06b5, 0x0405 },
  { 0x06b6, 0x0406 },
  { 0x06b7, 0x0407 },
  { 0x06b8, 0x0408 },
  { 0x06b9, 0x0409 },
  { 0x06ba, 0x040a },
  { 0x06bb, 0x040b },
  { 0x06bc, 0x040c },
  { 0x06be, 0x040e },
  { 0x06bf, 0x040f },
  { 0x06c0, 0x044e },
  { 0x06c1, 0x0430 },
  { 0x06c2, 0x0431 },
  { 0x06c3, 0x0446 },
  { 0x06c4, 0x0434 },
  { 0x06c5, 0x0435 },
  { 0x06c6, 0x0444 },
  { 0x06c7, 0x0433 },
  { 0x06c8, 0x0445 },
  { 0x06c9, 0x0438 },
  { 0x06ca, 0x0439 },
  { 0x06cb, 0x043a },
  { 0x06cc, 0x043b },
  { 0x06cd, 0x043c },
  { 0x06ce, 0x043d },
  { 0x06cf, 0x043e },
  { 0x06d0, 0x043f },
  { 0x06d1, 0x044f },
  { 0x06d2, 0x0440 },
  { 0x06d3, 0x0441 },
  { 0x06d4, 0x0442 },
  { 0x06d5, 0x0443 },
  { 0x06d6, 0x0436 },
  { 0x06d7, 0x0432 },
  { 0x06d8, 0x044c },
  { 0x06d9, 0x044b },
  { 0x06da, 0x0437 },
  { 0x06db, 0x0448 },
  { 0x06dc, 0x044d },
  { 0x06dd, 0x0449 },
  { 0x06de, 0x0447 },
  { 0x06df, 0x044a },
  { 0x06e0, 0x042e },
  { 0x06e1, 0x0410 },
  { 0x06e2, 0x0411 },
  { 0x06e3, 0x0426 },
  { 0x06e4, 0x0414 },
  { 0x06e5, 0x0415 },
  { 0x06e6, 0x0424 },
  { 0x06e7, 0x0413 },
  { 0x06e8, 0x0425 },
  { 0x06e9, 0x0418 },
  { 0x06ea, 0x0419 },
  { 0x06eb, 0x041a },
  { 0x06ec, 0x041b },
  { 0x06ed, 0x041c },
  { 0x06ee, 0x041d },
  { 0x06ef, 0x041e },
  { 0x06f0, 0x041f },
  { 0x06f1, 0x042f },
  { 0x06f2, 0x0420 },
  { 0x06f3, 0x0421 },
  { 0x06f4, 0x0422 },
  { 0x06f5, 0x0423 },
  { 0x06f6, 0x0416 },
  { 0x06f7, 0x0412 },
  { 0x06f8, 0x042c },
  { 0x06f9, 0x042b },
  { 0x06fa, 0x0417 },
  { 0x06fb, 0x0428 },
  { 0x06fc, 0x042d },
  { 0x06fd, 0x0429 },
  { 0x06fe, 0x0427 },
  { 0x06ff, 0x042a },
  { 0x07a1, 0x0386 },
  { 0x07a2, 0x0388 },
  { 0x07a3, 0x0389 },
  { 0x07a4, 0x038a },
  { 0x07a5, 0x03aa },
  { 0x07a7, 0x038c },
  { 0x07a8, 0x038e },
  { 0x07a9, 0x03ab },
  { 0x07ab, 0x038f },
  { 0x07ae, 0x0385 },
  { 0x07af, 0x2015 },
  { 0x07b1, 0x03ac },
  { 0x07b2, 0x03ad },
  { 0x07b3, 0x03ae },
  { 0x07b4, 0x03af },
  { 0x07b5, 0x03ca },
  { 0x07b6, 0x0390 },
  { 0x07b7, 0x03cc },
  { 0x07b8, 0x03cd },
  { 0x07b9, 0x03cb },
  { 0x07ba, 0x03b0 },
  { 0x07bb, 0x03ce },
  { 0x07c1, 0x0391 },
  { 0x07c2, 0x0392 },
  { 0x07c3, 0x0393 },
  { 0x07c4, 0x0394 },
  { 0x07c5, 0x0395 },
  { 0x07c6, 0x0396 },
  { 0x07c7, 0x0397 },
  { 0x07c8, 0x0398 },
  { 0x07c9, 0x0399 },
  { 0x07ca, 0x039a },
  { 0x07cb, 0x039b },
  { 0x07cc, 0x039c },
  { 0x07cd, 0x039d },
  { 0x07ce, 0x039e },
  { 0x07cf, 0x039f },
  { 0x07d0, 0x03a0 },
  { 0x07d1, 0x03a1 },
  { 0x07d2, 0x03a3 },
  { 0x07d4, 0x03a4 },
  { 0x07d5, 0x03a5 },
  { 0x07d6, 0x03a6 },
  { 0x07d7, 0x03a7 },
  { 0x07d8, 0x03a8 },
  { 0x07d9, 0x03a9 },
  { 0x07e1, 0x03b1 },
  { 0x07e2, 0x03b2 },
  { 0x07e3, 0x03b3 },
  { 0x07e4, 0x03b4 },
  { 0x07e5, 0x03b5 },
  { 0x07e6, 0x03b6 },
  { 0x07e7, 0x03b7 },
  { 0x07e8, 0x03b8 },
  { 0x07e9, 0x03b9 },
  { 0x07ea, 0x03ba },
  { 0x07eb, 0x03bb },
  { 0x07ec, 0x03bc },
  { 0x07ed, 0x03bd },
  { 0x07ee, 0x03be },
  { 0x07ef, 0x03bf },
  { 0x07f0, 0x03c0 },
  { 0x07f1, 0x03c1 },
  { 0x07f2, 0x03c3 },
  { 0x07f3, 0x03c2 },
  { 0x07f4, 0x03c4 },
  { 0x07f5, 0x03c5 },
  { 0x07f6, 0x03c6 },
  { 0x07f7, 0x03c7 },
  { 0x07f8, 0x03c8 },
  { 0x07f9, 0x03c9 },
  { 0x08a1, 0x23b7 },
  { 0x08a2, 0x250c },
  { 0x08a3, 0x2500 },
  { 0x08a4, 0x2320 },
  { 0x08a5, 0x2321 },
  { 0x08a6, 0x2502 },
  { 0x08a7, 0x23a1 },
  { 0x08a8, 0x23a3 },
  { 0x08a9, 0x23a4 },
  { 0x08aa, 0x23a6 },
  { 0x08ab, 0x239b },
  { 0x08ac, 0x239d },
  { 0x08ad, 0x239e },
  { 0x08ae, 0x23a0 },
  { 0x08af, 0x23a8 },
  { 0x08b0, 0x23ac },
  { 0x08bc, 0x2264 },
  { 0x08bd, 0x2260 },
  { 0x08be, 0x2265 },
  { 0x08bf, 0x222b },
  { 0x08c0, 0x2234 },
  { 0x08c1, 0x221d },
  { 0x08c2, 0x221e },
  { 0x08c5, 0x2207 },
  { 0x08c8, 0x223c },
  { 0x08c9, 0x2243 },
  { 0x08cd, 0x21d4 },
  { 0x08ce, 0x21d2 },
  { 0x08cf, 0x2261 },
  { 0x08d6, 0x221a },
  { 0x08da, 0x2282 },
  { 0x08db, 0x2283 },
  { 0x08dc, 0x2229 },
  { 0x08dd, 0x222a },
  { 0x08de, 0x2227 },
  { 0x08df, 0x2228 },
  { 0x08ef, 0x2202 },
  { 0x08f6, 0x0192 },
  { 0x08fb, 0x2190 },
  { 0x08fc, 0x2191 },
  { 0x08fd, 0x2192 },
  { 0x08fe, 0x2193 },
  { 0x09e0, 0x25c6 },
  { 0x09e1, 0x2592 },
  { 0x09e2, 0x2409 },
  { 0x09e3, 0x240c },
  { 0x09e4, 0x240d },
  { 0x09e5, 0x240a },
  { 0x09e8, 0x2424 },
  { 0x09e9, 0x240b },
  { 0x09ea, 0x2518 },
  { 0x09eb, 0x2510 },
  { 0x09ec, 0x250c },
  { 0x09ed, 0x2514 },
  { 0x09ee, 0x253c },
  { 0x09ef, 0x23ba },
  { 0x09f0, 0x23bb },
  { 0x09f1, 0x2500 },
  { 0x09f2, 0x23bc },
  { 0x09f3, 0x23bd },
  { 0x09f4, 0x251c },
  { 0x09f5, 0x2524 },
  { 0x09f6, 0x2534 },
  { 0x09f7, 0x252c },
  { 0x09f8, 0x2502 },
  { 0x0aa1, 0x2003 },
  { 0x0aa2, 0x2002 },
  { 0x0aa3, 0x2004 },
  { 0x0aa4, 0x2005 },
  { 0x0aa5, 0x2007 },
  { 0x0aa6, 0x2008 },
  { 0x0aa7, 0x2009 },
  { 0x0aa8, 0x200a },
  { 0x0aa9, 0x2014 },
  { 0x0aaa, 0x2013 },
  { 0x0aae, 0x2026 },
  { 0x0aaf, 0x2025 },
  { 0x0ab0, 0x2153 },
  { 0x0ab1, 0x2154 },
  { 0x0ab2, 0x2155 },
  { 0x0ab3, 0x2156 },
  { 0x0ab4, 0x2157 },
  { 0x0ab5, 0x2158 },
  { 0x0ab6, 0x2159 },
  { 0x0ab7, 0x215a },
  { 0x0ab8, 0x2105 },
  { 0x0abb, 0x2012 },
  { 0x0abc, 0x2329 },
  { 0x0abe, 0x232a },
  { 0x0ac3, 0x215b },
  { 0x0ac4, 0x215c },
  { 0x0ac5, 0x215d },
  { 0x0ac6, 0x215e },
  { 0x0ac9, 0x2122 },
  { 0x0aca, 0x2613 },
  { 0x0acc, 0x25c1 },
  { 0x0acd, 0x25b7 },
  { 0x0ace, 0x25cb },
  { 0x0acf, 0x25af },
  { 0x0ad0, 0x2018 },
  { 0x0ad1, 0x2019 },
  { 0x0ad2, 0x201c },
  { 0x0ad3, 0x201d },
  { 0x0ad4, 0x211e },
  { 0x0ad6, 0x2032 },
  { 0x0ad7, 0x2033 },
  { 0x0ad9, 0x271d },
  { 0x0adb, 0x25ac },
  { 0x0adc, 0x25c0 },
  { 0x0add, 0x25b6 },
  { 0x0ade, 0x25cf },
  { 0x0adf, 0x25ae },
  { 0x0ae0, 0x25e6 },
  { 0x0ae1, 0x25ab },
  { 0x0ae2, 0x25ad },
  { 0x0ae3, 0x25b3 },
  { 0x0ae4, 0x25bd },
  { 0x0ae5, 0x2606 },
  { 0x0ae6, 0x2022 },
  { 0x0ae7, 0x25aa },
  { 0x0ae8, 0x25b2 },
  { 0x0ae9, 0x25bc },
  { 0x0aea, 0x261c },
  { 0x0aeb, 0x261e },
  { 0x0aec, 0x2663 },
  { 0x0aed, 0x2666 },
  { 0x0aee, 0x2665 },
  { 0x0af0, 0x2720 },
  { 0x0af1, 0x2020 },
  { 0x0af2, 0x2021 },
  { 0x0af3, 0x2713 },
  { 0x0af4, 0x2717 },
  { 0x0af5, 0x266f },
  { 0x0af6, 0x266d },
  { 0x0af7, 0x2642 },
  { 0x0af8, 0x2640 },
  { 0x0af9, 0x260e },
  { 0x0afa, 0x2315 },
  { 0x0afb, 0x2117 },
  { 0x0afc, 0x2038 },
  { 0x0afd, 0x201a },
  { 0x0afe, 0x201e },
  { 0x0ba3, 0x003c },
  { 0x0ba6, 0x003e },
  { 0x0ba8, 0x2228 },
  { 0x0ba9, 0x2227 },
  { 0x0bc0, 0x00af },
  { 0x0bc2, 0x22a5 },
  { 0x0bc3, 0x2229 },
  { 0x0bc4, 0x230a },
  { 0x0bc6, 0x005f },
  { 0x0bca, 0x2218 },
  { 0x0bcc, 0x2395 },
  { 0x0bce, 0x22a4 },
  { 0x0bcf, 0x25cb },
  { 0x0bd3, 0x2308 },
  { 0x0bd6, 0x222a },
  { 0x0bd8, 0x2283 },
  { 0x0bda, 0x2282 },
  { 0x0bdc, 0x22a2 },
  { 0x0bfc, 0x22a3 },
  { 0x0cdf, 0x2017 },
  { 0x0ce0, 0x05d0 },
  { 0x0ce1, 0x05d1 },
  { 0x0ce2, 0x05d2 },
  { 0x0ce3, 0x05d3 },
  { 0x0ce4, 0x05d4 },
  { 0x0ce5, 0x05d5 },
  { 0x0ce6, 0x05d6 },
  { 0x0ce7, 0x05d7 },
  { 0x0ce8, 0x05d8 },
  { 0x0ce9, 0x05d9 },
  { 0x0cea, 0x05da },
  { 0x0ceb, 0x05db },
  { 0x0cec, 0x05dc },
  { 0x0ced, 0x05dd },
  { 0x0cee, 0x05de },
  { 0x0cef, 0x05df },
  { 0x0cf0, 0x05e0 },
  { 0x0cf1, 0x05e1 },
  { 0x0cf2, 0x05e2 },
  { 0x0cf3, 0x05e3 },
  { 0x0cf4, 0x05e4 },
  { 0x0cf5, 0x05e5 },
  { 0x0cf6, 0x05e6 },
  { 0x0cf7, 0x05e7 },
  { 0x0cf8, 0x05e8 },
  { 0x0cf9, 0x05e9 },
  { 0x0cfa, 0x05ea },
  { 0x0da1, 0x0e01 },
  { 0x0da2, 0x0e02 },
  { 0x0da3, 0x0e03 },
  { 0x0da4, 0x0e04 },
  { 0x0da5, 0x0e05 },
  { 0x0da6, 0x0e06 },
  { 0x0da7, 0x0e07 },
  { 0x0da8, 0x0e08 },
  { 0x0da9, 0x0e09 },
  { 0x0daa, 0x0e0a },
  { 0x0dab, 0x0e0b },
  { 0x0dac, 0x0e0c },
  { 0x0dad, 0x0e0d },
  { 0x0dae, 0x0e0e },
  { 0x0daf, 0x0e0f },
  { 0x0db0, 0x0e10 },
  { 0x0db1, 0x0e11 },
  { 0x0db2, 0x0e12 },
  { 0x0db3, 0x0e13 },
  { 0x0db4, 0x0e14 },
  { 0x0db5, 0x0e15 },
  { 0x0db6, 0x0e16 },
  { 0x0db7, 0x0e17 },
  { 0x0db8, 0x0e18 },
  { 0x0db9, 0x0e19 },
  { 0x0dba, 0x0e1a },
  { 0x0dbb, 0x0e1b },
  { 0x0dbc, 0x0e1c },
  { 0x0dbd, 0x0e1d },
  { 0x0dbe, 0x0e1e },
  { 0x0dbf, 0x0e1f },
  { 0x0dc0, 0x0e20 },
  { 0x0dc1, 0x0e21 },
  { 0x0dc2, 0x0e22 },
  { 0x0dc3, 0x0e23 },
  { 0x0dc4, 0x0e24 },
  { 0x0dc5, 0x0e25 },
  { 0x0dc6, 0x0e26 },
  { 0x0dc7, 0x0e27 },
  { 0x0dc8, 0x0e28 },
  { 0x0dc9, 0x0e29 },
  { 0x0dca, 0x0e2a },
  { 0x0dcb, 0x0e2b },
  { 0x0dcc, 0x0e2c },
  { 0x0dcd, 0x0e2d },
  { 0x0dce, 0x0e2e },
  { 0x0dcf, 0x0e2f },
  { 0x0dd0, 0x0e30 },
  { 0x0dd1, 0x0e31 },
  { 0x0dd2, 0x0e32 },
  { 0x0dd3, 0x0e33 },
  { 0x0dd4, 0x0e34 },
  { 0x0dd5, 0x0e35 },
  { 0x0dd6, 0x0e36 },
  { 0x0dd7, 0x0e37 },
  { 0x0dd8, 0x0e38 },
  { 0x0dd9, 0x0e39 },
  { 0x0dda, 0x0e3a },
  { 0x0ddf, 0x0e3f },
  { 0x0de0, 0x0e40 },
  { 0x0de1, 0x0e41 },
  { 0x0de2, 0x0e42 },
  { 0x0de3, 0x0e43 },
  { 0x0de4, 0x0e44 },
  { 0x0de5, 0x0e45 },
  { 0x0de6, 0x0e46 },
  { 0x0de7, 0x0e47 },
  { 0x0de8, 0x0e48 },
  { 0x0de9, 0x0e49 },
  { 0x0dea, 0x0e4a },
  { 0x0deb, 0x0e4b },
  { 0x0dec, 0x0e4c },
  { 0x0ded, 0x0e4d },
  { 0x0df0, 0x0e50 },
  { 0x0df1, 0x0e51 },
  { 0x0df2, 0x0e52 },
  { 0x0df3, 0x0e53 },
  { 0x0df4, 0x0e54 },
  { 0x0df5, 0x0e55 },
  { 0x0df6, 0x0e56 },
  { 0x0df7, 0x0e57 },
  { 0x0df8, 0x0e58 },
  { 0x0df9, 0x0e59 },
  { 0x0ea1, 0x3131 },
  { 0x0ea2, 0x3132 },
  { 0x0ea3, 0x3133 },
  { 0x0ea4, 0x3134 },
  { 0x0ea5, 0x3135 },
  { 0x0ea6, 0x3136 },
  { 0x0ea7, 0x3137 },
  { 0x0ea8, 0x3138 },
  { 0x0ea9, 0x3139 },
  { 0x0eaa, 0x313a },
  { 0x0eab, 0x313b },
  { 0x0eac, 0x313c },
  { 0x0ead, 0x313d },
  { 0x0eae, 0x313e },
  { 0x0eaf, 0x313f },
  { 0x0eb0, 0x3140 },
  { 0x0eb1, 0x3141 },
  { 0x0eb2, 0x3142 },
  { 0x0eb3, 0x3143 },
  { 0x0eb4, 0x3144 },
  { 0x0eb5, 0x3145 },
  { 0x0eb6, 0x3146 },
  { 0x0eb7, 0x3147 },
  { 0x0eb8, 0x3148 },
  { 0x0eb9, 0x3149 },
  { 0x0eba, 0x314a },
  { 0x0ebb, 0x314b },
  { 0x0ebc, 0x314c },
  { 0x0ebd, 0x314d },
  { 0x0ebe, 0x314e },
  { 0x0ebf, 0x314f },
  { 0x0ec0, 0x3150 },
  { 0x0ec1, 0x3151 },
  { 0x0ec2, 0x3152 },
  { 0x0ec3, 0x3153 },
  { 0x0ec4, 0x3154 },
  { 0x0ec5, 0x3155 },
  { 0x0ec6, 0x3156 },
  { 0x0ec7, 0x3157 },
  { 0x0ec8, 0x3158 },
  { 0x0ec9, 0x3159 },
  { 0x0eca, 0x315a },
  { 0x0ecb, 0x315b },
  { 0x0ecc, 0x315c },
  { 0x0ecd, 0x315d },
  { 0x0ece, 0x315e },
  { 0x0ecf, 0x315f },
  { 0x0ed0, 0x3160 },
  { 0x0ed1, 0x3161 },
  { 0x0ed2, 0x3162 },
  { 0x0ed3, 0x3163 },
  { 0x0ed4, 0x11a8 },
  { 0x0ed5, 0x11a9 },
  { 0x0ed6, 0x11aa },
  { 0x0ed7, 0x11ab },
  { 0x0ed8, 0x11ac },
  { 0x0ed9, 0x11ad },
  { 0x0eda, 0x11ae },
  { 0x0edb, 0x11af },
  { 0x0edc, 0x11b0 },
  { 0x0edd, 0x11b1 },
  { 0x0ede, 0x11b2 },
  { 0x0edf, 0x11b3 },
  { 0x0ee0, 0x11b4 },
  { 0x0ee1, 0x11b5 },
  { 0x0ee2, 0x11b6 },
  { 0x0ee3, 0x11b7 },
  { 0x0ee4, 0x11b8 },
  { 0x0ee5, 0x11b9 },
  { 0x0ee6, 0x11ba },
  { 0x0ee7, 0x11bb },
  { 0x0ee8, 0x11bc },
  { 0x0ee9, 0x11bd },
  { 0x0eea, 0x11be },
  { 0x0eeb, 0x11bf },
  { 0x0eec, 0x11c0 },
  { 0x0eed, 0x11c1 },
  { 0x0eee, 0x11c2 },
  { 0x0eef, 0x316d },
  { 0x0ef0, 0x3171 },
  { 0x0ef1, 0x3178 },
  { 0x0ef2, 0x317f },
  { 0x0ef3, 0x3181 },
  { 0x0ef4, 0x3184 },
  { 0x0ef5, 0x3186 },
  { 0x0ef6, 0x318d },
  { 0x0ef7, 0x318e },
  { 0x0ef8, 0x11eb },
  { 0x0ef9, 0x11f0 },
  { 0x0efa, 0x11f9 },
  { 0x0eff, 0x20a9 },
  { 0x13a4, 0x20ac },
  { 0x13bc, 0x0152 },
  { 0x13bd, 0x0153 },
  { 0x13be, 0x0178 },
  { 0x20ac, 0x20ac },
  { 0xfe50,    '`' },
  { 0xfe51, 0x00b4 },
  { 0xfe52,    '^' },
  { 0xfe53,    '~' },
  { 0xfe54, 0x00af },
  { 0xfe55, 0x02d8 },
  { 0xfe56, 0x02d9 },
  { 0xfe57, 0x00a8 },
  { 0xfe58, 0x02da },
  { 0xfe59, 0x02dd },
  { 0xfe5a, 0x02c7 },
  { 0xfe5b, 0x00b8 },
  { 0xfe5c, 0x02db },
  { 0xfe5d, 0x037a },
  { 0xfe5e, 0x309b },
  { 0xfe5f, 0x309c },
  { 0xfe63,    '/' },
  { 0xfe64, 0x02bc },
  { 0xfe65, 0x02bd },
  { 0xfe66, 0x02f5 },
  { 0xfe67, 0x02f3 },
  { 0xfe68, 0x02cd },
  { 0xfe69, 0xa788 },
  { 0xfe6a, 0x02f7 },
  { 0xfe6e,    ',' },
  { 0xfe6f, 0x00a4 },
  { 0xfe80,    'a' }, /* XK_dead_a */
  { 0xfe81,    'A' }, /* XK_dead_A */
  { 0xfe82,    'e' }, /* XK_dead_e */
  { 0xfe83,    'E' }, /* XK_dead_E */
  { 0xfe84,    'i' }, /* XK_dead_i */
  { 0xfe85,    'I' }, /* XK_dead_I */
  { 0xfe86,    'o' }, /* XK_dead_o */
  { 0xfe87,    'O' }, /* XK_dead_O */
  { 0xfe88,    'u' }, /* XK_dead_u */
  { 0xfe89,    'U' }, /* XK_dead_U */
  { 0xfe8a, 0x0259 },
  { 0xfe8b, 0x018f },
  { 0xfe8c, 0x00b5 },
  { 0xfe90,    '_' },
  { 0xfe91, 0x02c8 },
  { 0xfe92, 0x02cc },
  { 0xff80 /*XKB_KEY_KP_Space*/,     ' ' },
  { 0xff95 /*XKB_KEY_KP_7*/, 0x0037 },
  { 0xff96 /*XKB_KEY_KP_4*/, 0x0034 },
  { 0xff97 /*XKB_KEY_KP_8*/, 0x0038 },
  { 0xff98 /*XKB_KEY_KP_6*/, 0x0036 },
  { 0xff99 /*XKB_KEY_KP_2*/, 0x0032 },
  { 0xff9a /*XKB_KEY_KP_9*/, 0x0039 },
  { 0xff9b /*XKB_KEY_KP_3*/, 0x0033 },
  { 0xff9c /*XKB_KEY_KP_1*/, 0x0031 },
  { 0xff9d /*XKB_KEY_KP_5*/, 0x0035 },
  { 0xff9e /*XKB_KEY_KP_0*/, 0x0030 },
  { 0xffaa /*XKB_KEY_KP_Multiply*/,  '*' },
  { 0xffab /*XKB_KEY_KP_Add*/,       '+' },
  { 0xffac /*XKB_KEY_KP_Separator*/, ',' },
  { 0xffad /*XKB_KEY_KP_Subtract*/,  '-' },
  { 0xffae /*XKB_KEY_KP_Decimal*/,   '.' },
  { 0xffaf /*XKB_KEY_KP_Divide*/,    '/' },
  { 0xffb0 /*XKB_KEY_KP_0*/, 0x0030 },
  { 0xffb1 /*XKB_KEY_KP_1*/, 0x0031 },
  { 0xffb2 /*XKB_KEY_KP_2*/, 0x0032 },
  { 0xffb3 /*XKB_KEY_KP_3*/, 0x0033 },
  { 0xffb4 /*XKB_KEY_KP_4*/, 0x0034 },
  { 0xffb5 /*XKB_KEY_KP_5*/, 0x0035 },
  { 0xffb6 /*XKB_KEY_KP_6*/, 0x0036 },
  { 0xffb7 /*XKB_KEY_KP_7*/, 0x0037 },
  { 0xffb8 /*XKB_KEY_KP_8*/, 0x0038 },
  { 0xffb9 /*XKB_KEY_KP_9*/, 0x0039 },
  { 0xffbd /*XKB_KEY_KP_Equal*/,     '=' }
};

_SOKOL_PRIVATE int _sapp_x11_error_handler(Display* display, XErrorEvent* event) {
    _SOKOL_UNUSED(display);
    _sapp_x11_error_code = event->error_code;
    return 0;
}

_SOKOL_PRIVATE void _sapp_x11_grab_error_handler(void) {
    _sapp_x11_error_code = Success;
    XSetErrorHandler(_sapp_x11_error_handler);
}

_SOKOL_PRIVATE void _sapp_x11_release_error_handler(void) {
    XSync(_sapp_x11_display, False);
    XSetErrorHandler(NULL);
}

_SOKOL_PRIVATE void _sapp_x11_init_extensions(void) {
    _sapp_x11_UTF8_STRING       = XInternAtom(_sapp_x11_display, "UTF8_STRING", False);
    _sapp_x11_WM_PROTOCOLS      = XInternAtom(_sapp_x11_display, "WM_PROTOCOLS", False);
    _sapp_x11_WM_DELETE_WINDOW  = XInternAtom(_sapp_x11_display, "WM_DELETE_WINDOW", False);
    _sapp_x11_WM_STATE          = XInternAtom(_sapp_x11_display, "WM_STATE", False);
    _sapp_x11_NET_WM_NAME    = XInternAtom(_sapp_x11_display, "_NET_WM_NAME", False);
    _sapp_x11_NET_WM_ICON_NAME = XInternAtom(_sapp_x11_display, "_NET_WM_ICON_NAME", False);
}

_SOKOL_PRIVATE void _sapp_x11_query_system_dpi(void) {
    /* from GLFW:

       NOTE: Default to the display-wide DPI as we don't currently have a policy
             for which monitor a window is considered to be on
    _sapp_x11_dpi = DisplayWidth(_sapp_x11_display, _sapp_x11_screen) *
        25.4f / DisplayWidthMM(_sapp_x11_display, _sapp_x11_screen);

       NOTE: Basing the scale on Xft.dpi where available should provide the most
             consistent user experience (matches Qt, Gtk, etc), although not
             always the most accurate one
    */
    char* rms = XResourceManagerString(_sapp_x11_display);
    if (rms) {
        XrmDatabase db = XrmGetStringDatabase(rms);
        if (db) {
            XrmValue value;
            char* type = NULL;
            if (XrmGetResource(db, "Xft.dpi", "Xft.Dpi", &type, &value)) {
                if (type && strcmp(type, "String") == 0) {
                    _sapp_x11_dpi = atof(value.addr);
                }
            }
            XrmDestroyDatabase(db);
        }
    }
}

_SOKOL_PRIVATE bool _sapp_glx_has_ext(const char* ext, const char* extensions) {
    SOKOL_ASSERT(ext);
    const char* start = extensions;
    while (true) {
        const char* where = strstr(start, ext);
        if (!where) {
            return false;
        }
        const char* terminator = where + strlen(ext);
        if ((where == start) || (*(where - 1) == ' ')) {
            if (*terminator == ' ' || *terminator == '\0') {
                break;
            }
        }
        start = terminator;
    }
    return true;
}

_SOKOL_PRIVATE bool _sapp_glx_extsupported(const char* ext, const char* extensions) {
    if (extensions) {
        return _sapp_glx_has_ext(ext, extensions);
    }
    else {
        return false;
    }
}

_SOKOL_PRIVATE void* _sapp_glx_getprocaddr(const char* procname)
{
    if (_sapp_glx_GetProcAddress) {
        return (void*) _sapp_glx_GetProcAddress((const GLubyte*) procname);
    }
    else if (_sapp_glx_GetProcAddressARB) {
        return (void*) _sapp_glx_GetProcAddressARB((const GLubyte*) procname);
    }
    else {
        return dlsym(_sapp_glx_libgl, procname);
    }
}

_SOKOL_PRIVATE void _sapp_glx_init() {
    const char* sonames[] = { "libGL.so.1", "libGL.so", 0 };
    for (int i = 0; sonames[i]; i++) {
        _sapp_glx_libgl = dlopen(sonames[i], RTLD_LAZY|RTLD_GLOBAL);
        if (_sapp_glx_libgl) {
            break;
        }
    }
    if (!_sapp_glx_libgl) {
        _sapp_fail("GLX: failed to load libGL");
    }
    _sapp_glx_GetFBConfigs          = (PFNGLXGETFBCONFIGSPROC)          dlsym(_sapp_glx_libgl, "glXGetFBConfigs");
    _sapp_glx_GetFBConfigAttrib     = (PFNGLXGETFBCONFIGATTRIBPROC)     dlsym(_sapp_glx_libgl, "glXGetFBConfigAttrib");
    _sapp_glx_GetClientString       = (PFNGLXGETCLIENTSTRINGPROC)       dlsym(_sapp_glx_libgl, "glXGetClientString");
    _sapp_glx_QueryExtension        = (PFNGLXQUERYEXTENSIONPROC)        dlsym(_sapp_glx_libgl, "glXQueryExtension");
    _sapp_glx_QueryVersion          = (PFNGLXQUERYVERSIONPROC)          dlsym(_sapp_glx_libgl, "glXQueryVersion");
    _sapp_glx_DestroyContext        = (PFNGLXDESTROYCONTEXTPROC)        dlsym(_sapp_glx_libgl, "glXDestroyContext");
    _sapp_glx_MakeCurrent           = (PFNGLXMAKECURRENTPROC)           dlsym(_sapp_glx_libgl, "glXMakeCurrent");
    _sapp_glx_SwapBuffers           = (PFNGLXSWAPBUFFERSPROC)           dlsym(_sapp_glx_libgl, "glXSwapBuffers");
    _sapp_glx_QueryExtensionsString = (PFNGLXQUERYEXTENSIONSSTRINGPROC) dlsym(_sapp_glx_libgl, "glXQueryExtensionsString");
    _sapp_glx_CreateNewContext      = (PFNGLXCREATENEWCONTEXTPROC)      dlsym(_sapp_glx_libgl, "glXCreateNewContext");
    _sapp_glx_CreateWindow          = (PFNGLXCREATEWINDOWPROC)          dlsym(_sapp_glx_libgl, "glXCreateWindow");
    _sapp_glx_DestroyWindow         = (PFNGLXDESTROYWINDOWPROC)         dlsym(_sapp_glx_libgl, "glXDestroyWindow");
    _sapp_glx_GetProcAddress        = (PFNGLXGETPROCADDRESSPROC)        dlsym(_sapp_glx_libgl, "glXGetProcAddress");
    _sapp_glx_GetProcAddressARB     = (PFNGLXGETPROCADDRESSPROC)        dlsym(_sapp_glx_libgl, "glXGetProcAddressARB");
    _sapp_glx_GetVisualFromFBConfig = (PFNGLXGETVISUALFROMFBCONFIGPROC) dlsym(_sapp_glx_libgl, "glXGetVisualFromFBConfig");
    if (!_sapp_glx_GetFBConfigs ||
        !_sapp_glx_GetFBConfigAttrib ||
        !_sapp_glx_GetClientString ||
        !_sapp_glx_QueryExtension ||
        !_sapp_glx_QueryVersion ||
        !_sapp_glx_DestroyContext ||
        !_sapp_glx_MakeCurrent ||
        !_sapp_glx_SwapBuffers ||
        !_sapp_glx_QueryExtensionsString ||
        !_sapp_glx_CreateNewContext ||
        !_sapp_glx_CreateWindow ||
        !_sapp_glx_DestroyWindow ||
        !_sapp_glx_GetProcAddress ||
        !_sapp_glx_GetProcAddressARB ||
        !_sapp_glx_GetVisualFromFBConfig)
    {
        _sapp_fail("GLX: failed to load required entry points");
    }

    if (!_sapp_glx_QueryExtension(_sapp_x11_display,
                           &_sapp_glx_errorbase,
                           &_sapp_glx_eventbase))
    {
        _sapp_fail("GLX: GLX extension not found");
    }
    if (!_sapp_glx_QueryVersion(_sapp_x11_display, &_sapp_glx_major, &_sapp_glx_minor)) {
        _sapp_fail("GLX: Failed to query GLX version");
    }
    if (_sapp_glx_major == 1 && _sapp_glx_minor < 3) {
        _sapp_fail("GLX: GLX version 1.3 is required");
    }
    const char* exts = _sapp_glx_QueryExtensionsString(_sapp_x11_display, _sapp_x11_screen);
    if (_sapp_glx_extsupported("GLX_EXT_swap_control", exts)) {
        _sapp_glx_SwapIntervalEXT = (PFNGLXSWAPINTERVALEXTPROC) _sapp_glx_getprocaddr("glXSwapIntervalEXT");
        _sapp_glx_EXT_swap_control = 0 != _sapp_glx_SwapIntervalEXT;
    }
    if (_sapp_glx_extsupported("GLX_MESA_swap_control", exts)) {
        _sapp_glx_SwapIntervalMESA = (PFNGLXSWAPINTERVALMESAPROC) _sapp_glx_getprocaddr("glXSwapIntervalMESA");
        _sapp_glx_MESA_swap_control = 0 != _sapp_glx_SwapIntervalMESA;
    }
    _sapp_glx_ARB_multisample = _sapp_glx_extsupported("GLX_ARB_multisample", exts);
    _sapp_glx_ARB_framebuffer_sRGB = _sapp_glx_extsupported("GLX_ARB_framebuffer_sRGB", exts);
    _sapp_glx_EXT_framebuffer_sRGB = _sapp_glx_extsupported("GLX_EXT_framebuffer_sRGB", exts);
    if (_sapp_glx_extsupported("GLX_ARB_create_context", exts)) {
        _sapp_glx_CreateContextAttribsARB = (PFNGLXCREATECONTEXTATTRIBSARBPROC) _sapp_glx_getprocaddr("glXCreateContextAttribsARB");
        _sapp_glx_ARB_create_context = 0 != _sapp_glx_CreateContextAttribsARB;
    }
    _sapp_glx_ARB_create_context_profile = _sapp_glx_extsupported("GLX_ARB_create_context_profile", exts);
}

_SOKOL_PRIVATE int _sapp_glx_attrib(GLXFBConfig fbconfig, int attrib) {
    int value;
    _sapp_glx_GetFBConfigAttrib(_sapp_x11_display, fbconfig, attrib, &value);
    return value;
}

_SOKOL_PRIVATE GLXFBConfig _sapp_glx_choosefbconfig() {
    GLXFBConfig* native_configs;
    _sapp_gl_fbconfig* usable_configs;
    const _sapp_gl_fbconfig* closest;
    int i, native_count, usable_count;
    const char* vendor;
    bool trust_window_bit = true;

    /* HACK: This is a (hopefully temporary) workaround for Chromium
           (VirtualBox GL) not setting the window bit on any GLXFBConfigs
    */
    vendor = _sapp_glx_GetClientString(_sapp_x11_display, GLX_VENDOR);
    if (vendor && strcmp(vendor, "Chromium") == 0) {
        trust_window_bit = false;
    }

    native_configs = _sapp_glx_GetFBConfigs(_sapp_x11_display, _sapp_x11_screen, &native_count);
    if (!native_configs || !native_count) {
        _sapp_fail("GLX: No GLXFBConfigs returned");
    }

    usable_configs = (_sapp_gl_fbconfig*) SOKOL_CALLOC(native_count, sizeof(_sapp_gl_fbconfig));
    usable_count = 0;
    for (i = 0;  i < native_count;  i++) {
        const GLXFBConfig n = native_configs[i];
        _sapp_gl_fbconfig* u = usable_configs + usable_count;
        _sapp_gl_init_fbconfig(u);

        /* Only consider RGBA GLXFBConfigs */
        if (0 == (_sapp_glx_attrib(n, GLX_RENDER_TYPE) & GLX_RGBA_BIT)) {
            continue;
        }
        /* Only consider window GLXFBConfigs */
        if (0 == (_sapp_glx_attrib(n, GLX_DRAWABLE_TYPE) & GLX_WINDOW_BIT)) {
            if (trust_window_bit) {
                continue;
            }
        }
        u->red_bits = _sapp_glx_attrib(n, GLX_RED_SIZE);
        u->green_bits = _sapp_glx_attrib(n, GLX_GREEN_SIZE);
        u->blue_bits = _sapp_glx_attrib(n, GLX_BLUE_SIZE);
        u->alpha_bits = _sapp_glx_attrib(n, GLX_ALPHA_SIZE);
        u->depth_bits = _sapp_glx_attrib(n, GLX_DEPTH_SIZE);
        u->stencil_bits = _sapp_glx_attrib(n, GLX_STENCIL_SIZE);
        if (_sapp_glx_attrib(n, GLX_DOUBLEBUFFER)) {
            u->doublebuffer = true;
        }
        if (_sapp_glx_ARB_multisample) {
            u->samples = _sapp_glx_attrib(n, GLX_SAMPLES);
        }
        u->handle = (uintptr_t) n;
        usable_count++;
    }
    _sapp_gl_fbconfig desired;
    _sapp_gl_init_fbconfig(&desired);
    desired.red_bits = 8;
    desired.green_bits = 8;
    desired.blue_bits = 8;
    desired.alpha_bits = 8;
    desired.depth_bits = 24;
    desired.stencil_bits = 8;
    desired.doublebuffer = true;
    desired.samples = _sapp.sample_count > 1 ? _sapp.sample_count : 0;
    closest = _sapp_gl_choose_fbconfig(&desired, usable_configs, usable_count);
    GLXFBConfig result = 0;
    if (closest) {
        result = (GLXFBConfig) closest->handle;
    }
    XFree(native_configs);
    SOKOL_FREE(usable_configs);
    return result;
}

_SOKOL_PRIVATE void _sapp_glx_choose_visual(Visual** visual, int* depth) {
    GLXFBConfig native = _sapp_glx_choosefbconfig();
    if (0 == native) {
        _sapp_fail("GLX: Failed to find a suitable GLXFBConfig");
    }
    XVisualInfo* result = _sapp_glx_GetVisualFromFBConfig(_sapp_x11_display, native);
    if (!result) {
        _sapp_fail("GLX: Failed to retrieve Visual for GLXFBConfig");
    }
    *visual = result->visual;
    *depth = result->depth;
    XFree(result);
}

_SOKOL_PRIVATE void _sapp_glx_create_context(void) {
    GLXFBConfig native = _sapp_glx_choosefbconfig();
    if (0 == native){
        _sapp_fail("GLX: Failed to find a suitable GLXFBConfig (2)");
    }
    if (!(_sapp_glx_ARB_create_context && _sapp_glx_ARB_create_context_profile)) {
        _sapp_fail("GLX: ARB_create_context and ARB_create_context_profile required");
    }
    _sapp_x11_grab_error_handler();
    const int attribs[] = {
        GLX_CONTEXT_MAJOR_VERSION_ARB, 3,
        GLX_CONTEXT_MINOR_VERSION_ARB, 3,
        GLX_CONTEXT_PROFILE_MASK_ARB, GLX_CONTEXT_CORE_PROFILE_BIT_ARB,
        GLX_CONTEXT_FLAGS_ARB, GLX_CONTEXT_FORWARD_COMPATIBLE_BIT_ARB,
        0, 0
    };
    _sapp_glx_ctx = _sapp_glx_CreateContextAttribsARB(_sapp_x11_display, native, NULL, True, attribs);
    if (!_sapp_glx_ctx) {
        _sapp_fail("GLX: failed to create GL context");
    }
    _sapp_x11_release_error_handler();
    _sapp_glx_window = _sapp_glx_CreateWindow(_sapp_x11_display, native, _sapp_x11_window, NULL);
    if (!_sapp_glx_window) {
        _sapp_fail("GLX: failed to create window");
    }
}

_SOKOL_PRIVATE void _sapp_glx_destroy_context(void) {
    if (_sapp_glx_window) {
        _sapp_glx_DestroyWindow(_sapp_x11_display, _sapp_glx_window);
        _sapp_glx_window = 0;
    }
    if (_sapp_glx_ctx) {
        _sapp_glx_DestroyContext(_sapp_x11_display, _sapp_glx_ctx);
        _sapp_glx_ctx = 0;
    }
}

_SOKOL_PRIVATE void _sapp_glx_make_current(void) {
    _sapp_glx_MakeCurrent(_sapp_x11_display, _sapp_glx_window, _sapp_glx_ctx);
}

_SOKOL_PRIVATE void _sapp_glx_swap_buffers(void) {
    _sapp_glx_SwapBuffers(_sapp_x11_display, _sapp_glx_window);
}

_SOKOL_PRIVATE void _sapp_glx_swapinterval(int interval) {
    _sapp_glx_make_current();
    if (_sapp_glx_EXT_swap_control) {
        _sapp_glx_SwapIntervalEXT(_sapp_x11_display, _sapp_glx_window, interval);
    }
    else if (_sapp_glx_MESA_swap_control) {
        _sapp_glx_SwapIntervalMESA(interval);
    }
}

_SOKOL_PRIVATE void _sapp_x11_update_window_title(void) {
    Xutf8SetWMProperties(_sapp_x11_display,
        _sapp_x11_window,
        _sapp.window_title, _sapp.window_title,
        NULL, 0, NULL, NULL, NULL);
    XChangeProperty(_sapp_x11_display, _sapp_x11_window,
        _sapp_x11_NET_WM_NAME, _sapp_x11_UTF8_STRING, 8,
        PropModeReplace,
        (unsigned char*)_sapp.window_title,
        strlen(_sapp.window_title));
    XChangeProperty(_sapp_x11_display, _sapp_x11_window,
        _sapp_x11_NET_WM_ICON_NAME, _sapp_x11_UTF8_STRING, 8,
        PropModeReplace,
        (unsigned char*)_sapp.window_title,
        strlen(_sapp.window_title));
    XFlush(_sapp_x11_display);
}

_SOKOL_PRIVATE void _sapp_x11_query_window_size(void) {
    XWindowAttributes attribs;
    XGetWindowAttributes(_sapp_x11_display, _sapp_x11_window, &attribs);
    _sapp.window_width = attribs.width;
    _sapp.window_height = attribs.height;
    _sapp.framebuffer_width = _sapp.window_width;
    _sapp.framebuffer_height = _sapp.framebuffer_height;
}

_SOKOL_PRIVATE void _sapp_x11_create_window(Visual* visual, int depth) {
    _sapp_x11_colormap = XCreateColormap(_sapp_x11_display, _sapp_x11_root, visual, AllocNone);
    XSetWindowAttributes wa;
    memset(&wa, 0, sizeof(wa));
    const uint32_t wamask = CWBorderPixel | CWColormap | CWEventMask;
    wa.colormap = _sapp_x11_colormap;
    wa.border_pixel = 0;
    wa.event_mask = StructureNotifyMask | KeyPressMask | KeyReleaseMask |
                    PointerMotionMask | ButtonPressMask | ButtonReleaseMask |
                    ExposureMask | FocusChangeMask | VisibilityChangeMask |
                    EnterWindowMask | LeaveWindowMask | PropertyChangeMask;
    _sapp_x11_grab_error_handler();
    _sapp_x11_window = XCreateWindow(_sapp_x11_display,
                                     _sapp_x11_root,
                                     0, 0,
                                     _sapp.window_width,
                                     _sapp.window_height,
                                     0,     /* border width */
                                     depth, /* color depth */
                                     InputOutput,
                                     visual,
                                     wamask,
                                     &wa);
    _sapp_x11_release_error_handler();
    if (!_sapp_x11_window) {
        _sapp_fail("X11: Failed to create window");
    }

    Atom protocols[] = {
        _sapp_x11_WM_DELETE_WINDOW
    };
    XSetWMProtocols(_sapp_x11_display, _sapp_x11_window, protocols, 1);

    XSizeHints* hints = XAllocSizeHints();
    hints->flags |= PWinGravity;
    hints->win_gravity = StaticGravity;
    XSetWMNormalHints(_sapp_x11_display, _sapp_x11_window, hints);
    XFree(hints);

    _sapp_x11_update_window_title();
    _sapp_x11_query_window_size();
}

_SOKOL_PRIVATE void _sapp_x11_destroy_window(void) {
    if (_sapp_x11_window) {
        XUnmapWindow(_sapp_x11_display, _sapp_x11_window);
        XDestroyWindow(_sapp_x11_display, _sapp_x11_window);
        _sapp_x11_window = 0;
    }
    if (_sapp_x11_colormap) {
        XFreeColormap(_sapp_x11_display, _sapp_x11_colormap);
        _sapp_x11_colormap = 0;
    }
    XFlush(_sapp_x11_display);
}

_SOKOL_PRIVATE bool _sapp_x11_window_visible(void) {
    XWindowAttributes wa;
    XGetWindowAttributes(_sapp_x11_display, _sapp_x11_window, &wa);
    return wa.map_state == IsViewable;
}

_SOKOL_PRIVATE void _sapp_x11_show_window(void) {
    if (!_sapp_x11_window_visible()) {
        XMapWindow(_sapp_x11_display, _sapp_x11_window);
        XRaiseWindow(_sapp_x11_display, _sapp_x11_window);
        XFlush(_sapp_x11_display);
    }
}

_SOKOL_PRIVATE void _sapp_x11_hide_window(void) {
    XUnmapWindow(_sapp_x11_display, _sapp_x11_window);
    XFlush(_sapp_x11_display);
}

_SOKOL_PRIVATE unsigned long _sapp_x11_get_window_property(Atom property, Atom type, unsigned char** value) {
    Atom actualType;
    int actualFormat;
    unsigned long itemCount, bytesAfter;
    XGetWindowProperty(_sapp_x11_display,
                       _sapp_x11_window,
                       property,
                       0,
                       LONG_MAX,
                       False,
                       type,
                       &actualType,
                       &actualFormat,
                       &itemCount,
                       &bytesAfter,
                       value);
    return itemCount;
}

_SOKOL_PRIVATE int _sapp_x11_get_window_state(void) {
    int result = WithdrawnState;
    struct {
        CARD32 state;
        Window icon;
    } *state = NULL;

    if (_sapp_x11_get_window_property(_sapp_x11_WM_STATE, _sapp_x11_WM_STATE, (unsigned char**)&state) >= 2) {
        result = state->state;
    }
    if (state) {
        XFree(state);
    }
    return result;
}

_SOKOL_PRIVATE uint32_t _sapp_x11_mod(int x11_mods) {
    uint32_t mods = 0;
    if (x11_mods & ShiftMask) {
        mods |= SAPP_MODIFIER_SHIFT;
    }
    if (x11_mods & ControlMask) {
        mods |= SAPP_MODIFIER_CTRL;
    }
    if (x11_mods & Mod1Mask) {
        mods |= SAPP_MODIFIER_ALT;
    }
    if (x11_mods & Mod4Mask) {
        mods |= SAPP_MODIFIER_SUPER;
    }
    return mods;
}

_SOKOL_PRIVATE void _sapp_x11_app_event(sapp_event_type type) {
    if (_sapp_events_enabled()) {
        _sapp_init_event(type);
        _sapp_call_event(&_sapp.event);
    }
}

_SOKOL_PRIVATE sapp_mousebutton _sapp_x11_translate_button(const XEvent* event) {
    switch (event->xbutton.button) {
        case Button1: return SAPP_MOUSEBUTTON_LEFT;
        case Button2: return SAPP_MOUSEBUTTON_MIDDLE;
        case Button3: return SAPP_MOUSEBUTTON_RIGHT;
        default:      return SAPP_MOUSEBUTTON_INVALID;
    }
}

_SOKOL_PRIVATE void _sapp_x11_mouse_event(sapp_event_type type, sapp_mousebutton btn, uint32_t mods) {
    if (_sapp_events_enabled()) {
        _sapp_init_event(type);
        _sapp.event.mouse_button = btn;
        _sapp.event.modifiers = mods;
        _sapp.event.mouse_x = _sapp.mouse_x;
        _sapp.event.mouse_y = _sapp.mouse_y;
        _sapp_call_event(&_sapp.event);
    }
}

_SOKOL_PRIVATE void _sapp_x11_scroll_event(float x, float y, uint32_t mods) {
    if (_sapp_events_enabled()) {
        _sapp_init_event(SAPP_EVENTTYPE_MOUSE_SCROLL);
        _sapp.event.modifiers = mods;
        _sapp.event.scroll_x = x;
        _sapp.event.scroll_y = y;
        _sapp_call_event(&_sapp.event);
    }
}

_SOKOL_PRIVATE void _sapp_x11_key_event(sapp_event_type type, sapp_keycode key, bool repeat, uint32_t mods) {
    if (_sapp_events_enabled()) {
        _sapp_init_event(type);
        _sapp.event.key_code = key;
        _sapp.event.key_repeat = repeat;
        _sapp.event.modifiers = mods;
        _sapp_call_event(&_sapp.event);
        /* check if a CLIPBOARD_PASTED event must be sent too */
        if (_sapp.clipboard_enabled &&
            (type == SAPP_EVENTTYPE_KEY_DOWN) &&
            (_sapp.event.modifiers == SAPP_MODIFIER_CTRL) &&
            (_sapp.event.key_code == SAPP_KEYCODE_V))
        {
            _sapp_init_event(SAPP_EVENTTYPE_CLIPBOARD_PASTED);
            _sapp_call_event(&_sapp.event);
        }
    }
}

_SOKOL_PRIVATE void _sapp_x11_char_event(uint32_t chr, bool repeat, uint32_t mods) {
    if (_sapp_events_enabled()) {
        _sapp_init_event(SAPP_EVENTTYPE_CHAR);
        _sapp.event.char_code = chr;
        _sapp.event.key_repeat = repeat;
        _sapp.event.modifiers = mods;
        _sapp_call_event(&_sapp.event);
    }
}

_SOKOL_PRIVATE sapp_keycode _sapp_x11_translate_key(int scancode) {
    int dummy;
    KeySym* keysyms = XGetKeyboardMapping(_sapp_x11_display, scancode, 1, &dummy);
    SOKOL_ASSERT(keysyms);
    KeySym keysym = keysyms[0];
    XFree(keysyms);
    switch (keysym) {
        case XK_Escape:         return SAPP_KEYCODE_ESCAPE;
        case XK_Tab:            return SAPP_KEYCODE_TAB;
        case XK_Shift_L:        return SAPP_KEYCODE_LEFT_SHIFT;
        case XK_Shift_R:        return SAPP_KEYCODE_RIGHT_SHIFT;
        case XK_Control_L:      return SAPP_KEYCODE_LEFT_CONTROL;
        case XK_Control_R:      return SAPP_KEYCODE_RIGHT_CONTROL;
        case XK_Meta_L:
        case XK_Alt_L:          return SAPP_KEYCODE_LEFT_ALT;
        case XK_Mode_switch:    /* Mapped to Alt_R on many keyboards */
        case XK_ISO_Level3_Shift: /* AltGr on at least some machines */
        case XK_Meta_R:
        case XK_Alt_R:          return SAPP_KEYCODE_RIGHT_ALT;
        case XK_Super_L:        return SAPP_KEYCODE_LEFT_SUPER;
        case XK_Super_R:        return SAPP_KEYCODE_RIGHT_SUPER;
        case XK_Menu:           return SAPP_KEYCODE_MENU;
        case XK_Num_Lock:       return SAPP_KEYCODE_NUM_LOCK;
        case XK_Caps_Lock:      return SAPP_KEYCODE_CAPS_LOCK;
        case XK_Print:          return SAPP_KEYCODE_PRINT_SCREEN;
        case XK_Scroll_Lock:    return SAPP_KEYCODE_SCROLL_LOCK;
        case XK_Pause:          return SAPP_KEYCODE_PAUSE;
        case XK_Delete:         return SAPP_KEYCODE_DELETE;
        case XK_BackSpace:      return SAPP_KEYCODE_BACKSPACE;
        case XK_Return:         return SAPP_KEYCODE_ENTER;
        case XK_Home:           return SAPP_KEYCODE_HOME;
        case XK_End:            return SAPP_KEYCODE_END;
        case XK_Page_Up:        return SAPP_KEYCODE_PAGE_UP;
        case XK_Page_Down:      return SAPP_KEYCODE_PAGE_DOWN;
        case XK_Insert:         return SAPP_KEYCODE_INSERT;
        case XK_Left:           return SAPP_KEYCODE_LEFT;
        case XK_Right:          return SAPP_KEYCODE_RIGHT;
        case XK_Down:           return SAPP_KEYCODE_DOWN;
        case XK_Up:             return SAPP_KEYCODE_UP;
        case XK_F1:             return SAPP_KEYCODE_F1;
        case XK_F2:             return SAPP_KEYCODE_F2;
        case XK_F3:             return SAPP_KEYCODE_F3;
        case XK_F4:             return SAPP_KEYCODE_F4;
        case XK_F5:             return SAPP_KEYCODE_F5;
        case XK_F6:             return SAPP_KEYCODE_F6;
        case XK_F7:             return SAPP_KEYCODE_F7;
        case XK_F8:             return SAPP_KEYCODE_F8;
        case XK_F9:             return SAPP_KEYCODE_F9;
        case XK_F10:            return SAPP_KEYCODE_F10;
        case XK_F11:            return SAPP_KEYCODE_F11;
        case XK_F12:            return SAPP_KEYCODE_F12;
        case XK_F13:            return SAPP_KEYCODE_F13;
        case XK_F14:            return SAPP_KEYCODE_F14;
        case XK_F15:            return SAPP_KEYCODE_F15;
        case XK_F16:            return SAPP_KEYCODE_F16;
        case XK_F17:            return SAPP_KEYCODE_F17;
        case XK_F18:            return SAPP_KEYCODE_F18;
        case XK_F19:            return SAPP_KEYCODE_F19;
        case XK_F20:            return SAPP_KEYCODE_F20;
        case XK_F21:            return SAPP_KEYCODE_F21;
        case XK_F22:            return SAPP_KEYCODE_F22;
        case XK_F23:            return SAPP_KEYCODE_F23;
        case XK_F24:            return SAPP_KEYCODE_F24;
        case XK_F25:            return SAPP_KEYCODE_F25;

        case XK_KP_Divide:      return SAPP_KEYCODE_KP_DIVIDE;
        case XK_KP_Multiply:    return SAPP_KEYCODE_KP_MULTIPLY;
        case XK_KP_Subtract:    return SAPP_KEYCODE_KP_SUBTRACT;
        case XK_KP_Add:         return SAPP_KEYCODE_KP_ADD;

        case XK_KP_Insert:      return SAPP_KEYCODE_KP_0;
        case XK_KP_End:         return SAPP_KEYCODE_KP_1;
        case XK_KP_Down:        return SAPP_KEYCODE_KP_2;
        case XK_KP_Page_Down:   return SAPP_KEYCODE_KP_3;
        case XK_KP_Left:        return SAPP_KEYCODE_KP_4;
        case XK_KP_Begin:       return SAPP_KEYCODE_KP_5;
        case XK_KP_Right:       return SAPP_KEYCODE_KP_6;
        case XK_KP_Home:        return SAPP_KEYCODE_KP_7;
        case XK_KP_Up:          return SAPP_KEYCODE_KP_8;
        case XK_KP_Page_Up:     return SAPP_KEYCODE_KP_9;
        case XK_KP_Delete:      return SAPP_KEYCODE_KP_DECIMAL;
        case XK_KP_Equal:       return SAPP_KEYCODE_KP_EQUAL;
        case XK_KP_Enter:       return SAPP_KEYCODE_KP_ENTER;

        case XK_a:              return SAPP_KEYCODE_A;
        case XK_b:              return SAPP_KEYCODE_B;
        case XK_c:              return SAPP_KEYCODE_C;
        case XK_d:              return SAPP_KEYCODE_D;
        case XK_e:              return SAPP_KEYCODE_E;
        case XK_f:              return SAPP_KEYCODE_F;
        case XK_g:              return SAPP_KEYCODE_G;
        case XK_h:              return SAPP_KEYCODE_H;
        case XK_i:              return SAPP_KEYCODE_I;
        case XK_j:              return SAPP_KEYCODE_J;
        case XK_k:              return SAPP_KEYCODE_K;
        case XK_l:              return SAPP_KEYCODE_L;
        case XK_m:              return SAPP_KEYCODE_M;
        case XK_n:              return SAPP_KEYCODE_N;
        case XK_o:              return SAPP_KEYCODE_O;
        case XK_p:              return SAPP_KEYCODE_P;
        case XK_q:              return SAPP_KEYCODE_Q;
        case XK_r:              return SAPP_KEYCODE_R;
        case XK_s:              return SAPP_KEYCODE_S;
        case XK_t:              return SAPP_KEYCODE_T;
        case XK_u:              return SAPP_KEYCODE_U;
        case XK_v:              return SAPP_KEYCODE_V;
        case XK_w:              return SAPP_KEYCODE_W;
        case XK_x:              return SAPP_KEYCODE_X;
        case XK_y:              return SAPP_KEYCODE_Y;
        case XK_z:              return SAPP_KEYCODE_Z;
        case XK_1:              return SAPP_KEYCODE_1;
        case XK_2:              return SAPP_KEYCODE_2;
        case XK_3:              return SAPP_KEYCODE_3;
        case XK_4:              return SAPP_KEYCODE_4;
        case XK_5:              return SAPP_KEYCODE_5;
        case XK_6:              return SAPP_KEYCODE_6;
        case XK_7:              return SAPP_KEYCODE_7;
        case XK_8:              return SAPP_KEYCODE_8;
        case XK_9:              return SAPP_KEYCODE_9;
        case XK_0:              return SAPP_KEYCODE_0;
        case XK_space:          return SAPP_KEYCODE_SPACE;
        case XK_minus:          return SAPP_KEYCODE_MINUS;
        case XK_equal:          return SAPP_KEYCODE_EQUAL;
        case XK_bracketleft:    return SAPP_KEYCODE_LEFT_BRACKET;
        case XK_bracketright:   return SAPP_KEYCODE_RIGHT_BRACKET;
        case XK_backslash:      return SAPP_KEYCODE_BACKSLASH;
        case XK_semicolon:      return SAPP_KEYCODE_SEMICOLON;
        case XK_apostrophe:     return SAPP_KEYCODE_APOSTROPHE;
        case XK_grave:          return SAPP_KEYCODE_GRAVE_ACCENT;
        case XK_comma:          return SAPP_KEYCODE_COMMA;
        case XK_period:         return SAPP_KEYCODE_PERIOD;
        case XK_slash:          return SAPP_KEYCODE_SLASH;
        case XK_less:           return SAPP_KEYCODE_WORLD_1; /* At least in some layouts... */
        default:                return SAPP_KEYCODE_INVALID;
    }
}

_SOKOL_PRIVATE int32_t _sapp_x11_keysym_to_unicode(KeySym keysym) {
    int min = 0;
    int max = sizeof(_sapp_x11_keysymtab) / sizeof(struct _sapp_x11_codepair) - 1;
    int mid;

    /* First check for Latin-1 characters (1:1 mapping) */
    if ((keysym >= 0x0020 && keysym <= 0x007e) ||
        (keysym >= 0x00a0 && keysym <= 0x00ff))
    {
        return keysym;
    }

    /* Also check for directly encoded 24-bit UCS characters */
    if ((keysym & 0xff000000) == 0x01000000) {
        return keysym & 0x00ffffff;
    }

    /* Binary search in table */
    while (max >= min) {
        mid = (min + max) / 2;
        if (_sapp_x11_keysymtab[mid].keysym < keysym) {
            min = mid + 1;
        }
        else if (_sapp_x11_keysymtab[mid].keysym > keysym) {
            max = mid - 1;
        }
        else {
            return _sapp_x11_keysymtab[mid].ucs;
        }
    }

    /* No matching Unicode value found */
    return -1;
}

// XLib manual says keycodes are in the range [8, 255] inclusive.
// https://tronche.com/gui/x/xlib/input/keyboard-encoding.html
static bool _sapp_x11_keycodes[256];

_SOKOL_PRIVATE void _sapp_x11_process_event(XEvent* event) {
    switch (event->type) {
        case KeyPress:
            {
                int keycode = event->xkey.keycode;
                const sapp_keycode key = _sapp_x11_translate_key(keycode);
                bool repeat = _sapp_x11_keycodes[keycode & 0xFF];
                _sapp_x11_keycodes[keycode & 0xFF] = true;
                const uint32_t mods = _sapp_x11_mod(event->xkey.state);
                if (key != SAPP_KEYCODE_INVALID) {
                    _sapp_x11_key_event(SAPP_EVENTTYPE_KEY_DOWN, key, repeat, mods);
                }
                KeySym keysym;
                XLookupString(&event->xkey, NULL, 0, &keysym, NULL);
                int32_t chr = _sapp_x11_keysym_to_unicode(keysym);
                if (chr > 0) {
                    _sapp_x11_char_event((uint32_t)chr, repeat, mods);
                }
            }
            break;
        case KeyRelease:
            {
                int keycode = event->xkey.keycode;
                const sapp_keycode key = _sapp_x11_translate_key(keycode);
                _sapp_x11_keycodes[keycode & 0xFF] = false;
                if (key != SAPP_KEYCODE_INVALID) {
                    const uint32_t mods = _sapp_x11_mod(event->xkey.state);
                    _sapp_x11_key_event(SAPP_EVENTTYPE_KEY_UP, key, false, mods);
                }
            }
            break;
        case ButtonPress:
            {
                const sapp_mousebutton btn = _sapp_x11_translate_button(event);
                const uint32_t mods = _sapp_x11_mod(event->xbutton.state);
                if (btn != SAPP_MOUSEBUTTON_INVALID) {
                    _sapp_x11_mouse_event(SAPP_EVENTTYPE_MOUSE_DOWN, btn, mods);
                }
                else {
                    /* might be a scroll event */
                    switch (event->xbutton.button) {
                        case 4: _sapp_x11_scroll_event(0.0f, 1.0f, mods); break;
                        case 5: _sapp_x11_scroll_event(0.0f, -1.0f, mods); break;
                        case 6: _sapp_x11_scroll_event(1.0f, 0.0f, mods); break;
                        case 7: _sapp_x11_scroll_event(-1.0f, 0.0f, mods); break;
                    }
                }
            }
            break;
        case ButtonRelease:
            {
                const sapp_mousebutton btn = _sapp_x11_translate_button(event);
                if (btn != SAPP_MOUSEBUTTON_INVALID) {
                    _sapp_x11_mouse_event(SAPP_EVENTTYPE_MOUSE_UP, btn, _sapp_x11_mod(event->xbutton.state));
                }
            }
            break;
        case EnterNotify:
            _sapp_x11_mouse_event(SAPP_EVENTTYPE_MOUSE_ENTER, SAPP_MOUSEBUTTON_INVALID, _sapp_x11_mod(event->xcrossing.state));
            break;
        case LeaveNotify:
            _sapp_x11_mouse_event(SAPP_EVENTTYPE_MOUSE_LEAVE, SAPP_MOUSEBUTTON_INVALID, _sapp_x11_mod(event->xcrossing.state));
            break;
        case MotionNotify:
            _sapp.mouse_x = event->xmotion.x;
            _sapp.mouse_y = event->xmotion.y;
            _sapp_x11_mouse_event(SAPP_EVENTTYPE_MOUSE_MOVE, SAPP_MOUSEBUTTON_INVALID, _sapp_x11_mod(event->xmotion.state));
            break;
        case ConfigureNotify:
            if ((event->xconfigure.width != _sapp.window_width) || (event->xconfigure.height != _sapp.window_height)) {
                _sapp.window_width = event->xconfigure.width;
                _sapp.window_height = event->xconfigure.height;
                _sapp.framebuffer_width = _sapp.window_width;
                _sapp.framebuffer_height = _sapp.window_height;
                _sapp_x11_app_event(SAPP_EVENTTYPE_RESIZED);
            }
            break;
        case PropertyNotify:
            if (event->xproperty.state == PropertyNewValue) {
                if (event->xproperty.atom == _sapp_x11_WM_STATE) {
                    const int state = _sapp_x11_get_window_state();
                    if (state != _sapp_x11_window_state) {
                        _sapp_x11_window_state = state;
                        if (state == IconicState) {
                            _sapp_x11_app_event(SAPP_EVENTTYPE_ICONIFIED);
                        }
                        else if (state == NormalState) {
                            _sapp_x11_app_event(SAPP_EVENTTYPE_RESTORED);
                        }
                    }
                }
            }
            break;
        case ClientMessage:
            if (event->xclient.message_type == _sapp_x11_WM_PROTOCOLS) {
                const Atom protocol = event->xclient.data.l[0];
                if (protocol == _sapp_x11_WM_DELETE_WINDOW) {
                    _sapp.quit_requested = true;
                }
            }
            break;
        case DestroyNotify:
            break;
    }
}

_SOKOL_PRIVATE void _sapp_run(const sapp_desc* desc) {
    _sapp_init_state(desc);
    _sapp_x11_window_state = NormalState;

    XInitThreads();
    XrmInitialize();
    _sapp_x11_display = XOpenDisplay(NULL);
    if (!_sapp_x11_display) {
        _sapp_fail("XOpenDisplay() failed!\n");
    }
    _sapp_x11_screen = DefaultScreen(_sapp_x11_display);
    _sapp_x11_root = DefaultRootWindow(_sapp_x11_display);
    XkbSetDetectableAutoRepeat(_sapp_x11_display, true, NULL);
    _sapp_x11_query_system_dpi();
    _sapp.dpi_scale = _sapp_x11_dpi / 96.0f;
    _sapp_x11_init_extensions();
    _sapp_glx_init();
    Visual* visual = 0;
    int depth = 0;
    _sapp_glx_choose_visual(&visual, &depth);
    _sapp_x11_create_window(visual, depth);
    _sapp_glx_create_context();
    _sapp.valid = true;
    _sapp_x11_show_window();
    _sapp_glx_swapinterval(_sapp.swap_interval);
    XFlush(_sapp_x11_display);
    while (!_sapp.quit_ordered) {
        _sapp_glx_make_current();
        int count = XPending(_sapp_x11_display);
        while (count--) {
            XEvent event;
            XNextEvent(_sapp_x11_display, &event);
            _sapp_x11_process_event(&event);
        }
        _sapp_frame();
        _sapp_glx_swap_buffers();
        XFlush(_sapp_x11_display);
        /* handle quit-requested, either from window or from sapp_request_quit() */
        if (_sapp.quit_requested && !_sapp.quit_ordered) {
            /* give user code a chance to intervene */
            _sapp_x11_app_event(SAPP_EVENTTYPE_QUIT_REQUESTED);
            /* if user code hasn't intervened, quit the app */
            if (_sapp.quit_requested) {
                _sapp.quit_ordered = true;
            }
        }
    }
    _sapp_call_cleanup();
    _sapp_glx_destroy_context();
    _sapp_x11_destroy_window();
    XCloseDisplay(_sapp_x11_display);
    _sapp_discard_state();
}

#if !defined(SOKOL_NO_ENTRY)
int main(int argc, char* argv[]) {
    sapp_desc desc = sokol_main(argc, argv);
    _sapp_run(&desc);
    return 0;
}
#endif /* SOKOL_NO_ENTRY */
#endif /* LINUX */

/*== PUBLIC API FUNCTIONS ====================================================*/
#if defined(SOKOL_NO_ENTRY)
SOKOL_API_IMPL int sapp_run(const sapp_desc* desc) {
    SOKOL_ASSERT(desc);
    _sapp_run(desc);
    return 0;
}

/* this is just a stub so the linker doesn't complain */
sapp_desc sokol_main(int argc, char* argv[]) {
    _SOKOL_UNUSED(argc);
    _SOKOL_UNUSED(argv);
    sapp_desc desc;
    memset(&desc, 0, sizeof(desc));
    return desc;
}
#else
/* likewise, in normal mode, sapp_run() is just an empty stub */
SOKOL_API_IMPL int sapp_run(const sapp_desc* desc) {
    _SOKOL_UNUSED(desc);
    return 0;
}
#endif

SOKOL_API_IMPL bool sapp_isvalid(void) {
    return _sapp.valid;
}

SOKOL_API_IMPL void* sapp_userdata(void) {
    return _sapp.desc.user_data;
}

SOKOL_API_IMPL sapp_desc sapp_query_desc(void) {
    return _sapp.desc;
}

SOKOL_API_IMPL uint64_t sapp_frame_count(void) {
    return _sapp.frame_count;
}

SOKOL_API_IMPL int sapp_width(void) {
    return (_sapp.framebuffer_width > 0) ? _sapp.framebuffer_width : 1;
}

SOKOL_API_IMPL sapp_pixel_format sapp_color_format(void) {
    #if defined(SOKOL_WGPU)
        switch (_sapp_emsc.wgpu.render_format) {
            case WGPUTextureFormat_RGBA8Unorm:
                return SAPP_PIXELFORMAT_RGBA8;
            case WGPUTextureFormat_BGRA8Unorm:
                return SAPP_PIXELFORMAT_BGRA8;
            default:
                SOKOL_UNREACHABLE;
                return 0;
        }
    #elif defined(SOKOL_METAL) || defined(SOKOL_D3D11)
        return SAPP_PIXELFORMAT_BGRA8;
    #else
        return SAPP_PIXELFORMAT_RGBA8;
    #endif
}

SOKOL_API_IMPL sapp_pixel_format sapp_depth_format(void) {
    return SAPP_PIXELFORMAT_DEPTH_STENCIL;
}

SOKOL_API_IMPL int sapp_sample_count(void) {
    return _sapp.sample_count;
}

SOKOL_API_IMPL int sapp_height(void) {
    return (_sapp.framebuffer_height > 0) ? _sapp.framebuffer_height : 1;
}

SOKOL_API_IMPL bool sapp_high_dpi(void) {
    return _sapp.desc.high_dpi && (_sapp.dpi_scale > 1.5f);
}

SOKOL_API_IMPL float sapp_dpi_scale(void) {
    return _sapp.dpi_scale;
}

SOKOL_API_IMPL bool sapp_gles2(void) {
    return _sapp.gles2_fallback;
}

SOKOL_API_IMPL void sapp_show_keyboard(bool shown) {
    #if defined(TARGET_OS_IPHONE) && TARGET_OS_IPHONE
    _sapp_ios_show_keyboard(shown);
    #elif defined(__EMSCRIPTEN__)
    _sapp_emsc_show_keyboard(shown);
    #elif defined(__ANDROID__)
    _sapp_android_show_keyboard(shown);
    #else
    _SOKOL_UNUSED(shown);
    #endif
}

SOKOL_API_IMPL bool sapp_keyboard_shown(void) {
    return _sapp.onscreen_keyboard_shown;
}

SOKOL_API_IMPL void sapp_show_mouse(bool shown) {
    #if defined(_WIN32)
    _sapp_win32_show_mouse(shown);
    #else
    _SOKOL_UNUSED(shown);
    #endif
}

SOKOL_API_IMPL bool sapp_mouse_shown(void) {
    #if defined(_WIN32)
    return _sapp_win32_mouse_shown();
    #else
    return false;
    #endif
}

SOKOL_API_IMPL void sapp_request_quit(void) {
    _sapp.quit_requested = true;
}

SOKOL_API_IMPL void sapp_cancel_quit(void) {
    _sapp.quit_requested = false;
}

SOKOL_API_IMPL void sapp_quit(void) {
    _sapp.quit_ordered = true;
}

SOKOL_API_IMPL void sapp_consume_event(void) {
    _sapp.event_consumed = true;
}

/* NOTE: on HTML5, sapp_set_clipboard_string() must be called from within event handler! */
SOKOL_API_IMPL void sapp_set_clipboard_string(const char* str) {
    if (!_sapp.clipboard_enabled) {
        return;
    }
    SOKOL_ASSERT(str);
    #if defined(__APPLE__) && defined(TARGET_OS_IPHONE) && !TARGET_OS_IPHONE
        _sapp_macos_set_clipboard_string(str);
    #elif defined(__EMSCRIPTEN__)
        _sapp_emsc_set_clipboard_string(str);
    #elif defined(_WIN32)
        _sapp_win32_set_clipboard_string(str);
    #else
        /* not implemented */
    #endif
    _sapp_strcpy(str, _sapp.clipboard, _sapp.clipboard_size);
}

SOKOL_API_IMPL const char* sapp_get_clipboard_string(void) {
    if (!_sapp.clipboard_enabled) {
        return "";
    }
    #if defined(__APPLE__) && defined(TARGET_OS_IPHONE) && !TARGET_OS_IPHONE
        return _sapp_macos_get_clipboard_string();
    #elif defined(__EMSCRIPTEN__)
        return _sapp.clipboard;
    #elif defined(_WIN32)
        return _sapp_win32_get_clipboard_string();
    #else
        /* not implemented */
        return _sapp.clipboard;
    #endif
}

SOKOL_API_IMPL const void* sapp_metal_get_device(void) {
    SOKOL_ASSERT(_sapp.valid);
    #if defined(SOKOL_METAL)
        const void* obj = (__bridge const void*) _sapp_mtl_device_obj;
        SOKOL_ASSERT(obj);
        return obj;
    #else
        return 0;
    #endif
}

SOKOL_API_IMPL const void* sapp_metal_get_renderpass_descriptor(void) {
    SOKOL_ASSERT(_sapp.valid);
    #if defined(SOKOL_METAL)
        const void* obj =  (__bridge const void*) [_sapp_view_obj currentRenderPassDescriptor];
        SOKOL_ASSERT(obj);
        return obj;
    #else
        return 0;
    #endif
}

SOKOL_API_IMPL const void* sapp_metal_get_drawable(void) {
    SOKOL_ASSERT(_sapp.valid);
    #if defined(SOKOL_METAL)
        const void* obj = (__bridge const void*) [_sapp_view_obj currentDrawable];
        SOKOL_ASSERT(obj);
        return obj;
    #else
        return 0;
    #endif
}

SOKOL_API_IMPL const void* sapp_macos_get_window(void) {
    #if defined(__APPLE__) && !TARGET_OS_IPHONE
        const void* obj = (__bridge const void*) _sapp_macos_window_obj;
        SOKOL_ASSERT(obj);
        return obj;
    #else
        return 0;
    #endif
}

SOKOL_API_IMPL const void* sapp_ios_get_window(void) {
    #if defined(__APPLE__) && TARGET_OS_IPHONE
        const void* obj = (__bridge const void*) _sapp_ios_window_obj;
        SOKOL_ASSERT(obj);
        return obj;
    #else
        return 0;
    #endif

}

SOKOL_API_IMPL const void* sapp_d3d11_get_device(void) {
    SOKOL_ASSERT(_sapp.valid);
    #if defined(SOKOL_D3D11)
        return _sapp_d3d11_device;
    #else
        return 0;
    #endif
}

SOKOL_API_IMPL const void* sapp_d3d11_get_device_context(void) {
    SOKOL_ASSERT(_sapp.valid);
    #if defined(SOKOL_D3D11)
        return _sapp_d3d11_device_context;
    #else
        return 0;
    #endif
}

SOKOL_API_IMPL const void* sapp_d3d11_get_render_target_view(void) {
    SOKOL_ASSERT(_sapp.valid);
    #if defined(SOKOL_D3D11)
        return _sapp_d3d11_rtv;
    #else
        return 0;
    #endif
}

SOKOL_API_IMPL const void* sapp_d3d11_get_depth_stencil_view(void) {
    SOKOL_ASSERT(_sapp.valid);
    #if defined(SOKOL_D3D11)
        return _sapp_d3d11_dsv;
    #else
        return 0;
    #endif
}

SOKOL_API_IMPL const void* sapp_win32_get_hwnd(void) {
    SOKOL_ASSERT(_sapp.valid);
    #if defined(_WIN32)
        return _sapp_win32_hwnd;
    #else
        return 0;
    #endif
}

SOKOL_API_IMPL const void* sapp_wgpu_get_device(void) {
    SOKOL_ASSERT(_sapp.valid);
    #if defined(SOKOL_WGPU)
        return (const void*) _sapp_emsc.wgpu.device;
    #else
        return 0;
    #endif
}

SOKOL_API_IMPL const void* sapp_wgpu_get_render_view(void) {
    SOKOL_ASSERT(_sapp.valid);
    #if defined(SOKOL_WGPU)
        if (_sapp.sample_count > 1) {
            return (const void*) _sapp_emsc.wgpu.msaa_view;
        }
        else {
            return (const void*) _sapp_emsc.wgpu.swapchain_view;
        }
    #else
        return 0;
    #endif
}

SOKOL_API_IMPL const void* sapp_wgpu_get_resolve_view(void) {
    SOKOL_ASSERT(_sapp.valid);
    #if defined(SOKOL_WGPU)
        if (_sapp.sample_count > 1) {
            return (const void*) _sapp_emsc.wgpu.swapchain_view;
        }
        else {
            return 0;
        }
    #else
        return 0;
    #endif
}

SOKOL_API_IMPL const void* sapp_wgpu_get_depth_stencil_view(void) {
    SOKOL_ASSERT(_sapp.valid);
    #if defined(SOKOL_WGPU)
        return (const void*) _sapp_emsc.wgpu.depth_stencil_view;
    #else
        return 0;
    #endif
}

SOKOL_API_IMPL const void* sapp_android_get_native_activity(void) {
    SOKOL_ASSERT(_sapp.valid);
    #if defined(__ANDROID__)
        return (void*)_sapp_android_state.activity;
    #else
        return 0;
    #endif
}

SOKOL_API_IMPL void sapp_html5_ask_leave_site(bool ask) {
    _sapp.html5_ask_leave_site = ask;
}

#undef _sapp_def

#ifdef _MSC_VER
#pragma warning(pop)
#endif

#endif /* SOKOL_IMPL */<|MERGE_RESOLUTION|>--- conflicted
+++ resolved
@@ -2463,38 +2463,6 @@
     return true;
 }
 
-<<<<<<< HEAD
-=======
-_SOKOL_PRIVATE void _sapp_emsc_unregister_events();
-
-_SOKOL_PRIVATE EM_BOOL _sapp_emsc_frame(double time, void* userData) {
-    _SOKOL_UNUSED(time);
-    _SOKOL_UNUSED(userData);
-    if ((_sapp.quit_ordered || _sapp.quit_requested) && _sapp.html5_enable_shutdown) {
-        _sapp_emsc_unregister_events();
-        _sapp_call_cleanup();
-        return EM_FALSE;
-    } else {
-        _sapp_frame();
-        return EM_TRUE;
-    }
-}
-
-_SOKOL_PRIVATE EM_BOOL _sapp_emsc_context_cb(int emsc_type, const void* reserved, void* user_data) {
-    sapp_event_type type;
-    switch (emsc_type) {
-        case EMSCRIPTEN_EVENT_WEBGLCONTEXTLOST:     type = SAPP_EVENTTYPE_SUSPENDED; break;
-        case EMSCRIPTEN_EVENT_WEBGLCONTEXTRESTORED: type = SAPP_EVENTTYPE_RESUMED; break;
-        default:                                    type = SAPP_EVENTTYPE_INVALID; break;
-    }
-    if (_sapp_events_enabled() && (SAPP_EVENTTYPE_INVALID != type)) {
-        _sapp_init_event(type);
-        _sapp_call_event(&_sapp.event);
-    }
-    return true;
-}
-
->>>>>>> 9ebf2a78
 _SOKOL_PRIVATE EM_BOOL _sapp_emsc_mouse_cb(int emsc_type, const EmscriptenMouseEvent* emsc_event, void* user_data) {
     _sapp.mouse_x = (emsc_event->targetX * _sapp.dpi_scale);
     _sapp.mouse_y = (emsc_event->targetY * _sapp.dpi_scale);
@@ -2875,27 +2843,6 @@
     _sapp.keycodes[224] = SAPP_KEYCODE_LEFT_SUPER;
 }
 
-<<<<<<< HEAD
-_SOKOL_PRIVATE void _sapp_emsc_clipboard_init(void) {
-    sapp_js_init_clipboard();
-}
-
-_SOKOL_PRIVATE void _sapp_emsc_register_eventhandlers(void) {
-    emscripten_set_mousedown_callback(_sapp.html5_canvas_name, 0, true, _sapp_emsc_mouse_cb);
-    emscripten_set_mouseup_callback(_sapp.html5_canvas_name, 0, true, _sapp_emsc_mouse_cb);
-    emscripten_set_mousemove_callback(_sapp.html5_canvas_name, 0, true, _sapp_emsc_mouse_cb);
-    emscripten_set_mouseenter_callback(_sapp.html5_canvas_name, 0, true, _sapp_emsc_mouse_cb);
-    emscripten_set_mouseleave_callback(_sapp.html5_canvas_name, 0, true, _sapp_emsc_mouse_cb);
-    emscripten_set_wheel_callback(_sapp.html5_canvas_name, 0, true, _sapp_emsc_wheel_cb);
-    emscripten_set_keydown_callback(EMSCRIPTEN_EVENT_TARGET_WINDOW, 0, true, _sapp_emsc_key_cb);
-    emscripten_set_keyup_callback(EMSCRIPTEN_EVENT_TARGET_WINDOW, 0, true, _sapp_emsc_key_cb);
-    emscripten_set_keypress_callback(EMSCRIPTEN_EVENT_TARGET_WINDOW, 0, true, _sapp_emsc_key_cb);
-    emscripten_set_touchstart_callback(_sapp.html5_canvas_name, 0, true, _sapp_emsc_touch_cb);
-    emscripten_set_touchmove_callback(_sapp.html5_canvas_name, 0, true, _sapp_emsc_touch_cb);
-    emscripten_set_touchend_callback(_sapp.html5_canvas_name, 0, true, _sapp_emsc_touch_cb);
-    emscripten_set_touchcancel_callback(_sapp.html5_canvas_name, 0, true, _sapp_emsc_touch_cb);
-}
-
 #if defined(SOKOL_GLES2) || defined(SOKOL_GLES3)
 _SOKOL_PRIVATE EM_BOOL _sapp_emsc_webgl_context_cb(int emsc_type, const void* reserved, void* user_data) {
     sapp_event_type type;
@@ -2903,66 +2850,6 @@
         case EMSCRIPTEN_EVENT_WEBGLCONTEXTLOST:     type = SAPP_EVENTTYPE_SUSPENDED; break;
         case EMSCRIPTEN_EVENT_WEBGLCONTEXTRESTORED: type = SAPP_EVENTTYPE_RESUMED; break;
         default:                                    type = SAPP_EVENTTYPE_INVALID; break;
-=======
-_SOKOL_PRIVATE void _sapp_emsc_register_events() {
-    emscripten_set_mousedown_callback(_sapp.html5_canvas_name, 0, true, _sapp_emsc_mouse_cb);
-    emscripten_set_mouseup_callback(_sapp.html5_canvas_name, 0, true, _sapp_emsc_mouse_cb);
-    emscripten_set_mousemove_callback(_sapp.html5_canvas_name, 0, true, _sapp_emsc_mouse_cb);
-    emscripten_set_mouseenter_callback(_sapp.html5_canvas_name, 0, true, _sapp_emsc_mouse_cb);
-    emscripten_set_mouseleave_callback(_sapp.html5_canvas_name, 0, true, _sapp_emsc_mouse_cb);
-    emscripten_set_wheel_callback(_sapp.html5_canvas_name, 0, true, _sapp_emsc_wheel_cb);
-    emscripten_set_keydown_callback(EMSCRIPTEN_EVENT_TARGET_WINDOW, 0, true, _sapp_emsc_key_cb);
-    emscripten_set_keyup_callback(EMSCRIPTEN_EVENT_TARGET_WINDOW, 0, true, _sapp_emsc_key_cb);
-    emscripten_set_keypress_callback(EMSCRIPTEN_EVENT_TARGET_WINDOW, 0, true, _sapp_emsc_key_cb);
-    emscripten_set_touchstart_callback(_sapp.html5_canvas_name, 0, true, _sapp_emsc_touch_cb);
-    emscripten_set_touchmove_callback(_sapp.html5_canvas_name, 0, true, _sapp_emsc_touch_cb);
-    emscripten_set_touchend_callback(_sapp.html5_canvas_name, 0, true, _sapp_emsc_touch_cb);
-    emscripten_set_touchcancel_callback(_sapp.html5_canvas_name, 0, true, _sapp_emsc_touch_cb);
-    emscripten_set_webglcontextlost_callback(_sapp.html5_canvas_name, 0, true, _sapp_emsc_context_cb);
-    emscripten_set_webglcontextrestored_callback(_sapp.html5_canvas_name, 0, true, _sapp_emsc_context_cb);
-    emscripten_request_animation_frame_loop(_sapp_emsc_frame, 0);
-
-    sapp_add_js_hook_beforeunload();
-    if (_sapp.clipboard_enabled) {
-        sapp_add_js_hook_clipboard();
-    }
-}
-
-_SOKOL_PRIVATE void _sapp_emsc_unregister_events() {
-    emscripten_set_mousedown_callback(_sapp.html5_canvas_name, 0, true, 0);
-    emscripten_set_mouseup_callback(_sapp.html5_canvas_name, 0, true, 0);
-    emscripten_set_mousemove_callback(_sapp.html5_canvas_name, 0, true, 0);
-    emscripten_set_mouseenter_callback(_sapp.html5_canvas_name, 0, true, 0);
-    emscripten_set_mouseleave_callback(_sapp.html5_canvas_name, 0, true, 0);
-    emscripten_set_wheel_callback(_sapp.html5_canvas_name, 0, true, 0);
-    emscripten_set_keydown_callback(EMSCRIPTEN_EVENT_TARGET_WINDOW, 0, true, 0);
-    emscripten_set_keyup_callback(EMSCRIPTEN_EVENT_TARGET_WINDOW, 0, true, 0);
-    emscripten_set_keypress_callback(EMSCRIPTEN_EVENT_TARGET_WINDOW, 0, true, 0);
-    emscripten_set_touchstart_callback(_sapp.html5_canvas_name, 0, true, 0);
-    emscripten_set_touchmove_callback(_sapp.html5_canvas_name, 0, true, 0);
-    emscripten_set_touchend_callback(_sapp.html5_canvas_name, 0, true, 0);
-    emscripten_set_touchcancel_callback(_sapp.html5_canvas_name, 0, true, 0);
-    emscripten_set_webglcontextlost_callback(_sapp.html5_canvas_name, 0, true, 0);
-    emscripten_set_webglcontextrestored_callback(_sapp.html5_canvas_name, 0, true, 0);
-
-    sapp_remove_js_hook_beforeunload();
-    if (_sapp.clipboard_enabled) {
-        sapp_add_js_hook_clipboard();
-    }
-}
-
-_SOKOL_PRIVATE void _sapp_run(const sapp_desc* desc) {
-    _sapp_init_state(desc);
-    _sapp_emsc_init_keytable();
-    double w, h;
-    if (_sapp.desc.html5_canvas_resize) {
-        w = (double) _sapp.desc.width;
-        h = (double) _sapp.desc.height;
-    }
-    else {
-        emscripten_get_element_css_size(_sapp.html5_canvas_name, &w, &h);
-        emscripten_set_resize_callback(EMSCRIPTEN_EVENT_TARGET_WINDOW, 0, false, _sapp_emsc_size_changed);
->>>>>>> 9ebf2a78
     }
     if (_sapp_events_enabled() && (SAPP_EVENTTYPE_INVALID != type)) {
         _sapp_init_event(type);
@@ -3000,10 +2887,6 @@
 
     /* some WebGL extension are not enabled automatically by emscripten */
     emscripten_webgl_enable_extension(ctx, "WEBKIT_WEBGL_compressed_texture_pvrtc");
-
-<<<<<<< HEAD
-    emscripten_set_webglcontextlost_callback(_sapp.html5_canvas_name, 0, true, _sapp_emsc_webgl_context_cb);
-    emscripten_set_webglcontextrestored_callback(_sapp.html5_canvas_name, 0, true, _sapp_emsc_webgl_context_cb);
 }
 #endif
 
@@ -3111,6 +2994,54 @@
 }
 #endif
 
+_SOKOL_PRIVATE void _sapp_emsc_register_eventhandlers(void) {
+    emscripten_set_mousedown_callback(_sapp.html5_canvas_name, 0, true, _sapp_emsc_mouse_cb);
+    emscripten_set_mouseup_callback(_sapp.html5_canvas_name, 0, true, _sapp_emsc_mouse_cb);
+    emscripten_set_mousemove_callback(_sapp.html5_canvas_name, 0, true, _sapp_emsc_mouse_cb);
+    emscripten_set_mouseenter_callback(_sapp.html5_canvas_name, 0, true, _sapp_emsc_mouse_cb);
+    emscripten_set_mouseleave_callback(_sapp.html5_canvas_name, 0, true, _sapp_emsc_mouse_cb);
+    emscripten_set_wheel_callback(_sapp.html5_canvas_name, 0, true, _sapp_emsc_wheel_cb);
+    emscripten_set_keydown_callback(EMSCRIPTEN_EVENT_TARGET_WINDOW, 0, true, _sapp_emsc_key_cb);
+    emscripten_set_keyup_callback(EMSCRIPTEN_EVENT_TARGET_WINDOW, 0, true, _sapp_emsc_key_cb);
+    emscripten_set_keypress_callback(EMSCRIPTEN_EVENT_TARGET_WINDOW, 0, true, _sapp_emsc_key_cb);
+    emscripten_set_touchstart_callback(_sapp.html5_canvas_name, 0, true, _sapp_emsc_touch_cb);
+    emscripten_set_touchmove_callback(_sapp.html5_canvas_name, 0, true, _sapp_emsc_touch_cb);
+    emscripten_set_touchend_callback(_sapp.html5_canvas_name, 0, true, _sapp_emsc_touch_cb);
+    emscripten_set_touchcancel_callback(_sapp.html5_canvas_name, 0, true, _sapp_emsc_touch_cb);
+    sapp_add_js_hook_beforeunload();
+    if (_sapp.clipboard_enabled) {
+        sapp_add_js_hook_clipboard();
+    }
+    #if defined(SOKOL_GLES2) || defined(SOKOL_GLES3)
+        emscripten_set_webglcontextlost_callback(_sapp.html5_canvas_name, 0, true, _sapp_emsc_webgl_context_cb);
+        emscripten_set_webglcontextrestored_callback(_sapp.html5_canvas_name, 0, true, _sapp_emsc_webgl_context_cb);
+    #endif
+}
+
+_SOKOL_PRIVATE void _sapp_emsc_unregister_eventhandlers() {
+    emscripten_set_mousedown_callback(_sapp.html5_canvas_name, 0, true, 0);
+    emscripten_set_mouseup_callback(_sapp.html5_canvas_name, 0, true, 0);
+    emscripten_set_mousemove_callback(_sapp.html5_canvas_name, 0, true, 0);
+    emscripten_set_mouseenter_callback(_sapp.html5_canvas_name, 0, true, 0);
+    emscripten_set_mouseleave_callback(_sapp.html5_canvas_name, 0, true, 0);
+    emscripten_set_wheel_callback(_sapp.html5_canvas_name, 0, true, 0);
+    emscripten_set_keydown_callback(EMSCRIPTEN_EVENT_TARGET_WINDOW, 0, true, 0);
+    emscripten_set_keyup_callback(EMSCRIPTEN_EVENT_TARGET_WINDOW, 0, true, 0);
+    emscripten_set_keypress_callback(EMSCRIPTEN_EVENT_TARGET_WINDOW, 0, true, 0);
+    emscripten_set_touchstart_callback(_sapp.html5_canvas_name, 0, true, 0);
+    emscripten_set_touchmove_callback(_sapp.html5_canvas_name, 0, true, 0);
+    emscripten_set_touchend_callback(_sapp.html5_canvas_name, 0, true, 0);
+    emscripten_set_touchcancel_callback(_sapp.html5_canvas_name, 0, true, 0);
+    sapp_remove_js_hook_beforeunload();
+    if (_sapp.clipboard_enabled) {
+        sapp_remove_js_hook_clipboard();
+    }
+    #if defined(SOKOL_GLES2) || defined(SOKOL_GLES3)
+        emscripten_set_webglcontextlost_callback(_sapp.html5_canvas_name, 0, true, 0);
+        emscripten_set_webglcontextrestored_callback(_sapp.html5_canvas_name, 0, true, 0);
+    #endif
+}
+
 _SOKOL_PRIVATE EM_BOOL _sapp_emsc_frame(double time, void* userData) {
     _SOKOL_UNUSED(time);
     _SOKOL_UNUSED(userData);
@@ -3140,6 +3071,22 @@
         /* WebGL code path */
         _sapp_frame();
     #endif
+
+    /* optional quit-handling */
+    if (_sapp.html5_enable_shutdown) {
+        if (_sapp.quit_requested) {
+            _sapp_init_event(SAPP_EVENTTYPE_QUIT_REQUESTED);
+            _sapp_call_event(&_sapp.event);
+            if (_sapp.quit_requested) {
+                _sapp.quit_ordered = true;
+            }
+        }
+        if (_sapp.quit_ordered) {
+            _sapp_emsc_unregister_eventhandlers();
+            _sapp_call_cleanup();
+            return EM_FALSE;
+        }
+    }
     return EM_TRUE;
 }
 
@@ -3147,9 +3094,6 @@
     memset(&_sapp_emsc, 0, sizeof(_sapp_emsc));
     _sapp_init_state(desc);
     _sapp_emsc_keytable_init();
-    if (_sapp.clipboard_enabled) {
-        _sapp_emsc_clipboard_init();
-    }
     double w, h;
     if (_sapp.desc.html5_canvas_resize) {
         w = (double) _sapp.desc.width;
@@ -3174,17 +3118,11 @@
     #endif
     _sapp.valid = true;
     _sapp_emsc_register_eventhandlers();
-    sapp_js_hook_beforeunload();
 
     /* start the frame loop */
     emscripten_request_animation_frame_loop(_sapp_emsc_frame, 0);
 
     /* NOT A BUG: do not call _sapp_discard_state() */
-=======
-    _sapp.valid = true;
-    _sapp_emsc_register_events();
-    // NOT A BUG: do not call _sapp_discard_state()
->>>>>>> 9ebf2a78
 }
 
 #if !defined(SOKOL_NO_ENTRY)
