#if defined(SOKOL_IMPL) && !defined(SOKOL_APP_IMPL)
#define SOKOL_APP_IMPL
#endif
#ifndef SOKOL_APP_INCLUDED
/*
    sokol_app.h -- cross-platform application wrapper

    Project URL: https://github.com/floooh/sokol

    Do this:
        #define SOKOL_IMPL or
        #define SOKOL_APP_IMPL
    before you include this file in *one* C or C++ file to create the
    implementation.

    In the same place define one of the following to select the 3D-API
    which should be initialized by sokol_app.h (this must also match
    the backend selected for sokol_gfx.h if both are used in the same
    project):

        #define SOKOL_GLCORE
        #define SOKOL_GLES3
        #define SOKOL_D3D11
        #define SOKOL_METAL
        #define SOKOL_WGPU
        #define SOKOL_NOAPI

    Optionally provide the following defines with your own implementations:

        SOKOL_ASSERT(c)     - your own assert macro (default: assert(c))
        SOKOL_UNREACHABLE() - a guard macro for unreachable code (default: assert(false))
        SOKOL_WIN32_FORCE_MAIN  - define this on Win32 to use a main() entry point instead of WinMain
        SOKOL_NO_ENTRY      - define this if sokol_app.h shouldn't "hijack" the main() function
        SOKOL_APP_API_DECL  - public function declaration prefix (default: extern)
        SOKOL_API_DECL      - same as SOKOL_APP_API_DECL
        SOKOL_API_IMPL      - public function implementation prefix (default: -)

    Optionally define the following to force debug checks and validations
    even in release mode:

        SOKOL_DEBUG         - by default this is defined if _DEBUG is defined

    If sokol_app.h is compiled as a DLL, define the following before
    including the declaration or implementation:

        SOKOL_DLL

    On Windows, SOKOL_DLL will define SOKOL_APP_API_DECL as __declspec(dllexport)
    or __declspec(dllimport) as needed.

    On Linux, SOKOL_GLCORE can use either GLX or EGL.
    GLX is default, set SOKOL_FORCE_EGL to override.

    For example code, see https://github.com/floooh/sokol-samples/tree/master/sapp

    Portions of the Windows and Linux GL initialization, event-, icon- etc... code
    have been taken from GLFW (http://www.glfw.org/)

    iOS onscreen keyboard support 'inspired' by libgdx.

    Link with the following system libraries:

    - on macOS with Metal: Cocoa, QuartzCore, Metal, MetalKit
    - on macOS with GL: Cocoa, QuartzCore, OpenGL
    - on iOS with Metal: Foundation, UIKit, Metal, MetalKit
    - on iOS with GL: Foundation, UIKit, OpenGLES, GLKit
    - on Linux with EGL: X11, Xi, Xcursor, EGL, GL (or GLESv2), dl, pthread, m(?)
    - on Linux with GLX: X11, Xi, Xcursor, GL, dl, pthread, m(?)
    - on Android: GLESv3, EGL, log, android
    - on Windows with the MSVC or Clang toolchains: no action needed, libs are defined in-source via pragma-comment-lib
    - on Windows with MINGW/MSYS2 gcc: compile with '-mwin32' so that _WIN32 is defined
        - link with the following libs: -lkernel32 -luser32 -lshell32
        - additionally with the GL backend: -lgdi32
        - additionally with the D3D11 backend: -ld3d11 -ldxgi

    On Linux, you also need to use the -pthread compiler and linker option, otherwise weird
    things will happen, see here for details: https://github.com/floooh/sokol/issues/376

    On macOS and iOS, the implementation must be compiled as Objective-C.

    FEATURE OVERVIEW
    ================
    sokol_app.h provides a minimalistic cross-platform API which
    implements the 'application-wrapper' parts of a 3D application:

    - a common application entry function
    - creates a window and 3D-API context/device with a 'default framebuffer'
    - makes the rendered frame visible
    - provides keyboard-, mouse- and low-level touch-events
    - platforms: MacOS, iOS, HTML5, Win32, Linux/RaspberryPi, Android
    - 3D-APIs: Metal, D3D11, GL3.2, GLES3, WebGL, WebGL2, NOAPI

    FEATURE/PLATFORM MATRIX
    =======================
                        | Windows | macOS | Linux |  iOS  | Android |  HTML5
    --------------------+---------+-------+-------+-------+---------+--------
    gl 3.x              | YES     | YES   | YES   | ---   | ---     |  ---
    gles3/webgl2        | ---     | ---   | YES(2)| YES   | YES     |  YES
    metal               | ---     | YES   | ---   | YES   | ---     |  ---
    d3d11               | YES     | ---   | ---   | ---   | ---     |  ---
    noapi               | YES     | TODO  | TODO  | ---   | TODO    |  ---
    KEY_DOWN            | YES     | YES   | YES   | SOME  | TODO    |  YES
    KEY_UP              | YES     | YES   | YES   | SOME  | TODO    |  YES
    CHAR                | YES     | YES   | YES   | YES   | TODO    |  YES
    MOUSE_DOWN          | YES     | YES   | YES   | ---   | ---     |  YES
    MOUSE_UP            | YES     | YES   | YES   | ---   | ---     |  YES
    MOUSE_SCROLL        | YES     | YES   | YES   | ---   | ---     |  YES
    MOUSE_MOVE          | YES     | YES   | YES   | ---   | ---     |  YES
    MOUSE_ENTER         | YES     | YES   | YES   | ---   | ---     |  YES
    MOUSE_LEAVE         | YES     | YES   | YES   | ---   | ---     |  YES
    TOUCHES_BEGAN       | ---     | ---   | ---   | YES   | YES     |  YES
    TOUCHES_MOVED       | ---     | ---   | ---   | YES   | YES     |  YES
    TOUCHES_ENDED       | ---     | ---   | ---   | YES   | YES     |  YES
    TOUCHES_CANCELLED   | ---     | ---   | ---   | YES   | YES     |  YES
    RESIZED             | YES     | YES   | YES   | YES   | YES     |  YES
    ICONIFIED           | YES     | YES   | YES   | ---   | ---     |  ---
    RESTORED            | YES     | YES   | YES   | ---   | ---     |  ---
    FOCUSED             | YES     | YES   | YES   | ---   | ---     |  YES
    UNFOCUSED           | YES     | YES   | YES   | ---   | ---     |  YES
    SUSPENDED           | ---     | ---   | ---   | YES   | YES     |  TODO
    RESUMED             | ---     | ---   | ---   | YES   | YES     |  TODO
    QUIT_REQUESTED      | YES     | YES   | YES   | ---   | ---     |  YES
    IME                 | TODO    | TODO? | TODO  | ???   | TODO    |  ???
    key repeat flag     | YES     | YES   | YES   | ---   | ---     |  YES
    windowed            | YES     | YES   | YES   | ---   | ---     |  YES
    fullscreen          | YES     | YES   | YES   | YES   | YES     |  ---
    mouse hide          | YES     | YES   | YES   | ---   | ---     |  YES
    mouse lock          | YES     | YES   | YES   | ---   | ---     |  YES
    set cursor type     | YES     | YES   | YES   | ---   | ---     |  YES
    screen keyboard     | ---     | ---   | ---   | YES   | TODO    |  YES
    swap interval       | YES     | YES   | YES   | YES   | TODO    |  YES
    high-dpi            | YES     | YES   | TODO  | YES   | YES     |  YES
    clipboard           | YES     | YES   | TODO  | ---   | ---     |  YES
    MSAA                | YES     | YES   | YES   | YES   | YES     |  YES
    drag'n'drop         | YES     | YES   | YES   | ---   | ---     |  YES
    window icon         | YES     | YES(1)| YES   | ---   | ---     |  YES

    (1) macOS has no regular window icons, instead the dock icon is changed
    (2) supported with EGL only (not GLX)

    STEP BY STEP
    ============
    --- Add a sokol_main() function to your code which returns a sapp_desc structure
        with initialization parameters and callback function pointers. This
        function is called very early, usually at the start of the
        platform's entry function (e.g. main or WinMain). You should do as
        little as possible here, since the rest of your code might be called
        from another thread (this depends on the platform):

            sapp_desc sokol_main(int argc, char* argv[]) {
                return (sapp_desc) {
                    .width = 640,
                    .height = 480,
                    .init_cb = my_init_func,
                    .frame_cb = my_frame_func,
                    .cleanup_cb = my_cleanup_func,
                    .event_cb = my_event_func,
                    ...
                };
            }

        To get any logging output in case of errors you need to provide a log
        callback. The easiest way is via sokol_log.h:

            #include "sokol_log.h"

            sapp_desc sokol_main(int argc, char* argv[]) {
                return (sapp_desc) {
                    ...
                    .logger.func = slog_func,
                };
            }

        There are many more setup parameters, but these are the most important.
        For a complete list search for the sapp_desc structure declaration
        below.

        DO NOT call any sokol-app function from inside sokol_main(), since
        sokol-app will not be initialized at this point.

        The .width and .height parameters are the preferred size of the 3D
        rendering canvas. The actual size may differ from this depending on
        platform and other circumstances. Also the canvas size may change at
        any time (for instance when the user resizes the application window,
        or rotates the mobile device). You can just keep .width and .height
        zero-initialized to open a default-sized window (what "default-size"
        exactly means is platform-specific, but usually it's a size that covers
        most of, but not all, of the display).

        All provided function callbacks will be called from the same thread,
        but this may be different from the thread where sokol_main() was called.

        .init_cb (void (*)(void))
            This function is called once after the application window,
            3D rendering context and swap chain have been created. The
            function takes no arguments and has no return value.
        .frame_cb (void (*)(void))
            This is the per-frame callback, which is usually called 60
            times per second. This is where your application would update
            most of its state and perform all rendering.
        .cleanup_cb (void (*)(void))
            The cleanup callback is called once right before the application
            quits.
        .event_cb (void (*)(const sapp_event* event))
            The event callback is mainly for input handling, but is also
            used to communicate other types of events to the application. Keep the
            event_cb struct member zero-initialized if your application doesn't require
            event handling.

        As you can see, those 'standard callbacks' don't have a user_data
        argument, so any data that needs to be preserved between callbacks
        must live in global variables. If keeping state in global variables
        is not an option, there's an alternative set of callbacks with
        an additional user_data pointer argument:

        .user_data (void*)
            The user-data argument for the callbacks below
        .init_userdata_cb (void (*)(void* user_data))
        .frame_userdata_cb (void (*)(void* user_data))
        .cleanup_userdata_cb (void (*)(void* user_data))
        .event_userdata_cb (void(*)(const sapp_event* event, void* user_data))

        The function sapp_userdata() can be used to query the user_data
        pointer provided in the sapp_desc struct.

        You can also call sapp_query_desc() to get a copy of the
        original sapp_desc structure.

        NOTE that there's also an alternative compile mode where sokol_app.h
        doesn't "hijack" the main() function. Search below for SOKOL_NO_ENTRY.

    --- Implement the initialization callback function (init_cb), this is called
        once after the rendering surface, 3D API and swap chain have been
        initialized by sokol_app. All sokol-app functions can be called
        from inside the initialization callback, the most useful functions
        at this point are:

        int sapp_width(void)
        int sapp_height(void)
            Returns the current width and height of the default framebuffer in pixels,
            this may change from one frame to the next, and it may be different
            from the initial size provided in the sapp_desc struct.

        float sapp_widthf(void)
        float sapp_heightf(void)
            These are alternatives to sapp_width() and sapp_height() which return
            the default framebuffer size as float values instead of integer. This
            may help to prevent casting back and forth between int and float
            in more strongly typed languages than C and C++.

        double sapp_frame_duration(void)
            Returns the frame duration in seconds averaged over a number of
            frames to smooth out any jittering spikes.

        int sapp_color_format(void)
        int sapp_depth_format(void)
            The color and depth-stencil pixelformats of the default framebuffer,
            as integer values which are compatible with sokol-gfx's
            sg_pixel_format enum (so that they can be plugged directly in places
            where sg_pixel_format is expected). Possible values are:

                23 == SG_PIXELFORMAT_RGBA8
                28 == SG_PIXELFORMAT_BGRA8
                42 == SG_PIXELFORMAT_DEPTH
                43 == SG_PIXELFORMAT_DEPTH_STENCIL

        int sapp_sample_count(void)
            Return the MSAA sample count of the default framebuffer.

        const void* sapp_metal_get_device(void)
        const void* sapp_metal_get_current_drawable(void)
        const void* sapp_metal_get_depth_stencil_texture(void)
        const void* sapp_metal_get_msaa_color_texture(void)
            If the Metal backend has been selected, these functions return pointers
            to various Metal API objects required for rendering, otherwise
            they return a null pointer. These void pointers are actually
            Objective-C ids converted with a (ARC) __bridge cast so that
            the ids can be tunnel through C code. Also note that the returned
            pointers to the renderpass-descriptor and drawable may change from one
            frame to the next, only the Metal device object is guaranteed to
            stay the same.

        const void* sapp_macos_get_window(void)
            On macOS, get the NSWindow object pointer, otherwise a null pointer.
            Before being used as Objective-C object, the void* must be converted
            back with a (ARC) __bridge cast.

        const void* sapp_ios_get_window(void)
            On iOS, get the UIWindow object pointer, otherwise a null pointer.
            Before being used as Objective-C object, the void* must be converted
            back with a (ARC) __bridge cast.

        const void* sapp_d3d11_get_device(void)
        const void* sapp_d3d11_get_device_context(void)
        const void* sapp_d3d11_get_render_view(void)
        const void* sapp_d3d11_get_resolve_view(void);
        const void* sapp_d3d11_get_depth_stencil_view(void)
            Similar to the sapp_metal_* functions, the sapp_d3d11_* functions
            return pointers to D3D11 API objects required for rendering,
            only if the D3D11 backend has been selected. Otherwise they
            return a null pointer. Note that the returned pointers to the
            render-target-view and depth-stencil-view may change from one
            frame to the next!

        const void* sapp_win32_get_hwnd(void)
            On Windows, get the window's HWND, otherwise a null pointer. The
            HWND has been cast to a void pointer in order to be tunneled
            through code which doesn't include Windows.h.

        const void* sapp_wgpu_get_device(void)
        const void* sapp_wgpu_get_render_view(void)
        const void* sapp_wgpu_get_resolve_view(void)
        const void* sapp_wgpu_get_depth_stencil_view(void)
            These are the WebGPU-specific functions to get the WebGPU
            objects and values required for rendering. If sokol_app.h
            is not compiled with SOKOL_WGPU, these functions return null.

        uint32_t sapp_gl_get_framebuffer(void)
            This returns the 'default framebuffer' of the GL context.
            Typically this will be zero.

        int sapp_gl_get_major_version(void)
        int sapp_gl_get_minor_version(void)
            Returns the major and minor version of the GL context
            (only for SOKOL_GLCORE, all other backends return zero here, including SOKOL_GLES3)

        const void* sapp_android_get_native_activity(void);
            On Android, get the native activity ANativeActivity pointer, otherwise
            a null pointer.

    --- Implement the frame-callback function, this function will be called
        on the same thread as the init callback, but might be on a different
        thread than the sokol_main() function. Note that the size of
        the rendering framebuffer might have changed since the frame callback
        was called last. Call the functions sapp_width() and sapp_height()
        each frame to get the current size.

    --- Optionally implement the event-callback to handle input events.
        sokol-app provides the following type of input events:
            - a 'virtual key' was pressed down or released
            - a single text character was entered (provided as UTF-32 code point)
            - a mouse button was pressed down or released (left, right, middle)
            - mouse-wheel or 2D scrolling events
            - the mouse was moved
            - the mouse has entered or left the application window boundaries
            - low-level, portable multi-touch events (began, moved, ended, cancelled)
            - the application window was resized, iconified or restored
            - the application was suspended or restored (on mobile platforms)
            - the user or application code has asked to quit the application
            - a string was pasted to the system clipboard
            - one or more files have been dropped onto the application window

        To explicitly 'consume' an event and prevent that the event is
        forwarded for further handling to the operating system, call
        sapp_consume_event() from inside the event handler (NOTE that
        this behaviour is currently only implemented for some HTML5
        events, support for other platforms and event types will
        be added as needed, please open a GitHub ticket and/or provide
        a PR if needed).

        NOTE: Do *not* call any 3D API rendering functions in the event
        callback function, since the 3D API context may not be active when the
        event callback is called (it may work on some platforms and 3D APIs,
        but not others, and the exact behaviour may change between
        sokol-app versions).

    --- Implement the cleanup-callback function, this is called once
        after the user quits the application (see the section
        "APPLICATION QUIT" for detailed information on quitting
        behaviour, and how to intercept a pending quit - for instance to show a
        "Really Quit?" dialog box). Note that the cleanup-callback isn't
        guaranteed to be called on the web and mobile platforms.

    MOUSE CURSOR TYPE AND VISIBILITY
    ================================
    You can show and hide the mouse cursor with

        void sapp_show_mouse(bool show)

    And to get the current shown status:

        bool sapp_mouse_shown(void)

    NOTE that hiding the mouse cursor is different and independent from
    the MOUSE/POINTER LOCK feature which will also hide the mouse pointer when
    active (MOUSE LOCK is described below).

    To change the mouse cursor to one of several predefined types, call
    the function:

        void sapp_set_mouse_cursor(sapp_mouse_cursor cursor)

    Setting the default mouse cursor SAPP_MOUSECURSOR_DEFAULT will restore
    the standard look.

    To get the currently active mouse cursor type, call:

        sapp_mouse_cursor sapp_get_mouse_cursor(void)

    MOUSE LOCK (AKA POINTER LOCK, AKA MOUSE CAPTURE)
    ================================================
    In normal mouse mode, no mouse movement events are reported when the
    mouse leaves the windows client area or hits the screen border (whether
    it's one or the other depends on the platform), and the mouse move events
    (SAPP_EVENTTYPE_MOUSE_MOVE) contain absolute mouse positions in
    framebuffer pixels in the sapp_event items mouse_x and mouse_y, and
    relative movement in framebuffer pixels in the sapp_event items mouse_dx
    and mouse_dy.

    To get continuous mouse movement (also when the mouse leaves the window
    client area or hits the screen border), activate mouse-lock mode
    by calling:

        sapp_lock_mouse(true)

    When mouse lock is activated, the mouse pointer is hidden, the
    reported absolute mouse position (sapp_event.mouse_x/y) appears
    frozen, and the relative mouse movement in sapp_event.mouse_dx/dy
    no longer has a direct relation to framebuffer pixels but instead
    uses "raw mouse input" (what "raw mouse input" exactly means also
    differs by platform).

    To deactivate mouse lock and return to normal mouse mode, call

        sapp_lock_mouse(false)

    And finally, to check if mouse lock is currently active, call

        if (sapp_mouse_locked()) { ... }

    On native platforms, the sapp_lock_mouse() and sapp_mouse_locked()
    functions work as expected (mouse lock is activated or deactivated
    immediately when sapp_lock_mouse() is called, and sapp_mouse_locked()
    also immediately returns the new state after sapp_lock_mouse()
    is called.

    On the web platform, sapp_lock_mouse() and sapp_mouse_locked() behave
    differently, as dictated by the limitations of the HTML5 Pointer Lock API:

        - sapp_lock_mouse(true) can be called at any time, but it will
          only take effect in a 'short-lived input event handler of a specific
          type', meaning when one of the following events happens:
            - SAPP_EVENTTYPE_MOUSE_DOWN
            - SAPP_EVENTTYPE_MOUSE_UP
            - SAPP_EVENTTYPE_MOUSE_SCROLL
            - SAPP_EVENTTYPE_KEY_UP
            - SAPP_EVENTTYPE_KEY_DOWN
        - The mouse lock/unlock action on the web platform is asynchronous,
          this means that sapp_mouse_locked() won't immediately return
          the new status after calling sapp_lock_mouse(), instead the
          reported status will only change when the pointer lock has actually
          been activated or deactivated in the browser.
        - On the web, mouse lock can be deactivated by the user at any time
          by pressing the Esc key. When this happens, sokol_app.h behaves
          the same as if sapp_lock_mouse(false) is called.

    For things like camera manipulation it's most straightforward to lock
    and unlock the mouse right from the sokol_app.h event handler, for
    instance the following code enters and leaves mouse lock when the
    left mouse button is pressed and released, and then uses the relative
    movement information to manipulate a camera (taken from the
    cgltf-sapp.c sample in the sokol-samples repository
    at https://github.com/floooh/sokol-samples):

        static void input(const sapp_event* ev) {
            switch (ev->type) {
                case SAPP_EVENTTYPE_MOUSE_DOWN:
                    if (ev->mouse_button == SAPP_MOUSEBUTTON_LEFT) {
                        sapp_lock_mouse(true);
                    }
                    break;

                case SAPP_EVENTTYPE_MOUSE_UP:
                    if (ev->mouse_button == SAPP_MOUSEBUTTON_LEFT) {
                        sapp_lock_mouse(false);
                    }
                    break;

                case SAPP_EVENTTYPE_MOUSE_MOVE:
                    if (sapp_mouse_locked()) {
                        cam_orbit(&state.camera, ev->mouse_dx * 0.25f, ev->mouse_dy * 0.25f);
                    }
                    break;

                default:
                    break;
            }
        }

    CLIPBOARD SUPPORT
    =================
    Applications can send and receive UTF-8 encoded text data from and to the
    system clipboard. By default, clipboard support is disabled and
    must be enabled at startup via the following sapp_desc struct
    members:

        sapp_desc.enable_clipboard  - set to true to enable clipboard support
        sapp_desc.clipboard_size    - size of the internal clipboard buffer in bytes

    Enabling the clipboard will dynamically allocate a clipboard buffer
    for UTF-8 encoded text data of the requested size in bytes, the default
    size is 8 KBytes. Strings that don't fit into the clipboard buffer
    (including the terminating zero) will be silently clipped, so it's
    important that you provide a big enough clipboard size for your
    use case.

    To send data to the clipboard, call sapp_set_clipboard_string() with
    a pointer to an UTF-8 encoded, null-terminated C-string.

    NOTE that on the HTML5 platform, sapp_set_clipboard_string() must be
    called from inside a 'short-lived event handler', and there are a few
    other HTML5-specific caveats to workaround. You'll basically have to
    tinker until it works in all browsers :/ (maybe the situation will
    improve when all browsers agree on and implement the new
    HTML5 navigator.clipboard API).

    To get data from the clipboard, check for the SAPP_EVENTTYPE_CLIPBOARD_PASTED
    event in your event handler function, and then call sapp_get_clipboard_string()
    to obtain the pasted UTF-8 encoded text.

    NOTE that behaviour of sapp_get_clipboard_string() is slightly different
    depending on platform:

        - on the HTML5 platform, the internal clipboard buffer will only be updated
          right before the SAPP_EVENTTYPE_CLIPBOARD_PASTED event is sent,
          and sapp_get_clipboard_string() will simply return the current content
          of the clipboard buffer
        - on 'native' platforms, the call to sapp_get_clipboard_string() will
          update the internal clipboard buffer with the most recent data
          from the system clipboard

    Portable code should check for the SAPP_EVENTTYPE_CLIPBOARD_PASTED event,
    and then call sapp_get_clipboard_string() right in the event handler.

    The SAPP_EVENTTYPE_CLIPBOARD_PASTED event will be generated by sokol-app
    as follows:

        - on macOS: when the Cmd+V key is pressed down
        - on HTML5: when the browser sends a 'paste' event to the global 'window' object
        - on all other platforms: when the Ctrl+V key is pressed down

    DRAG AND DROP SUPPORT
    =====================
    PLEASE NOTE: the drag'n'drop feature works differently on WASM/HTML5
    and on the native desktop platforms (Win32, Linux and macOS) because
    of security-related restrictions in the HTML5 drag'n'drop API. The
    WASM/HTML5 specifics are described at the end of this documentation
    section:

    Like clipboard support, drag'n'drop support must be explicitly enabled
    at startup in the sapp_desc struct.

        sapp_desc sokol_main(void) {
            return (sapp_desc) {
                .enable_dragndrop = true,   // default is false
                ...
            };
        }

    You can also adjust the maximum number of files that are accepted
    in a drop operation, and the maximum path length in bytes if needed:

        sapp_desc sokol_main(void) {
            return (sapp_desc) {
                .enable_dragndrop = true,               // default is false
                .max_dropped_files = 8,                 // default is 1
                .max_dropped_file_path_length = 8192,   // in bytes, default is 2048
                ...
            };
        }

    When drag'n'drop is enabled, the event callback will be invoked with an
    event of type SAPP_EVENTTYPE_FILES_DROPPED whenever the user drops files on
    the application window.

    After the SAPP_EVENTTYPE_FILES_DROPPED is received, you can query the
    number of dropped files, and their absolute paths by calling separate
    functions:

        void on_event(const sapp_event* ev) {
            if (ev->type == SAPP_EVENTTYPE_FILES_DROPPED) {

                // the mouse position where the drop happened
                float x = ev->mouse_x;
                float y = ev->mouse_y;

                // get the number of files and their paths like this:
                const int num_dropped_files = sapp_get_num_dropped_files();
                for (int i = 0; i < num_dropped_files; i++) {
                    const char* path = sapp_get_dropped_file_path(i);
                    ...
                }
            }
        }

    The returned file paths are UTF-8 encoded strings.

    You can call sapp_get_num_dropped_files() and sapp_get_dropped_file_path()
    anywhere, also outside the event handler callback, but be aware that the
    file path strings will be overwritten with the next drop operation.

    In any case, sapp_get_dropped_file_path() will never return a null pointer,
    instead an empty string "" will be returned if the drag'n'drop feature
    hasn't been enabled, the last drop-operation failed, or the file path index
    is out of range.

    Drag'n'drop caveats:

        - if more files are dropped in a single drop-action
          than sapp_desc.max_dropped_files, the additional
          files will be silently ignored
        - if any of the file paths is longer than
          sapp_desc.max_dropped_file_path_length (in number of bytes, after UTF-8
          encoding) the entire drop operation will be silently ignored (this
          needs some sort of error feedback in the future)
        - no mouse positions are reported while the drag is in
          process, this may change in the future

    Drag'n'drop on HTML5/WASM:

    The HTML5 drag'n'drop API doesn't return file paths, but instead
    black-box 'file objects' which must be used to load the content
    of dropped files. This is the reason why sokol_app.h adds two
    HTML5-specific functions to the drag'n'drop API:

        uint32_t sapp_html5_get_dropped_file_size(int index)
            Returns the size in bytes of a dropped file.

        void sapp_html5_fetch_dropped_file(const sapp_html5_fetch_request* request)
            Asynchronously loads the content of a dropped file into a
            provided memory buffer (which must be big enough to hold
            the file content)

    To start loading the first dropped file after an SAPP_EVENTTYPE_FILES_DROPPED
    event is received:

        sapp_html5_fetch_dropped_file(&(sapp_html5_fetch_request){
            .dropped_file_index = 0,
            .callback = fetch_cb
            .buffer = {
                .ptr = buf,
                .size = sizeof(buf)
            },
            .user_data = ...
        });

    Make sure that the memory pointed to by 'buf' stays valid until the
    callback function is called!

    As result of the asynchronous loading operation (no matter if succeeded or
    failed) the 'fetch_cb' function will be called:

        void fetch_cb(const sapp_html5_fetch_response* response) {
            // IMPORTANT: check if the loading operation actually succeeded:
            if (response->succeeded) {
                // the size of the loaded file:
                const size_t num_bytes = response->data.size;
                // and the pointer to the data (same as 'buf' in the fetch-call):
                const void* ptr = response->data.ptr;
            }
            else {
                // on error check the error code:
                switch (response->error_code) {
                    case SAPP_HTML5_FETCH_ERROR_BUFFER_TOO_SMALL:
                        ...
                        break;
                    case SAPP_HTML5_FETCH_ERROR_OTHER:
                        ...
                        break;
                }
            }
        }

    Check the droptest-sapp example for a real-world example which works
    both on native platforms and the web:

    https://github.com/floooh/sokol-samples/blob/master/sapp/droptest-sapp.c

    HIGH-DPI RENDERING
    ==================
    You can set the sapp_desc.high_dpi flag during initialization to request
    a full-resolution framebuffer on HighDPI displays. The default behaviour
    is sapp_desc.high_dpi=false, this means that the application will
    render to a lower-resolution framebuffer on HighDPI displays and the
    rendered content will be upscaled by the window system composer.

    In a HighDPI scenario, you still request the same window size during
    sokol_main(), but the framebuffer sizes returned by sapp_width()
    and sapp_height() will be scaled up according to the DPI scaling
    ratio.

    Note that on some platforms the DPI scaling factor may change at any
    time (for instance when a window is moved from a high-dpi display
    to a low-dpi display).

    To query the current DPI scaling factor, call the function:

    float sapp_dpi_scale(void);

    For instance on a Retina Mac, returning the following sapp_desc
    struct from sokol_main():

    sapp_desc sokol_main(void) {
        return (sapp_desc) {
            .width = 640,
            .height = 480,
            .high_dpi = true,
            ...
        };
    }

    ...the functions the functions sapp_width(), sapp_height()
    and sapp_dpi_scale() will return the following values:

    sapp_width:     1280
    sapp_height:    960
    sapp_dpi_scale: 2.0

    If the high_dpi flag is false, or you're not running on a Retina display,
    the values would be:

    sapp_width:     640
    sapp_height:    480
    sapp_dpi_scale: 1.0

    If the window is moved from the Retina display to a low-dpi external display,
    the values would change as follows:

    sapp_width:     1280 => 640
    sapp_height:    960  => 480
    sapp_dpi_scale: 2.0  => 1.0

    Currently there is no event associated with a DPI change, but an
    SAPP_EVENTTYPE_RESIZED will be sent as a side effect of the
    framebuffer size changing.

    Per-monitor DPI is currently supported on macOS and Windows.

    APPLICATION QUIT
    ================
    Without special quit handling, a sokol_app.h application will quit
    'gracefully' when the user clicks the window close-button unless a
    platform's application model prevents this (e.g. on web or mobile).
    'Graceful exit' means that the application-provided cleanup callback will
    be called before the application quits.

    On native desktop platforms sokol_app.h provides more control over the
    application-quit-process. It's possible to initiate a 'programmatic quit'
    from the application code, and a quit initiated by the application user can
    be intercepted (for instance to show a custom dialog box).

    This 'programmatic quit protocol' is implemented through 3 functions
    and 1 event:

        - sapp_quit(): This function simply quits the application without
          giving the user a chance to intervene. Usually this might
          be called when the user clicks the 'Ok' button in a 'Really Quit?'
          dialog box
        - sapp_request_quit(): Calling sapp_request_quit() will send the
          event SAPP_EVENTTYPE_QUIT_REQUESTED to the applications event handler
          callback, giving the user code a chance to intervene and cancel the
          pending quit process (for instance to show a 'Really Quit?' dialog
          box). If the event handler callback does nothing, the application
          will be quit as usual. To prevent this, call the function
          sapp_cancel_quit() from inside the event handler.
        - sapp_cancel_quit(): Cancels a pending quit request, either initiated
          by the user clicking the window close button, or programmatically
          by calling sapp_request_quit(). The only place where calling this
          function makes sense is from inside the event handler callback when
          the SAPP_EVENTTYPE_QUIT_REQUESTED event has been received.
        - SAPP_EVENTTYPE_QUIT_REQUESTED: this event is sent when the user
          clicks the window's close button or application code calls the
          sapp_request_quit() function. The event handler callback code can handle
          this event by calling sapp_cancel_quit() to cancel the quit.
          If the event is ignored, the application will quit as usual.

    On the web platform, the quit behaviour differs from native platforms,
    because of web-specific restrictions:

    A `programmatic quit` initiated by calling sapp_quit() or
    sapp_request_quit() will work as described above: the cleanup callback is
    called, platform-specific cleanup is performed (on the web
    this means that JS event handlers are unregistered), and then
    the request-animation-loop will be exited. However that's all. The
    web page itself will continue to exist (e.g. it's not possible to
    programmatically close the browser tab).

    On the web it's also not possible to run custom code when the user
    closes a browser tab, so it's not possible to prevent this with a
    fancy custom dialog box.

    Instead the standard "Leave Site?" dialog box can be activated (or
    deactivated) with the following function:

        sapp_html5_ask_leave_site(bool ask);

    The initial state of the associated internal flag can be provided
    at startup via sapp_desc.html5_ask_leave_site.

    This feature should only be used sparingly in critical situations - for
    instance when the user would loose data - since popping up modal dialog
    boxes is considered quite rude in the web world. Note that there's no way
    to customize the content of this dialog box or run any code as a result
    of the user's decision. Also note that the user must have interacted with
    the site before the dialog box will appear. These are all security measures
    to prevent fishing.

    The Dear ImGui HighDPI sample contains example code of how to
    implement a 'Really Quit?' dialog box with Dear ImGui (native desktop
    platforms only), and for showing the hardwired "Leave Site?" dialog box
    when running on the web platform:

        https://floooh.github.io/sokol-html5/wasm/imgui-highdpi-sapp.html

    FULLSCREEN
    ==========
    If the sapp_desc.fullscreen flag is true, sokol-app will try to create
    a fullscreen window on platforms with a 'proper' window system
    (mobile devices will always use fullscreen). The implementation details
    depend on the target platform, in general sokol-app will use a
    'soft approach' which doesn't interfere too much with the platform's
    window system (for instance borderless fullscreen window instead of
    a 'real' fullscreen mode). Such details might change over time
    as sokol-app is adapted for different needs.

    The most important effect of fullscreen mode to keep in mind is that
    the requested canvas width and height will be ignored for the initial
    window size, calling sapp_width() and sapp_height() will instead return
    the resolution of the fullscreen canvas (however the provided size
    might still be used for the non-fullscreen window, in case the user can
    switch back from fullscreen- to windowed-mode).

    To toggle fullscreen mode programmatically, call sapp_toggle_fullscreen().

    To check if the application window is currently in fullscreen mode,
    call sapp_is_fullscreen().

    WINDOW ICON SUPPORT
    ===================
    Some sokol_app.h backends allow to change the window icon programmatically:

        - on Win32: the small icon in the window's title bar, and the
          bigger icon in the task bar
        - on Linux: highly dependent on the used window manager, but usually
          the window's title bar icon and/or the task bar icon
        - on HTML5: the favicon shown in the page's browser tab

    NOTE that it is not possible to set the actual application icon which is
    displayed by the operating system on the desktop or 'home screen'. Those
    icons must be provided 'traditionally' through operating-system-specific
    resources which are associated with the application (sokol_app.h might
    later support setting the window icon from platform specific resource data
    though).

    There are two ways to set the window icon:

        - at application start in the sokol_main() function by initializing
          the sapp_desc.icon nested struct
        - or later by calling the function sapp_set_icon()

    As a convenient shortcut, sokol_app.h comes with a builtin default-icon
    (a rainbow-colored 'S', which at least looks a bit better than the Windows
    default icon for applications), which can be activated like this:

    At startup in sokol_main():

        sapp_desc sokol_main(...) {
            return (sapp_desc){
                ...
                icon.sokol_default = true
            };
        }

    Or later by calling:

        sapp_set_icon(&(sapp_icon_desc){ .sokol_default = true });

    NOTE that a completely zero-initialized sapp_icon_desc struct will not
    update the window icon in any way. This is an 'escape hatch' so that you
    can handle the window icon update yourself (or if you do this already,
    sokol_app.h won't get in your way, in this case just leave the
    sapp_desc.icon struct zero-initialized).

    Providing your own icon images works exactly like in GLFW (down to the
    data format):

    You provide one or more 'candidate images' in different sizes, and the
    sokol_app.h platform backends pick the best match for the specific backend
    and icon type.

    For each candidate image, you need to provide:

        - the width in pixels
        - the height in pixels
        - and the actual pixel data in RGBA8 pixel format (e.g. 0xFFCC8844
          on a little-endian CPU means: alpha=0xFF, blue=0xCC, green=0x88, red=0x44)

    For instance, if you have 3 candidate images (small, medium, big) of
    sizes 16x16, 32x32 and 64x64 the corresponding sapp_icon_desc struct is setup
    like this:

        // the actual pixel data (RGBA8, origin top-left)
        const uint32_t small[16][16]  = { ... };
        const uint32_t medium[32][32] = { ... };
        const uint32_t big[64][64]    = { ... };

        const sapp_icon_desc icon_desc = {
            .images = {
                { .width = 16, .height = 16, .pixels = SAPP_RANGE(small) },
                { .width = 32, .height = 32, .pixels = SAPP_RANGE(medium) },
                // ...or without the SAPP_RANGE helper macro:
                { .width = 64, .height = 64, .pixels = { .ptr=big, .size=sizeof(big) } }
            }
        };

    An sapp_icon_desc struct initialized like this can then either be applied
    at application start in sokol_main:

        sapp_desc sokol_main(...) {
            return (sapp_desc){
                ...
                icon = icon_desc
            };
        }

    ...or later by calling sapp_set_icon():

        sapp_set_icon(&icon_desc);

    Some window icon caveats:

        - once the window icon has been updated, there's no way to go back to
          the platform's default icon, this is because some platforms (Linux
          and HTML5) don't switch the icon visual back to the default even if
          the custom icon is deleted or removed
        - on HTML5, if the sokol_app.h icon doesn't show up in the browser
          tab, check that there's no traditional favicon 'link' element
          is defined in the page's index.html, sokol_app.h will only
          append a new favicon link element, but not delete any manually
          defined favicon in the page

    For an example and test of the window icon feature, check out the
    'icon-sapp' sample on the sokol-samples git repository.

    ONSCREEN KEYBOARD
    =================
    On some platforms which don't provide a physical keyboard, sokol-app
    can display the platform's integrated onscreen keyboard for text
    input. To request that the onscreen keyboard is shown, call

        sapp_show_keyboard(true);

    Likewise, to hide the keyboard call:

        sapp_show_keyboard(false);

    Note that onscreen keyboard functionality is no longer supported
    on the browser platform (the previous hacks and workarounds to make browser
    keyboards work for on web applications that don't use HTML UIs
    never really worked across browsers).

    INPUT EVENT BUBBLING ON THE WEB PLATFORM
    ========================================
    By default, input event bubbling on the web platform is configured in
    a way that makes the most sense for 'full-canvas' apps that cover the
    entire browser client window area:

    - mouse, touch and wheel events do not bubble up, this prevents various
      ugly side events, like:
        - HTML text overlays being selected on double- or triple-click into
          the canvas
        - 'scroll bumping' even when the canvas covers the entire client area
    - key_up/down events for 'character keys' *do* bubble up (otherwise
      the browser will not generate UNICODE character events)
    - all other key events *do not* bubble up by default (this prevents side effects
      like F1 opening help, or F7 starting 'caret browsing')
    - character events do no bubble up (although I haven't noticed any side effects
      otherwise)

    Event bubbling can be enabled for input event categories during initialization
    in the sapp_desc struct:

        sapp_desc sokol_main(int argc, char* argv[]) {
            return (sapp_desc){
                //...
                .html5_bubble_mouse_events = true,
                .html5_bubble_touch_events = true,
                .html5_bubble_wheel_events = true,
                .html5_bubble_key_events = true,
                .html5_bubble_char_events = true,
            };
        }

    This basically opens the floodgates lets *all* input events bubble up to the browser.
    To prevent individual events from bubbling, call sapp_consume_event() from within
    the sokol_app.h event callback.

    OPTIONAL: DON'T HIJACK main() (#define SOKOL_NO_ENTRY)
    ======================================================
    NOTE: SOKOL_NO_ENTRY and sapp_run() is currently not supported on Android.

    In its default configuration, sokol_app.h "hijacks" the platform's
    standard main() function. This was done because different platforms
    have different entry point conventions which are not compatible with
    C's main() (for instance WinMain on Windows has completely different
    arguments). However, this "main hijacking" posed a problem for
    usage scenarios like integrating sokol_app.h with other languages than
    C or C++, so an alternative SOKOL_NO_ENTRY mode has been added
    in which the user code provides the platform's main function:

    - define SOKOL_NO_ENTRY before including the sokol_app.h implementation
    - do *not* provide a sokol_main() function
    - instead provide the standard main() function of the platform
    - from the main function, call the function ```sapp_run()``` which
      takes a pointer to an ```sapp_desc``` structure.
    - from here on```sapp_run()``` takes over control and calls the provided
      init-, frame-, event- and cleanup-callbacks just like in the default model.

    sapp_run() behaves differently across platforms:

        - on some platforms, sapp_run() will return when the application quits
        - on other platforms, sapp_run() will never return, even when the
          application quits (the operating system is free to simply terminate
          the application at any time)
        - on Emscripten specifically, sapp_run() will return immediately while
          the frame callback keeps being called

    This different behaviour of sapp_run() essentially means that there shouldn't
    be any code *after* sapp_run(), because that may either never be called, or in
    case of Emscripten will be called at an unexpected time (at application start).

    An application also should not depend on the cleanup-callback being called
    when cross-platform compatibility is required.

    Since sapp_run() returns immediately on Emscripten you shouldn't activate
    the 'EXIT_RUNTIME' linker option (this is disabled by default when compiling
    for the browser target), since the C/C++ exit runtime would be called immediately at
    application start, causing any global objects to be destroyed and global
    variables to be zeroed.

    WINDOWS CONSOLE OUTPUT
    ======================
    On Windows, regular windowed applications don't show any stdout/stderr text
    output, which can be a bit of a hassle for printf() debugging or generally
    logging text to the console. Also, console output by default uses a local
    codepage setting and thus international UTF-8 encoded text is printed
    as garbage.

    To help with these issues, sokol_app.h can be configured at startup
    via the following Windows-specific sapp_desc flags:

        sapp_desc.win32_console_utf8 (default: false)
            When set to true, the output console codepage will be switched
            to UTF-8 (and restored to the original codepage on exit)

        sapp_desc.win32_console_attach (default: false)
            When set to true, stdout and stderr will be attached to the
            console of the parent process (if the parent process actually
            has a console). This means that if the application was started
            in a command line window, stdout and stderr output will be printed
            to the terminal, just like a regular command line program. But if
            the application is started via double-click, it will behave like
            a regular UI application, and stdout/stderr will not be visible.

        sapp_desc.win32_console_create (default: false)
            When set to true, a new console window will be created and
            stdout/stderr will be redirected to that console window. It
            doesn't matter if the application is started from the command
            line or via double-click.

    MEMORY ALLOCATION OVERRIDE
    ==========================
    You can override the memory allocation functions at initialization time
    like this:

        void* my_alloc(size_t size, void* user_data) {
            return malloc(size);
        }

        void my_free(void* ptr, void* user_data) {
            free(ptr);
        }

        sapp_desc sokol_main(int argc, char* argv[]) {
            return (sapp_desc){
                // ...
                .allocator = {
                    .alloc_fn = my_alloc,
                    .free_fn = my_free,
                    .user_data = ...,
                }
            };
        }

    If no overrides are provided, malloc and free will be used.

    This only affects memory allocation calls done by sokol_app.h
    itself though, not any allocations in OS libraries.


    ERROR REPORTING AND LOGGING
    ===========================
    To get any logging information at all you need to provide a logging callback in the setup call
    the easiest way is to use sokol_log.h:

        #include "sokol_log.h"

        sapp_desc sokol_main(int argc, char* argv[]) {
            return (sapp_desc) {
                ...
                .logger.func = slog_func,
            };
        }

    To override logging with your own callback, first write a logging function like this:

        void my_log(const char* tag,                // e.g. 'sapp'
                    uint32_t log_level,             // 0=panic, 1=error, 2=warn, 3=info
                    uint32_t log_item_id,           // SAPP_LOGITEM_*
                    const char* message_or_null,    // a message string, may be nullptr in release mode
                    uint32_t line_nr,               // line number in sokol_app.h
                    const char* filename_or_null,   // source filename, may be nullptr in release mode
                    void* user_data)
        {
            ...
        }

    ...and then setup sokol-app like this:

        sapp_desc sokol_main(int argc, char* argv[]) {
            return (sapp_desc) {
                ...
                .logger = {
                    .func = my_log,
                    .user_data = my_user_data,
                }
            };
        }

    The provided logging function must be reentrant (e.g. be callable from
    different threads).

    If you don't want to provide your own custom logger it is highly recommended to use
    the standard logger in sokol_log.h instead, otherwise you won't see any warnings or
    errors.


    TEMP NOTE DUMP
    ==============
    - sapp_desc needs a bool whether to initialize depth-stencil surface
    - the Android implementation calls cleanup_cb() and destroys the egl context in onDestroy
      at the latest but should do it earlier, in onStop, as an app is "killable" after onStop
      on Android Honeycomb and later (it can't be done at the moment as the app may be started
      again after onStop and the sokol lifecycle does not yet handle context teardown/bringup)


    LICENSE
    =======
    zlib/libpng license

    Copyright (c) 2018 Andre Weissflog

    This software is provided 'as-is', without any express or implied warranty.
    In no event will the authors be held liable for any damages arising from the
    use of this software.

    Permission is granted to anyone to use this software for any purpose,
    including commercial applications, and to alter it and redistribute it
    freely, subject to the following restrictions:

        1. The origin of this software must not be misrepresented; you must not
        claim that you wrote the original software. If you use this software in a
        product, an acknowledgment in the product documentation would be
        appreciated but is not required.

        2. Altered source versions must be plainly marked as such, and must not
        be misrepresented as being the original software.

        3. This notice may not be removed or altered from any source
        distribution.
*/
#define SOKOL_APP_INCLUDED (1)
#include <stddef.h> // size_t
#include <stdint.h>
#include <stdbool.h>

#if defined(SOKOL_API_DECL) && !defined(SOKOL_APP_API_DECL)
#define SOKOL_APP_API_DECL SOKOL_API_DECL
#endif
#ifndef SOKOL_APP_API_DECL
#if defined(_WIN32) && defined(SOKOL_DLL) && defined(SOKOL_APP_IMPL)
#define SOKOL_APP_API_DECL __declspec(dllexport)
#elif defined(_WIN32) && defined(SOKOL_DLL)
#define SOKOL_APP_API_DECL __declspec(dllimport)
#else
#define SOKOL_APP_API_DECL extern
#endif
#endif

#ifdef __cplusplus
extern "C" {
#endif

/* misc constants */
enum {
    SAPP_MAX_TOUCHPOINTS = 8,
    SAPP_MAX_MOUSEBUTTONS = 3,
    SAPP_MAX_KEYCODES = 512,
    SAPP_MAX_ICONIMAGES = 8,
};

/*
    sapp_event_type

    The type of event that's passed to the event handler callback
    in the sapp_event.type field. These are not just "traditional"
    input events, but also notify the application about state changes
    or other user-invoked actions.
*/
typedef enum sapp_event_type {
    SAPP_EVENTTYPE_INVALID,
    SAPP_EVENTTYPE_KEY_DOWN,
    SAPP_EVENTTYPE_KEY_UP,
    SAPP_EVENTTYPE_CHAR,
    SAPP_EVENTTYPE_MOUSE_DOWN,
    SAPP_EVENTTYPE_MOUSE_UP,
    SAPP_EVENTTYPE_MOUSE_SCROLL,
    SAPP_EVENTTYPE_MOUSE_MOVE,
    SAPP_EVENTTYPE_MOUSE_ENTER,
    SAPP_EVENTTYPE_MOUSE_LEAVE,
    SAPP_EVENTTYPE_TOUCHES_BEGAN,
    SAPP_EVENTTYPE_TOUCHES_MOVED,
    SAPP_EVENTTYPE_TOUCHES_ENDED,
    SAPP_EVENTTYPE_TOUCHES_CANCELLED,
    SAPP_EVENTTYPE_RESIZED,
    SAPP_EVENTTYPE_ICONIFIED,
    SAPP_EVENTTYPE_RESTORED,
    SAPP_EVENTTYPE_FOCUSED,
    SAPP_EVENTTYPE_UNFOCUSED,
    SAPP_EVENTTYPE_SUSPENDED,
    SAPP_EVENTTYPE_RESUMED,
    SAPP_EVENTTYPE_QUIT_REQUESTED,
    SAPP_EVENTTYPE_CLIPBOARD_PASTED,
    SAPP_EVENTTYPE_FILES_DROPPED,
    _SAPP_EVENTTYPE_NUM,
    _SAPP_EVENTTYPE_FORCE_U32 = 0x7FFFFFFF
} sapp_event_type;

/*
    sapp_keycode

    The 'virtual keycode' of a KEY_DOWN or KEY_UP event in the
    struct field sapp_event.key_code.

    Note that the keycode values are identical with GLFW.
*/
typedef enum sapp_keycode {
    SAPP_KEYCODE_INVALID          = 0,
    SAPP_KEYCODE_SPACE            = 32,
    SAPP_KEYCODE_APOSTROPHE       = 39,  /* ' */
    SAPP_KEYCODE_COMMA            = 44,  /* , */
    SAPP_KEYCODE_MINUS            = 45,  /* - */
    SAPP_KEYCODE_PERIOD           = 46,  /* . */
    SAPP_KEYCODE_SLASH            = 47,  /* / */
    SAPP_KEYCODE_0                = 48,
    SAPP_KEYCODE_1                = 49,
    SAPP_KEYCODE_2                = 50,
    SAPP_KEYCODE_3                = 51,
    SAPP_KEYCODE_4                = 52,
    SAPP_KEYCODE_5                = 53,
    SAPP_KEYCODE_6                = 54,
    SAPP_KEYCODE_7                = 55,
    SAPP_KEYCODE_8                = 56,
    SAPP_KEYCODE_9                = 57,
    SAPP_KEYCODE_SEMICOLON        = 59,  /* ; */
    SAPP_KEYCODE_EQUAL            = 61,  /* = */
    SAPP_KEYCODE_A                = 65,
    SAPP_KEYCODE_B                = 66,
    SAPP_KEYCODE_C                = 67,
    SAPP_KEYCODE_D                = 68,
    SAPP_KEYCODE_E                = 69,
    SAPP_KEYCODE_F                = 70,
    SAPP_KEYCODE_G                = 71,
    SAPP_KEYCODE_H                = 72,
    SAPP_KEYCODE_I                = 73,
    SAPP_KEYCODE_J                = 74,
    SAPP_KEYCODE_K                = 75,
    SAPP_KEYCODE_L                = 76,
    SAPP_KEYCODE_M                = 77,
    SAPP_KEYCODE_N                = 78,
    SAPP_KEYCODE_O                = 79,
    SAPP_KEYCODE_P                = 80,
    SAPP_KEYCODE_Q                = 81,
    SAPP_KEYCODE_R                = 82,
    SAPP_KEYCODE_S                = 83,
    SAPP_KEYCODE_T                = 84,
    SAPP_KEYCODE_U                = 85,
    SAPP_KEYCODE_V                = 86,
    SAPP_KEYCODE_W                = 87,
    SAPP_KEYCODE_X                = 88,
    SAPP_KEYCODE_Y                = 89,
    SAPP_KEYCODE_Z                = 90,
    SAPP_KEYCODE_LEFT_BRACKET     = 91,  /* [ */
    SAPP_KEYCODE_BACKSLASH        = 92,  /* \ */
    SAPP_KEYCODE_RIGHT_BRACKET    = 93,  /* ] */
    SAPP_KEYCODE_GRAVE_ACCENT     = 96,  /* ` */
    SAPP_KEYCODE_WORLD_1          = 161, /* non-US #1 */
    SAPP_KEYCODE_WORLD_2          = 162, /* non-US #2 */
    SAPP_KEYCODE_ESCAPE           = 256,
    SAPP_KEYCODE_ENTER            = 257,
    SAPP_KEYCODE_TAB              = 258,
    SAPP_KEYCODE_BACKSPACE        = 259,
    SAPP_KEYCODE_INSERT           = 260,
    SAPP_KEYCODE_DELETE           = 261,
    SAPP_KEYCODE_RIGHT            = 262,
    SAPP_KEYCODE_LEFT             = 263,
    SAPP_KEYCODE_DOWN             = 264,
    SAPP_KEYCODE_UP               = 265,
    SAPP_KEYCODE_PAGE_UP          = 266,
    SAPP_KEYCODE_PAGE_DOWN        = 267,
    SAPP_KEYCODE_HOME             = 268,
    SAPP_KEYCODE_END              = 269,
    SAPP_KEYCODE_CAPS_LOCK        = 280,
    SAPP_KEYCODE_SCROLL_LOCK      = 281,
    SAPP_KEYCODE_NUM_LOCK         = 282,
    SAPP_KEYCODE_PRINT_SCREEN     = 283,
    SAPP_KEYCODE_PAUSE            = 284,
    SAPP_KEYCODE_F1               = 290,
    SAPP_KEYCODE_F2               = 291,
    SAPP_KEYCODE_F3               = 292,
    SAPP_KEYCODE_F4               = 293,
    SAPP_KEYCODE_F5               = 294,
    SAPP_KEYCODE_F6               = 295,
    SAPP_KEYCODE_F7               = 296,
    SAPP_KEYCODE_F8               = 297,
    SAPP_KEYCODE_F9               = 298,
    SAPP_KEYCODE_F10              = 299,
    SAPP_KEYCODE_F11              = 300,
    SAPP_KEYCODE_F12              = 301,
    SAPP_KEYCODE_F13              = 302,
    SAPP_KEYCODE_F14              = 303,
    SAPP_KEYCODE_F15              = 304,
    SAPP_KEYCODE_F16              = 305,
    SAPP_KEYCODE_F17              = 306,
    SAPP_KEYCODE_F18              = 307,
    SAPP_KEYCODE_F19              = 308,
    SAPP_KEYCODE_F20              = 309,
    SAPP_KEYCODE_F21              = 310,
    SAPP_KEYCODE_F22              = 311,
    SAPP_KEYCODE_F23              = 312,
    SAPP_KEYCODE_F24              = 313,
    SAPP_KEYCODE_F25              = 314,
    SAPP_KEYCODE_KP_0             = 320,
    SAPP_KEYCODE_KP_1             = 321,
    SAPP_KEYCODE_KP_2             = 322,
    SAPP_KEYCODE_KP_3             = 323,
    SAPP_KEYCODE_KP_4             = 324,
    SAPP_KEYCODE_KP_5             = 325,
    SAPP_KEYCODE_KP_6             = 326,
    SAPP_KEYCODE_KP_7             = 327,
    SAPP_KEYCODE_KP_8             = 328,
    SAPP_KEYCODE_KP_9             = 329,
    SAPP_KEYCODE_KP_DECIMAL       = 330,
    SAPP_KEYCODE_KP_DIVIDE        = 331,
    SAPP_KEYCODE_KP_MULTIPLY      = 332,
    SAPP_KEYCODE_KP_SUBTRACT      = 333,
    SAPP_KEYCODE_KP_ADD           = 334,
    SAPP_KEYCODE_KP_ENTER         = 335,
    SAPP_KEYCODE_KP_EQUAL         = 336,
    SAPP_KEYCODE_LEFT_SHIFT       = 340,
    SAPP_KEYCODE_LEFT_CONTROL     = 341,
    SAPP_KEYCODE_LEFT_ALT         = 342,
    SAPP_KEYCODE_LEFT_SUPER       = 343,
    SAPP_KEYCODE_RIGHT_SHIFT      = 344,
    SAPP_KEYCODE_RIGHT_CONTROL    = 345,
    SAPP_KEYCODE_RIGHT_ALT        = 346,
    SAPP_KEYCODE_RIGHT_SUPER      = 347,
    SAPP_KEYCODE_MENU             = 348,
} sapp_keycode;

/*
    Android specific 'tool type' enum for touch events. This lets the
    application check what type of input device was used for
    touch events.

    NOTE: the values must remain in sync with the corresponding
    Android SDK type, so don't change those.

    See https://developer.android.com/reference/android/view/MotionEvent#TOOL_TYPE_UNKNOWN
*/
typedef enum sapp_android_tooltype {
    SAPP_ANDROIDTOOLTYPE_UNKNOWN = 0,   // TOOL_TYPE_UNKNOWN
    SAPP_ANDROIDTOOLTYPE_FINGER = 1,    // TOOL_TYPE_FINGER
    SAPP_ANDROIDTOOLTYPE_STYLUS = 2,    // TOOL_TYPE_STYLUS
    SAPP_ANDROIDTOOLTYPE_MOUSE = 3,     // TOOL_TYPE_MOUSE
} sapp_android_tooltype;

/*
    sapp_touchpoint

    Describes a single touchpoint in a multitouch event (TOUCHES_BEGAN,
    TOUCHES_MOVED, TOUCHES_ENDED).

    Touch points are stored in the nested array sapp_event.touches[],
    and the number of touches is stored in sapp_event.num_touches.
*/
typedef struct sapp_touchpoint {
    uintptr_t identifier;
    float pos_x;
    float pos_y;
    sapp_android_tooltype android_tooltype; // only valid on Android
    bool changed;
} sapp_touchpoint;

/*
    sapp_mousebutton

    The currently pressed mouse button in the events MOUSE_DOWN
    and MOUSE_UP, stored in the struct field sapp_event.mouse_button.
*/
typedef enum sapp_mousebutton {
    SAPP_MOUSEBUTTON_LEFT = 0x0,
    SAPP_MOUSEBUTTON_RIGHT = 0x1,
    SAPP_MOUSEBUTTON_MIDDLE = 0x2,
    SAPP_MOUSEBUTTON_INVALID = 0x100,
} sapp_mousebutton;

/*
    These are currently pressed modifier keys (and mouse buttons) which are
    passed in the event struct field sapp_event.modifiers.
*/
enum {
    SAPP_MODIFIER_SHIFT = 0x1,      // left or right shift key
    SAPP_MODIFIER_CTRL  = 0x2,      // left or right control key
    SAPP_MODIFIER_ALT   = 0x4,      // left or right alt key
    SAPP_MODIFIER_SUPER = 0x8,      // left or right 'super' key
    SAPP_MODIFIER_LMB   = 0x100,    // left mouse button
    SAPP_MODIFIER_RMB   = 0x200,    // right mouse button
    SAPP_MODIFIER_MMB   = 0x400,    // middle mouse button
};

/*
    sapp_event

    This is an all-in-one event struct passed to the event handler
    user callback function. Note that it depends on the event
    type what struct fields actually contain useful values, so you
    should first check the event type before reading other struct
    fields.
*/
typedef struct sapp_event {
    uint64_t frame_count;               // current frame counter, always valid, useful for checking if two events were issued in the same frame
    sapp_event_type type;               // the event type, always valid
    sapp_keycode key_code;              // the virtual key code, only valid in KEY_UP, KEY_DOWN
    uint32_t char_code;                 // the UTF-32 character code, only valid in CHAR events
    bool key_repeat;                    // true if this is a key-repeat event, valid in KEY_UP, KEY_DOWN and CHAR
    uint32_t modifiers;                 // current modifier keys, valid in all key-, char- and mouse-events
    sapp_mousebutton mouse_button;      // mouse button that was pressed or released, valid in MOUSE_DOWN, MOUSE_UP
    float mouse_x;                      // current horizontal mouse position in pixels, always valid except during mouse lock
    float mouse_y;                      // current vertical mouse position in pixels, always valid except during mouse lock
    float mouse_dx;                     // relative horizontal mouse movement since last frame, always valid
    float mouse_dy;                     // relative vertical mouse movement since last frame, always valid
    float scroll_x;                     // horizontal mouse wheel scroll distance, valid in MOUSE_SCROLL events
    float scroll_y;                     // vertical mouse wheel scroll distance, valid in MOUSE_SCROLL events
    int num_touches;                    // number of valid items in the touches[] array
    sapp_touchpoint touches[SAPP_MAX_TOUCHPOINTS];  // current touch points, valid in TOUCHES_BEGIN, TOUCHES_MOVED, TOUCHES_ENDED
    int window_width;                   // current window- and framebuffer sizes in pixels, always valid
    int window_height;
    int framebuffer_width;              // = window_width * dpi_scale
    int framebuffer_height;             // = window_height * dpi_scale
} sapp_event;

/*
    sg_range

    A general pointer/size-pair struct and constructor macros for passing binary blobs
    into sokol_app.h.
*/
typedef struct sapp_range {
    const void* ptr;
    size_t size;
} sapp_range;
// disabling this for every includer isn't great, but the warnings are also quite pointless
#if defined(_MSC_VER)
#pragma warning(disable:4221)   /* /W4 only: nonstandard extension used: 'x': cannot be initialized using address of automatic variable 'y' */
#pragma warning(disable:4204)   /* VS2015: nonstandard extension used: non-constant aggregate initializer */
#endif
#if defined(__cplusplus)
#define SAPP_RANGE(x) sapp_range{ &x, sizeof(x) }
#else
#define SAPP_RANGE(x) (sapp_range){ &x, sizeof(x) }
#endif

/*
    sapp_image_desc

    This is used to describe image data to sokol_app.h (at first, window
    icons, later maybe cursor images).

    Note that the actual image pixel format depends on the use case:

    - window icon pixels are RGBA8
*/
typedef struct sapp_image_desc {
    int width;
    int height;
    sapp_range pixels;
} sapp_image_desc;

/*
    sapp_icon_desc

    An icon description structure for use in sapp_desc.icon and
    sapp_set_icon().

    When setting a custom image, the application can provide a number of
    candidates differing in size, and sokol_app.h will pick the image(s)
    closest to the size expected by the platform's window system.

    To set sokol-app's default icon, set .sokol_default to true.

    Otherwise provide candidate images of different sizes in the
    images[] array.

    If both the sokol_default flag is set to true, any image candidates
    will be ignored and the sokol_app.h default icon will be set.
*/
typedef struct sapp_icon_desc {
    bool sokol_default;
    sapp_image_desc images[SAPP_MAX_ICONIMAGES];
} sapp_icon_desc;

/*
    sapp_allocator

    Used in sapp_desc to provide custom memory-alloc and -free functions
    to sokol_app.h. If memory management should be overridden, both the
    alloc_fn and free_fn function must be provided (e.g. it's not valid to
    override one function but not the other).
*/
typedef struct sapp_allocator {
    void* (*alloc_fn)(size_t size, void* user_data);
    void (*free_fn)(void* ptr, void* user_data);
    void* user_data;
} sapp_allocator;

/*
    sapp_log_item

    Log items are defined via X-Macros and expanded to an enum
    'sapp_log_item', and in debug mode to corresponding
    human readable error messages.
*/
#define _SAPP_LOG_ITEMS \
    _SAPP_LOGITEM_XMACRO(OK, "Ok") \
    _SAPP_LOGITEM_XMACRO(MALLOC_FAILED, "memory allocation failed") \
    _SAPP_LOGITEM_XMACRO(MACOS_INVALID_NSOPENGL_PROFILE, "macos: invalid NSOpenGLProfile (valid choices are 1.0, 3.2 and 4.1)") \
    _SAPP_LOGITEM_XMACRO(WIN32_LOAD_OPENGL32_DLL_FAILED, "failed loading opengl32.dll") \
    _SAPP_LOGITEM_XMACRO(WIN32_CREATE_HELPER_WINDOW_FAILED, "failed to create helper window") \
    _SAPP_LOGITEM_XMACRO(WIN32_HELPER_WINDOW_GETDC_FAILED, "failed to get helper window DC") \
    _SAPP_LOGITEM_XMACRO(WIN32_DUMMY_CONTEXT_SET_PIXELFORMAT_FAILED, "failed to set pixel format for dummy GL context") \
    _SAPP_LOGITEM_XMACRO(WIN32_CREATE_DUMMY_CONTEXT_FAILED, "failed to create dummy GL context") \
    _SAPP_LOGITEM_XMACRO(WIN32_DUMMY_CONTEXT_MAKE_CURRENT_FAILED, "failed to make dummy GL context current") \
    _SAPP_LOGITEM_XMACRO(WIN32_GET_PIXELFORMAT_ATTRIB_FAILED, "failed to get WGL pixel format attribute") \
    _SAPP_LOGITEM_XMACRO(WIN32_WGL_FIND_PIXELFORMAT_FAILED, "failed to find matching WGL pixel format") \
    _SAPP_LOGITEM_XMACRO(WIN32_WGL_DESCRIBE_PIXELFORMAT_FAILED, "failed to get pixel format descriptor") \
    _SAPP_LOGITEM_XMACRO(WIN32_WGL_SET_PIXELFORMAT_FAILED, "failed to set selected pixel format") \
    _SAPP_LOGITEM_XMACRO(WIN32_WGL_ARB_CREATE_CONTEXT_REQUIRED, "ARB_create_context required") \
    _SAPP_LOGITEM_XMACRO(WIN32_WGL_ARB_CREATE_CONTEXT_PROFILE_REQUIRED, "ARB_create_context_profile required") \
    _SAPP_LOGITEM_XMACRO(WIN32_WGL_OPENGL_3_2_NOT_SUPPORTED, "OpenGL 3.2 not supported by GL driver (ERROR_INVALID_VERSION_ARB)") \
    _SAPP_LOGITEM_XMACRO(WIN32_WGL_OPENGL_PROFILE_NOT_SUPPORTED, "requested OpenGL profile not support by GL driver (ERROR_INVALID_PROFILE_ARB)") \
    _SAPP_LOGITEM_XMACRO(WIN32_WGL_INCOMPATIBLE_DEVICE_CONTEXT, "CreateContextAttribsARB failed with ERROR_INCOMPATIBLE_DEVICE_CONTEXTS_ARB") \
    _SAPP_LOGITEM_XMACRO(WIN32_WGL_CREATE_CONTEXT_ATTRIBS_FAILED_OTHER, "CreateContextAttribsARB failed for other reason") \
    _SAPP_LOGITEM_XMACRO(WIN32_D3D11_CREATE_DEVICE_AND_SWAPCHAIN_WITH_DEBUG_FAILED, "D3D11CreateDeviceAndSwapChain() with D3D11_CREATE_DEVICE_DEBUG failed, retrying without debug flag.") \
    _SAPP_LOGITEM_XMACRO(WIN32_D3D11_GET_IDXGIFACTORY_FAILED, "could not obtain IDXGIFactory object") \
    _SAPP_LOGITEM_XMACRO(WIN32_D3D11_GET_IDXGIADAPTER_FAILED, "could not obtain IDXGIAdapter object") \
    _SAPP_LOGITEM_XMACRO(WIN32_D3D11_QUERY_INTERFACE_IDXGIDEVICE1_FAILED, "could not obtain IDXGIDevice1 interface") \
    _SAPP_LOGITEM_XMACRO(WIN32_REGISTER_RAW_INPUT_DEVICES_FAILED_MOUSE_LOCK, "RegisterRawInputDevices() failed (on mouse lock)") \
    _SAPP_LOGITEM_XMACRO(WIN32_REGISTER_RAW_INPUT_DEVICES_FAILED_MOUSE_UNLOCK, "RegisterRawInputDevices() failed (on mouse unlock)") \
    _SAPP_LOGITEM_XMACRO(WIN32_GET_RAW_INPUT_DATA_FAILED, "GetRawInputData() failed") \
    _SAPP_LOGITEM_XMACRO(LINUX_GLX_LOAD_LIBGL_FAILED, "failed to load libGL") \
    _SAPP_LOGITEM_XMACRO(LINUX_GLX_LOAD_ENTRY_POINTS_FAILED, "failed to load GLX entry points") \
    _SAPP_LOGITEM_XMACRO(LINUX_GLX_EXTENSION_NOT_FOUND, "GLX extension not found") \
    _SAPP_LOGITEM_XMACRO(LINUX_GLX_QUERY_VERSION_FAILED, "failed to query GLX version") \
    _SAPP_LOGITEM_XMACRO(LINUX_GLX_VERSION_TOO_LOW, "GLX version too low (need at least 1.3)") \
    _SAPP_LOGITEM_XMACRO(LINUX_GLX_NO_GLXFBCONFIGS, "glXGetFBConfigs() returned no configs") \
    _SAPP_LOGITEM_XMACRO(LINUX_GLX_NO_SUITABLE_GLXFBCONFIG, "failed to find a suitable GLXFBConfig") \
    _SAPP_LOGITEM_XMACRO(LINUX_GLX_GET_VISUAL_FROM_FBCONFIG_FAILED, "glXGetVisualFromFBConfig failed") \
    _SAPP_LOGITEM_XMACRO(LINUX_GLX_REQUIRED_EXTENSIONS_MISSING, "GLX extensions ARB_create_context and ARB_create_context_profile missing") \
    _SAPP_LOGITEM_XMACRO(LINUX_GLX_CREATE_CONTEXT_FAILED, "Failed to create GL context via glXCreateContextAttribsARB") \
    _SAPP_LOGITEM_XMACRO(LINUX_GLX_CREATE_WINDOW_FAILED, "glXCreateWindow() failed") \
    _SAPP_LOGITEM_XMACRO(LINUX_X11_CREATE_WINDOW_FAILED, "XCreateWindow() failed") \
    _SAPP_LOGITEM_XMACRO(LINUX_EGL_BIND_OPENGL_API_FAILED, "eglBindAPI(EGL_OPENGL_API) failed") \
    _SAPP_LOGITEM_XMACRO(LINUX_EGL_BIND_OPENGL_ES_API_FAILED, "eglBindAPI(EGL_OPENGL_ES_API) failed") \
    _SAPP_LOGITEM_XMACRO(LINUX_EGL_GET_DISPLAY_FAILED, "eglGetDisplay() failed") \
    _SAPP_LOGITEM_XMACRO(LINUX_EGL_INITIALIZE_FAILED, "eglInitialize() failed") \
    _SAPP_LOGITEM_XMACRO(LINUX_EGL_NO_CONFIGS, "eglChooseConfig() returned no configs") \
    _SAPP_LOGITEM_XMACRO(LINUX_EGL_NO_NATIVE_VISUAL, "eglGetConfigAttrib() for EGL_NATIVE_VISUAL_ID failed") \
    _SAPP_LOGITEM_XMACRO(LINUX_EGL_GET_VISUAL_INFO_FAILED, "XGetVisualInfo() failed") \
    _SAPP_LOGITEM_XMACRO(LINUX_EGL_CREATE_WINDOW_SURFACE_FAILED, "eglCreateWindowSurface() failed") \
    _SAPP_LOGITEM_XMACRO(LINUX_EGL_CREATE_CONTEXT_FAILED, "eglCreateContext() failed") \
    _SAPP_LOGITEM_XMACRO(LINUX_EGL_MAKE_CURRENT_FAILED, "eglMakeCurrent() failed") \
    _SAPP_LOGITEM_XMACRO(LINUX_X11_OPEN_DISPLAY_FAILED, "XOpenDisplay() failed") \
    _SAPP_LOGITEM_XMACRO(LINUX_X11_QUERY_SYSTEM_DPI_FAILED, "failed to query system dpi value, assuming default 96.0") \
    _SAPP_LOGITEM_XMACRO(LINUX_X11_DROPPED_FILE_URI_WRONG_SCHEME, "dropped file URL doesn't start with 'file://'") \
    _SAPP_LOGITEM_XMACRO(ANDROID_UNSUPPORTED_INPUT_EVENT_INPUT_CB, "unsupported input event encountered in _sapp_android_input_cb()") \
    _SAPP_LOGITEM_XMACRO(ANDROID_UNSUPPORTED_INPUT_EVENT_MAIN_CB, "unsupported input event encountered in _sapp_android_main_cb()") \
    _SAPP_LOGITEM_XMACRO(ANDROID_READ_MSG_FAILED, "failed to read message in _sapp_android_main_cb()") \
    _SAPP_LOGITEM_XMACRO(ANDROID_WRITE_MSG_FAILED, "failed to write message in _sapp_android_msg") \
    _SAPP_LOGITEM_XMACRO(ANDROID_MSG_CREATE, "MSG_CREATE") \
    _SAPP_LOGITEM_XMACRO(ANDROID_MSG_RESUME, "MSG_RESUME") \
    _SAPP_LOGITEM_XMACRO(ANDROID_MSG_PAUSE, "MSG_PAUSE") \
    _SAPP_LOGITEM_XMACRO(ANDROID_MSG_FOCUS, "MSG_FOCUS") \
    _SAPP_LOGITEM_XMACRO(ANDROID_MSG_NO_FOCUS, "MSG_NO_FOCUS") \
    _SAPP_LOGITEM_XMACRO(ANDROID_MSG_SET_NATIVE_WINDOW, "MSG_SET_NATIVE_WINDOW") \
    _SAPP_LOGITEM_XMACRO(ANDROID_MSG_SET_INPUT_QUEUE, "MSG_SET_INPUT_QUEUE") \
    _SAPP_LOGITEM_XMACRO(ANDROID_MSG_DESTROY, "MSG_DESTROY") \
    _SAPP_LOGITEM_XMACRO(ANDROID_UNKNOWN_MSG, "unknown msg type received") \
    _SAPP_LOGITEM_XMACRO(ANDROID_LOOP_THREAD_STARTED, "loop thread started") \
    _SAPP_LOGITEM_XMACRO(ANDROID_LOOP_THREAD_DONE, "loop thread done") \
    _SAPP_LOGITEM_XMACRO(ANDROID_NATIVE_ACTIVITY_ONSTART, "NativeActivity onStart()") \
    _SAPP_LOGITEM_XMACRO(ANDROID_NATIVE_ACTIVITY_ONRESUME, "NativeActivity onResume") \
    _SAPP_LOGITEM_XMACRO(ANDROID_NATIVE_ACTIVITY_ONSAVEINSTANCESTATE, "NativeActivity onSaveInstanceState") \
    _SAPP_LOGITEM_XMACRO(ANDROID_NATIVE_ACTIVITY_ONWINDOWFOCUSCHANGED, "NativeActivity onWindowFocusChanged") \
    _SAPP_LOGITEM_XMACRO(ANDROID_NATIVE_ACTIVITY_ONPAUSE, "NativeActivity onPause") \
    _SAPP_LOGITEM_XMACRO(ANDROID_NATIVE_ACTIVITY_ONSTOP, "NativeActivity onStop()") \
    _SAPP_LOGITEM_XMACRO(ANDROID_NATIVE_ACTIVITY_ONNATIVEWINDOWCREATED, "NativeActivity onNativeWindowCreated") \
    _SAPP_LOGITEM_XMACRO(ANDROID_NATIVE_ACTIVITY_ONNATIVEWINDOWDESTROYED, "NativeActivity onNativeWindowDestroyed") \
    _SAPP_LOGITEM_XMACRO(ANDROID_NATIVE_ACTIVITY_ONINPUTQUEUECREATED, "NativeActivity onInputQueueCreated") \
    _SAPP_LOGITEM_XMACRO(ANDROID_NATIVE_ACTIVITY_ONINPUTQUEUEDESTROYED, "NativeActivity onInputQueueDestroyed") \
    _SAPP_LOGITEM_XMACRO(ANDROID_NATIVE_ACTIVITY_ONCONFIGURATIONCHANGED, "NativeActivity onConfigurationChanged") \
    _SAPP_LOGITEM_XMACRO(ANDROID_NATIVE_ACTIVITY_ONLOWMEMORY, "NativeActivity onLowMemory") \
    _SAPP_LOGITEM_XMACRO(ANDROID_NATIVE_ACTIVITY_ONDESTROY, "NativeActivity onDestroy") \
    _SAPP_LOGITEM_XMACRO(ANDROID_NATIVE_ACTIVITY_DONE, "NativeActivity done") \
    _SAPP_LOGITEM_XMACRO(ANDROID_NATIVE_ACTIVITY_ONCREATE, "NativeActivity onCreate") \
    _SAPP_LOGITEM_XMACRO(ANDROID_CREATE_THREAD_PIPE_FAILED, "failed to create thread pipe") \
    _SAPP_LOGITEM_XMACRO(ANDROID_NATIVE_ACTIVITY_CREATE_SUCCESS, "NativeActivity successfully created") \
    _SAPP_LOGITEM_XMACRO(WGPU_SWAPCHAIN_CREATE_SURFACE_FAILED, "wgpu: failed to create surface for swapchain") \
    _SAPP_LOGITEM_XMACRO(WGPU_SWAPCHAIN_CREATE_SWAPCHAIN_FAILED, "wgpu: failed to create swapchain object") \
    _SAPP_LOGITEM_XMACRO(WGPU_SWAPCHAIN_CREATE_DEPTH_STENCIL_TEXTURE_FAILED, "wgpu: failed to create depth-stencil texture for swapchain") \
    _SAPP_LOGITEM_XMACRO(WGPU_SWAPCHAIN_CREATE_DEPTH_STENCIL_VIEW_FAILED, "wgpu: failed to create view object for swapchain depth-stencil texture") \
    _SAPP_LOGITEM_XMACRO(WGPU_SWAPCHAIN_CREATE_MSAA_TEXTURE_FAILED, "wgpu: failed to create msaa texture for swapchain") \
    _SAPP_LOGITEM_XMACRO(WGPU_SWAPCHAIN_CREATE_MSAA_VIEW_FAILED, "wgpu: failed to create view object for swapchain msaa texture") \
    _SAPP_LOGITEM_XMACRO(WGPU_REQUEST_DEVICE_STATUS_ERROR, "wgpu: requesting device failed with status 'error'") \
    _SAPP_LOGITEM_XMACRO(WGPU_REQUEST_DEVICE_STATUS_UNKNOWN, "wgpu: requesting device failed with status 'unknown'") \
    _SAPP_LOGITEM_XMACRO(WGPU_REQUEST_ADAPTER_STATUS_UNAVAILABLE, "wgpu: requesting adapter failed with 'unavailable'") \
    _SAPP_LOGITEM_XMACRO(WGPU_REQUEST_ADAPTER_STATUS_ERROR, "wgpu: requesting adapter failed with status 'error'") \
    _SAPP_LOGITEM_XMACRO(WGPU_REQUEST_ADAPTER_STATUS_UNKNOWN, "wgpu: requesting adapter failed with status 'unknown'") \
    _SAPP_LOGITEM_XMACRO(WGPU_CREATE_INSTANCE_FAILED, "wgpu: failed to create instance") \
    _SAPP_LOGITEM_XMACRO(IMAGE_DATA_SIZE_MISMATCH, "image data size mismatch (must be width*height*4 bytes)") \
    _SAPP_LOGITEM_XMACRO(DROPPED_FILE_PATH_TOO_LONG, "dropped file path too long (sapp_desc.max_dropped_filed_path_length)") \
    _SAPP_LOGITEM_XMACRO(CLIPBOARD_STRING_TOO_BIG, "clipboard string didn't fit into clipboard buffer") \

#define _SAPP_LOGITEM_XMACRO(item,msg) SAPP_LOGITEM_##item,
typedef enum sapp_log_item {
    _SAPP_LOG_ITEMS
} sapp_log_item;
#undef _SAPP_LOGITEM_XMACRO

/*
    sapp_logger

    Used in sapp_desc to provide a logging function. Please be aware that
    without logging function, sokol-app will be completely silent, e.g. it will
    not report errors or warnings. For maximum error verbosity, compile in
    debug mode (e.g. NDEBUG *not* defined) and install a logger (for instance
    the standard logging function from sokol_log.h).
*/
typedef struct sapp_logger {
    void (*func)(
        const char* tag,                // always "sapp"
        uint32_t log_level,             // 0=panic, 1=error, 2=warning, 3=info
        uint32_t log_item_id,           // SAPP_LOGITEM_*
        const char* message_or_null,    // a message string, may be nullptr in release mode
        uint32_t line_nr,               // line number in sokol_app.h
        const char* filename_or_null,   // source filename, may be nullptr in release mode
        void* user_data);
    void* user_data;
} sapp_logger;

typedef struct sapp_desc {
    void (*init_cb)(void);                  // these are the user-provided callbacks without user data
    void (*frame_cb)(void);
    void (*cleanup_cb)(void);
    void (*event_cb)(const sapp_event*);

    void* user_data;                        // these are the user-provided callbacks with user data
    void (*init_userdata_cb)(void*);
    void (*frame_userdata_cb)(void*);
    void (*cleanup_userdata_cb)(void*);
    void (*event_userdata_cb)(const sapp_event*, void*);

    int width;                          // the preferred width of the window / canvas
    int height;                         // the preferred height of the window / canvas
    int sample_count;                   // MSAA sample count
    int swap_interval;                  // the preferred swap interval (ignored on some platforms)
    bool high_dpi;                      // whether the rendering canvas is full-resolution on HighDPI displays
    bool fullscreen;                    // whether the window should be created in fullscreen mode
    bool alpha;                         // whether the framebuffer should have an alpha channel (ignored on some platforms)
    const char* window_title;           // the window title as UTF-8 encoded string
    bool enable_clipboard;              // enable clipboard access, default is false
    int clipboard_size;                 // max size of clipboard content in bytes
    bool enable_dragndrop;              // enable file dropping (drag'n'drop), default is false
    int max_dropped_files;              // max number of dropped files to process (default: 1)
    int max_dropped_file_path_length;   // max length in bytes of a dropped UTF-8 file path (default: 2048)
    sapp_icon_desc icon;                // the initial window icon to set
    sapp_allocator allocator;           // optional memory allocation overrides (default: malloc/free)
    sapp_logger logger;                 // logging callback override (default: NO LOGGING!)

    // backend-specific options
    int gl_major_version;               // override GL major and minor version (the default GL version is 3.2)
    int gl_minor_version;
    bool win32_console_utf8;            // if true, set the output console codepage to UTF-8
    bool win32_console_create;          // if true, attach stdout/stderr to a new console window
    bool win32_console_attach;          // if true, attach stdout/stderr to parent process
    const char* html5_canvas_name;      // the name (id) of the HTML5 canvas element, default is "canvas"
    bool html5_canvas_resize;           // if true, the HTML5 canvas size is set to sapp_desc.width/height, otherwise canvas size is tracked
    bool html5_preserve_drawing_buffer; // HTML5 only: whether to preserve default framebuffer content between frames
    bool html5_premultiplied_alpha;     // HTML5 only: whether the rendered pixels use premultiplied alpha convention
    bool html5_ask_leave_site;          // initial state of the internal html5_ask_leave_site flag (see sapp_html5_ask_leave_site())
    bool html5_bubble_mouse_events;     // if true, mouse events will bubble up to the web page
    bool html5_bubble_touch_events;     // same for touch events
    bool html5_bubble_wheel_events;     // same for wheel events
    bool html5_bubble_key_events;       // if true, bubble up *all* key events to browser, not just key events that represent characters
    bool html5_bubble_char_events;      // if true, bubble up character events to browser
    bool html5_use_emsc_set_main_loop;  // if true, use emscripten_set_main_loop() instead of emscripten_request_animation_frame_loop()
    bool html5_emsc_set_main_loop_simulate_infinite_loop;   // this will be passed as the simulate_infinite_loop arg to emscripten_set_main_loop()
    bool ios_keyboard_resizes_canvas;   // if true, showing the iOS keyboard shrinks the canvas
} sapp_desc;

/* HTML5 specific: request and response structs for
   asynchronously loading dropped-file content.
*/
typedef enum sapp_html5_fetch_error {
    SAPP_HTML5_FETCH_ERROR_NO_ERROR,
    SAPP_HTML5_FETCH_ERROR_BUFFER_TOO_SMALL,
    SAPP_HTML5_FETCH_ERROR_OTHER,
} sapp_html5_fetch_error;

typedef struct sapp_html5_fetch_response {
    bool succeeded;         // true if the loading operation has succeeded
    sapp_html5_fetch_error error_code;
    int file_index;         // index of the dropped file (0..sapp_get_num_dropped_filed()-1)
    sapp_range data;        // pointer and size of the fetched data (data.ptr == buffer.ptr, data.size <= buffer.size)
    sapp_range buffer;      // the user-provided buffer ptr/size pair (buffer.ptr == data.ptr, buffer.size >= data.size)
    void* user_data;        // user-provided user data pointer
} sapp_html5_fetch_response;

typedef struct sapp_html5_fetch_request {
    int dropped_file_index; // 0..sapp_get_num_dropped_files()-1
    void (*callback)(const sapp_html5_fetch_response*);     // response callback function pointer (required)
    sapp_range buffer;      // ptr/size of a memory buffer to load the data into
    void* user_data;        // optional userdata pointer
} sapp_html5_fetch_request;

/*
    sapp_mouse_cursor

    Predefined cursor image definitions, set with sapp_set_mouse_cursor(sapp_mouse_cursor cursor)
*/
typedef enum sapp_mouse_cursor {
    SAPP_MOUSECURSOR_DEFAULT = 0,   // equivalent with system default cursor
    SAPP_MOUSECURSOR_ARROW,
    SAPP_MOUSECURSOR_IBEAM,
    SAPP_MOUSECURSOR_CROSSHAIR,
    SAPP_MOUSECURSOR_POINTING_HAND,
    SAPP_MOUSECURSOR_RESIZE_EW,
    SAPP_MOUSECURSOR_RESIZE_NS,
    SAPP_MOUSECURSOR_RESIZE_NWSE,
    SAPP_MOUSECURSOR_RESIZE_NESW,
    SAPP_MOUSECURSOR_RESIZE_ALL,
    SAPP_MOUSECURSOR_NOT_ALLOWED,
    _SAPP_MOUSECURSOR_NUM,
} sapp_mouse_cursor;

/* user-provided functions */
extern sapp_desc sokol_main(int argc, char* argv[]);

/* returns true after sokol-app has been initialized */
SOKOL_APP_API_DECL bool sapp_isvalid(void);
/* returns the current framebuffer width in pixels */
SOKOL_APP_API_DECL int sapp_width(void);
/* same as sapp_width(), but returns float */
SOKOL_APP_API_DECL float sapp_widthf(void);
/* returns the current framebuffer height in pixels */
SOKOL_APP_API_DECL int sapp_height(void);
/* same as sapp_height(), but returns float */
SOKOL_APP_API_DECL float sapp_heightf(void);
/* get default framebuffer color pixel format */
SOKOL_APP_API_DECL int sapp_color_format(void);
/* get default framebuffer depth pixel format */
SOKOL_APP_API_DECL int sapp_depth_format(void);
/* get default framebuffer sample count */
SOKOL_APP_API_DECL int sapp_sample_count(void);
/* returns true when high_dpi was requested and actually running in a high-dpi scenario */
SOKOL_APP_API_DECL bool sapp_high_dpi(void);
/* returns the dpi scaling factor (window pixels to framebuffer pixels) */
SOKOL_APP_API_DECL float sapp_dpi_scale(void);
/* show or hide the mobile device onscreen keyboard */
SOKOL_APP_API_DECL void sapp_show_keyboard(bool show);
/* return true if the mobile device onscreen keyboard is currently shown */
SOKOL_APP_API_DECL bool sapp_keyboard_shown(void);
/* query fullscreen mode */
SOKOL_APP_API_DECL bool sapp_is_fullscreen(void);
/* toggle fullscreen mode */
SOKOL_APP_API_DECL void sapp_toggle_fullscreen(void);
/* show or hide the mouse cursor */
SOKOL_APP_API_DECL void sapp_show_mouse(bool show);
/* show or hide the mouse cursor */
SOKOL_APP_API_DECL bool sapp_mouse_shown(void);
/* enable/disable mouse-pointer-lock mode */
SOKOL_APP_API_DECL void sapp_lock_mouse(bool lock);
/* return true if in mouse-pointer-lock mode (this may toggle a few frames later) */
SOKOL_APP_API_DECL bool sapp_mouse_locked(void);
/* set mouse cursor type */
SOKOL_APP_API_DECL void sapp_set_mouse_cursor(sapp_mouse_cursor cursor);
/* get current mouse cursor type */
SOKOL_APP_API_DECL sapp_mouse_cursor sapp_get_mouse_cursor(void);
/* return the userdata pointer optionally provided in sapp_desc */
SOKOL_APP_API_DECL void* sapp_userdata(void);
/* return a copy of the sapp_desc structure */
SOKOL_APP_API_DECL sapp_desc sapp_query_desc(void);
/* initiate a "soft quit" (sends SAPP_EVENTTYPE_QUIT_REQUESTED) */
SOKOL_APP_API_DECL void sapp_request_quit(void);
/* cancel a pending quit (when SAPP_EVENTTYPE_QUIT_REQUESTED has been received) */
SOKOL_APP_API_DECL void sapp_cancel_quit(void);
/* initiate a "hard quit" (quit application without sending SAPP_EVENTTYPE_QUIT_REQUESTED) */
SOKOL_APP_API_DECL void sapp_quit(void);
/* call from inside event callback to consume the current event (don't forward to platform) */
SOKOL_APP_API_DECL void sapp_consume_event(void);
/* get the current frame counter (for comparison with sapp_event.frame_count) */
SOKOL_APP_API_DECL uint64_t sapp_frame_count(void);
/* get an averaged/smoothed frame duration in seconds */
SOKOL_APP_API_DECL double sapp_frame_duration(void);
/* write string into clipboard */
SOKOL_APP_API_DECL void sapp_set_clipboard_string(const char* str);
/* read string from clipboard (usually during SAPP_EVENTTYPE_CLIPBOARD_PASTED) */
SOKOL_APP_API_DECL const char* sapp_get_clipboard_string(void);
/* set the window title (only on desktop platforms) */
SOKOL_APP_API_DECL void sapp_set_window_title(const char* str);
/* set the window icon (only on Windows and Linux) */
SOKOL_APP_API_DECL void sapp_set_icon(const sapp_icon_desc* icon_desc);
/* gets the total number of dropped files (after an SAPP_EVENTTYPE_FILES_DROPPED event) */
SOKOL_APP_API_DECL int sapp_get_num_dropped_files(void);
/* gets the dropped file paths */
SOKOL_APP_API_DECL const char* sapp_get_dropped_file_path(int index);

/* special run-function for SOKOL_NO_ENTRY (in standard mode this is an empty stub) */
SOKOL_APP_API_DECL void sapp_run(const sapp_desc* desc);

/* EGL: get EGLDisplay object */
SOKOL_APP_API_DECL const void* sapp_egl_get_display(void);
/* EGL: get EGLContext object */
SOKOL_APP_API_DECL const void* sapp_egl_get_context(void);

/* HTML5: enable or disable the hardwired "Leave Site?" dialog box */
SOKOL_APP_API_DECL void sapp_html5_ask_leave_site(bool ask);
/* HTML5: get byte size of a dropped file */
SOKOL_APP_API_DECL uint32_t sapp_html5_get_dropped_file_size(int index);
/* HTML5: asynchronously load the content of a dropped file */
SOKOL_APP_API_DECL void sapp_html5_fetch_dropped_file(const sapp_html5_fetch_request* request);

/* Metal: get bridged pointer to Metal device object */
SOKOL_APP_API_DECL const void* sapp_metal_get_device(void);
/* Metal: get bridged pointer to MTKView's current drawable of type CAMetalDrawable */
SOKOL_APP_API_DECL const void* sapp_metal_get_current_drawable(void);
/* Metal: get bridged pointer to MTKView's depth-stencil texture of type MTLTexture */
SOKOL_APP_API_DECL const void* sapp_metal_get_depth_stencil_texture(void);
/* Metal: get bridged pointer to MTKView's msaa-color-texture of type MTLTexture (may be null) */
SOKOL_APP_API_DECL const void* sapp_metal_get_msaa_color_texture(void);
/* macOS: get bridged pointer to macOS NSWindow */
SOKOL_APP_API_DECL const void* sapp_macos_get_window(void);
/* iOS: get bridged pointer to iOS UIWindow */
SOKOL_APP_API_DECL const void* sapp_ios_get_window(void);

/* D3D11: get pointer to ID3D11Device object */
SOKOL_APP_API_DECL const void* sapp_d3d11_get_device(void);
/* D3D11: get pointer to ID3D11DeviceContext object */
SOKOL_APP_API_DECL const void* sapp_d3d11_get_device_context(void);
/* D3D11: get pointer to IDXGISwapChain object */
SOKOL_APP_API_DECL const void* sapp_d3d11_get_swap_chain(void);
/* D3D11: get pointer to ID3D11RenderTargetView object for rendering */
SOKOL_APP_API_DECL const void* sapp_d3d11_get_render_view(void);
/* D3D11: get pointer ID3D11RenderTargetView object for msaa-resolve (may return null) */
SOKOL_APP_API_DECL const void* sapp_d3d11_get_resolve_view(void);
/* D3D11: get pointer ID3D11DepthStencilView */
SOKOL_APP_API_DECL const void* sapp_d3d11_get_depth_stencil_view(void);
/* Win32: get the HWND window handle */
SOKOL_APP_API_DECL const void* sapp_win32_get_hwnd(void);

/* WebGPU: get WGPUDevice handle */
SOKOL_APP_API_DECL const void* sapp_wgpu_get_device(void);
/* WebGPU: get swapchain's WGPUTextureView handle for rendering */
SOKOL_APP_API_DECL const void* sapp_wgpu_get_render_view(void);
/* WebGPU: get swapchain's MSAA-resolve WGPUTextureView (may return null) */
SOKOL_APP_API_DECL const void* sapp_wgpu_get_resolve_view(void);
/* WebGPU: get swapchain's WGPUTextureView for the depth-stencil surface */
SOKOL_APP_API_DECL const void* sapp_wgpu_get_depth_stencil_view(void);

/* GL: get framebuffer object */
SOKOL_APP_API_DECL uint32_t sapp_gl_get_framebuffer(void);
/* GL: get major version (only valid for desktop GL) */
SOKOL_APP_API_DECL int sapp_gl_get_major_version(void);
/* GL: get minor version (only valid for desktop GL) */
SOKOL_APP_API_DECL int sapp_gl_get_minor_version(void);

/* Android: get native activity handle */
SOKOL_APP_API_DECL const void* sapp_android_get_native_activity(void);

#ifdef __cplusplus
} /* extern "C" */

/* reference-based equivalents for C++ */
inline void sapp_run(const sapp_desc& desc) { return sapp_run(&desc); }

#endif

// this WinRT specific hack is required when wWinMain is in a static library
#if defined(_MSC_VER) && defined(UNICODE)
#include <winapifamily.h>
#if defined(WINAPI_FAMILY_PARTITION) && !WINAPI_FAMILY_PARTITION(WINAPI_PARTITION_DESKTOP)
#pragma comment(linker, "/include:wWinMain")
#endif
#endif

#endif // SOKOL_APP_INCLUDED

// ██ ███    ███ ██████  ██      ███████ ███    ███ ███████ ███    ██ ████████  █████  ████████ ██  ██████  ███    ██
// ██ ████  ████ ██   ██ ██      ██      ████  ████ ██      ████   ██    ██    ██   ██    ██    ██ ██    ██ ████   ██
// ██ ██ ████ ██ ██████  ██      █████   ██ ████ ██ █████   ██ ██  ██    ██    ███████    ██    ██ ██    ██ ██ ██  ██
// ██ ██  ██  ██ ██      ██      ██      ██  ██  ██ ██      ██  ██ ██    ██    ██   ██    ██    ██ ██    ██ ██  ██ ██
// ██ ██      ██ ██      ███████ ███████ ██      ██ ███████ ██   ████    ██    ██   ██    ██    ██  ██████  ██   ████
//
// >>implementation
#ifdef SOKOL_APP_IMPL
#define SOKOL_APP_IMPL_INCLUDED (1)

#if defined(SOKOL_MALLOC) || defined(SOKOL_CALLOC) || defined(SOKOL_FREE)
#error "SOKOL_MALLOC/CALLOC/FREE macros are no longer supported, please use sapp_desc.allocator to override memory allocation functions"
#endif

#include <stdlib.h> // malloc, free
#include <string.h> // memset
#include <stddef.h> // size_t
#include <math.h>   // roundf

// helper macros
#define _sapp_def(val, def) (((val) == 0) ? (def) : (val))
#define _sapp_absf(a) (((a)<0.0f)?-(a):(a))

#define _SAPP_MAX_TITLE_LENGTH (128)
#define _SAPP_FALLBACK_DEFAULT_WINDOW_WIDTH (640)
#define _SAPP_FALLBACK_DEFAULT_WINDOW_HEIGHT (480)
// NOTE: the pixel format values *must* be compatible with sg_pixel_format
#define _SAPP_PIXELFORMAT_RGBA8 (23)
#define _SAPP_PIXELFORMAT_BGRA8 (28)
#define _SAPP_PIXELFORMAT_DEPTH (43)
#define _SAPP_PIXELFORMAT_DEPTH_STENCIL (44)

// check if the config defines are alright
#if defined(__APPLE__)
    // see https://clang.llvm.org/docs/LanguageExtensions.html#automatic-reference-counting
    #if !defined(__cplusplus)
        #if __has_feature(objc_arc) && !__has_feature(objc_arc_fields)
            #error "sokol_app.h requires __has_feature(objc_arc_field) if ARC is enabled (use a more recent compiler version)"
        #endif
    #endif
    #define _SAPP_APPLE (1)
    #include <TargetConditionals.h>
    #if defined(TARGET_OS_IPHONE) && !TARGET_OS_IPHONE
        /* MacOS */
        #define _SAPP_MACOS (1)
        #if !defined(SOKOL_METAL) && !defined(SOKOL_GLCORE)
        #error("sokol_app.h: unknown 3D API selected for MacOS, must be SOKOL_METAL or SOKOL_GLCORE")
        #endif
    #else
        /* iOS or iOS Simulator */
        #define _SAPP_IOS (1)
        #if !defined(SOKOL_METAL) && !defined(SOKOL_GLES3)
        #error("sokol_app.h: unknown 3D API selected for iOS, must be SOKOL_METAL or SOKOL_GLES3")
        #endif
    #endif
#elif defined(__EMSCRIPTEN__)
    /* emscripten (asm.js or wasm) */
    #define _SAPP_EMSCRIPTEN (1)
    #if !defined(SOKOL_GLES3) && !defined(SOKOL_WGPU)
    #error("sokol_app.h: unknown 3D API selected for emscripten, must be SOKOL_GLES3 or SOKOL_WGPU")
    #endif
#elif defined(_WIN32)
    /* Windows (D3D11 or GL) */
    #define _SAPP_WIN32 (1)
<<<<<<< HEAD
    #if !defined(SOKOL_D3D11) && !defined(SOKOL_GLCORE)
    #error("sokol_app.h: unknown 3D API selected for Win32, must be SOKOL_D3D11 or SOKOL_GLCORE")
=======
    #if !defined(SOKOL_D3D11) && !defined(SOKOL_GLCORE33) && !defined(SOKOL_NOAPI)
    #error("sokol_app.h: unknown 3D API selected for Win32, must be SOKOL_D3D11, SOKOL_GLCORE33 or SOKOL_NOAPI")
>>>>>>> 62f2279e
    #endif
#elif defined(__ANDROID__)
    /* Android */
    #define _SAPP_ANDROID (1)
    #if !defined(SOKOL_GLES3)
    #error("sokol_app.h: unknown 3D API selected for Android, must be SOKOL_GLES3")
    #endif
    #if defined(SOKOL_NO_ENTRY)
    #error("sokol_app.h: SOKOL_NO_ENTRY is not supported on Android")
    #endif
#elif defined(__linux__) || defined(__unix__)
    /* Linux */
    #define _SAPP_LINUX (1)
    #if defined(SOKOL_GLCORE)
        #if !defined(SOKOL_FORCE_EGL)
            #define _SAPP_GLX (1)
        #endif
        #define GL_GLEXT_PROTOTYPES
        #include <GL/gl.h>
    #elif defined(SOKOL_GLES3)
        #include <GLES3/gl3.h>
        #include <GLES3/gl3ext.h>
    #else
        #error("sokol_app.h: unknown 3D API selected for Linux, must be SOKOL_GLCORE, SOKOL_GLES3")
    #endif
#else
#error "sokol_app.h: Unknown platform"
#endif

#if defined(SOKOL_GLCORE) || defined(SOKOL_GLES3)
    #define _SAPP_ANY_GL (1)
#endif

#ifndef SOKOL_API_IMPL
    #define SOKOL_API_IMPL
#endif
#ifndef SOKOL_DEBUG
    #ifndef NDEBUG
        #define SOKOL_DEBUG
    #endif
#endif
#ifndef SOKOL_ASSERT
    #include <assert.h>
    #define SOKOL_ASSERT(c) assert(c)
#endif
#ifndef SOKOL_UNREACHABLE
    #define SOKOL_UNREACHABLE SOKOL_ASSERT(false)
#endif

#ifndef _SOKOL_PRIVATE
    #if defined(__GNUC__) || defined(__clang__)
        #define _SOKOL_PRIVATE __attribute__((unused)) static
    #else
        #define _SOKOL_PRIVATE static
    #endif
#endif
#ifndef _SOKOL_UNUSED
    #define _SOKOL_UNUSED(x) (void)(x)
#endif

#if defined(_SAPP_APPLE)
    #if defined(SOKOL_METAL)
        #import <Metal/Metal.h>
        #import <MetalKit/MetalKit.h>
    #endif
    #if defined(_SAPP_MACOS)
        #if defined(_SAPP_ANY_GL)
            #ifndef GL_SILENCE_DEPRECATION
            #define GL_SILENCE_DEPRECATION
            #endif
            #include <Cocoa/Cocoa.h>
            #include <OpenGL/gl3.h>
        #endif
    #elif defined(_SAPP_IOS)
        #import <UIKit/UIKit.h>
        #if defined(_SAPP_ANY_GL)
            #import <GLKit/GLKit.h>
            #include <OpenGLES/ES3/gl.h>
        #endif
    #endif
    #include <AvailabilityMacros.h>
    #include <mach/mach_time.h>
#elif defined(_SAPP_EMSCRIPTEN)
    #if defined(SOKOL_WGPU)
        #include <webgpu/webgpu.h>
    #endif
    #if defined(SOKOL_GLES3)
        #include <GLES3/gl3.h>
    #endif
    #include <emscripten/emscripten.h>
    #include <emscripten/html5.h>
#elif defined(_SAPP_WIN32)
    #ifdef _MSC_VER
        #pragma warning(push)
        #pragma warning(disable:4201)   /* nonstandard extension used: nameless struct/union */
        #pragma warning(disable:4204)   /* nonstandard extension used: non-constant aggregate initializer */
        #pragma warning(disable:4054)   /* 'type cast': from function pointer */
        #pragma warning(disable:4055)   /* 'type cast': from data pointer */
        #pragma warning(disable:4505)   /* unreferenced local function has been removed */
        #pragma warning(disable:4115)   /* /W4: 'ID3D11ModuleInstance': named type definition in parentheses (in d3d11.h) */
    #endif
    #ifndef WIN32_LEAN_AND_MEAN
        #define WIN32_LEAN_AND_MEAN
    #endif
    #ifndef NOMINMAX
        #define NOMINMAX
    #endif
    #include <windows.h>
    #include <windowsx.h>
    #include <shellapi.h>
    #if !defined(SOKOL_NO_ENTRY)    // if SOKOL_NO_ENTRY is defined, it's the applications' responsibility to use the right subsystem
        #if defined(SOKOL_WIN32_FORCE_MAIN)
            #pragma comment (linker, "/subsystem:console")
        #else
            #pragma comment (linker, "/subsystem:windows")
        #endif
    #endif
    #include <stdio.h>  /* freopen_s() */
    #include <wchar.h>  /* wcslen() */

    #pragma comment (lib, "kernel32")
    #pragma comment (lib, "user32")
    #pragma comment (lib, "shell32")    /* CommandLineToArgvW, DragQueryFileW, DragFinished */
    #pragma comment (lib, "gdi32")
    #if defined(SOKOL_D3D11)
        #pragma comment (lib, "dxgi")
        #pragma comment (lib, "d3d11")
    #endif

    #if defined(SOKOL_D3D11)
        #ifndef D3D11_NO_HELPERS
            #define D3D11_NO_HELPERS
        #endif
        #include <d3d11.h>
        #include <dxgi.h>
        // DXGI_SWAP_EFFECT_FLIP_DISCARD is only defined in newer Windows SDKs, so don't depend on it
        #define _SAPP_DXGI_SWAP_EFFECT_FLIP_DISCARD (4)
    #endif
    #ifndef WM_MOUSEHWHEEL /* see https://github.com/floooh/sokol/issues/138 */
        #define WM_MOUSEHWHEEL (0x020E)
    #endif
    #ifndef WM_DPICHANGED
        #define WM_DPICHANGED (0x02E0)
    #endif
#elif defined(_SAPP_ANDROID)
    #include <pthread.h>
    #include <unistd.h>
    #include <time.h>
    #include <android/native_activity.h>
    #include <android/looper.h>
    #include <EGL/egl.h>
    #include <GLES3/gl3.h>
#elif defined(_SAPP_LINUX)
    #define GL_GLEXT_PROTOTYPES
    #include <X11/Xlib.h>
    #include <X11/Xutil.h>
    #include <X11/XKBlib.h>
    #include <X11/keysym.h>
    #include <X11/Xresource.h>
    #include <X11/Xatom.h>
    #include <X11/extensions/XInput2.h>
    #include <X11/Xcursor/Xcursor.h>
    #include <X11/cursorfont.h> /* XC_* font cursors */
    #include <X11/Xmd.h> /* CARD32 */
    #if !defined(_SAPP_GLX)
        #include <EGL/egl.h>
    #endif
    #include <dlfcn.h> /* dlopen, dlsym, dlclose */
    #include <limits.h> /* LONG_MAX */
    #include <pthread.h>    /* only used a linker-guard, search for _sapp_linux_run() and see first comment */
    #include <time.h>
#endif

#if defined(_SAPP_APPLE)
    // this is ARC compatible
    #if defined(__cplusplus)
        #define _SAPP_CLEAR_ARC_STRUCT(type, item) { item = type(); }
    #else
        #define _SAPP_CLEAR_ARC_STRUCT(type, item) { item = (type) { 0 }; }
    #endif
#else
    #define _SAPP_CLEAR_ARC_STRUCT(type, item) { _sapp_clear(&item, sizeof(item)); }
#endif


// ███████ ██████   █████  ███    ███ ███████     ████████ ██ ███    ███ ██ ███    ██  ██████
// ██      ██   ██ ██   ██ ████  ████ ██             ██    ██ ████  ████ ██ ████   ██ ██
// █████   ██████  ███████ ██ ████ ██ █████          ██    ██ ██ ████ ██ ██ ██ ██  ██ ██   ███
// ██      ██   ██ ██   ██ ██  ██  ██ ██             ██    ██ ██  ██  ██ ██ ██  ██ ██ ██    ██
// ██      ██   ██ ██   ██ ██      ██ ███████        ██    ██ ██      ██ ██ ██   ████  ██████
//
// >>frame timing
#define _SAPP_RING_NUM_SLOTS (256)
typedef struct {
    int head;
    int tail;
    double buf[_SAPP_RING_NUM_SLOTS];
} _sapp_ring_t;

_SOKOL_PRIVATE int _sapp_ring_idx(int i) {
    return i % _SAPP_RING_NUM_SLOTS;
}

_SOKOL_PRIVATE void _sapp_ring_init(_sapp_ring_t* ring) {
    ring->head = 0;
    ring->tail = 0;
}

_SOKOL_PRIVATE bool _sapp_ring_full(_sapp_ring_t* ring) {
    return _sapp_ring_idx(ring->head + 1) == ring->tail;
}

_SOKOL_PRIVATE bool _sapp_ring_empty(_sapp_ring_t* ring) {
    return ring->head == ring->tail;
}

_SOKOL_PRIVATE int _sapp_ring_count(_sapp_ring_t* ring) {
    int count;
    if (ring->head >= ring->tail) {
        count = ring->head - ring->tail;
    }
    else {
        count = (ring->head + _SAPP_RING_NUM_SLOTS) - ring->tail;
    }
    SOKOL_ASSERT((count >= 0) && (count < _SAPP_RING_NUM_SLOTS));
    return count;
}

_SOKOL_PRIVATE void _sapp_ring_enqueue(_sapp_ring_t* ring, double val) {
    SOKOL_ASSERT(!_sapp_ring_full(ring));
    ring->buf[ring->head] = val;
    ring->head = _sapp_ring_idx(ring->head + 1);
}

_SOKOL_PRIVATE double _sapp_ring_dequeue(_sapp_ring_t* ring) {
    SOKOL_ASSERT(!_sapp_ring_empty(ring));
    double val = ring->buf[ring->tail];
    ring->tail = _sapp_ring_idx(ring->tail + 1);
    return val;
}

/*
    NOTE:

    Q: Why not use CAMetalDrawable.presentedTime on macOS and iOS?
    A: The value appears to be highly unstable during the first few
    seconds, sometimes several frames are dropped in sequence, or
    switch between 120 and 60 Hz for a few frames. Simply measuring
    and averaging the frame time yielded a more stable frame duration.
    Maybe switching to CVDisplayLink would yield better results.
    Until then just measure the time.
*/
typedef struct {
    #if defined(_SAPP_APPLE)
        struct {
            mach_timebase_info_data_t timebase;
            uint64_t start;
        } mach;
    #elif defined(_SAPP_EMSCRIPTEN)
        // empty
    #elif defined(_SAPP_WIN32)
        struct {
            LARGE_INTEGER freq;
            LARGE_INTEGER start;
        } win;
    #else // Linux, Android, ...
        #ifdef CLOCK_MONOTONIC
        #define _SAPP_CLOCK_MONOTONIC CLOCK_MONOTONIC
        #else
        // on some embedded platforms, CLOCK_MONOTONIC isn't defined
        #define _SAPP_CLOCK_MONOTONIC (1)
        #endif
        struct {
            uint64_t start;
        } posix;
    #endif
} _sapp_timestamp_t;

_SOKOL_PRIVATE int64_t _sapp_int64_muldiv(int64_t value, int64_t numer, int64_t denom) {
    int64_t q = value / denom;
    int64_t r = value % denom;
    return q * numer + r * numer / denom;
}

_SOKOL_PRIVATE void _sapp_timestamp_init(_sapp_timestamp_t* ts) {
    #if defined(_SAPP_APPLE)
        mach_timebase_info(&ts->mach.timebase);
        ts->mach.start = mach_absolute_time();
    #elif defined(_SAPP_EMSCRIPTEN)
        (void)ts;
    #elif defined(_SAPP_WIN32)
        QueryPerformanceFrequency(&ts->win.freq);
        QueryPerformanceCounter(&ts->win.start);
    #else
        struct timespec tspec;
        clock_gettime(_SAPP_CLOCK_MONOTONIC, &tspec);
        ts->posix.start = (uint64_t)tspec.tv_sec*1000000000 + (uint64_t)tspec.tv_nsec;
    #endif
}

_SOKOL_PRIVATE double _sapp_timestamp_now(_sapp_timestamp_t* ts) {
    #if defined(_SAPP_APPLE)
        const uint64_t traw = mach_absolute_time() - ts->mach.start;
        const uint64_t now = (uint64_t) _sapp_int64_muldiv((int64_t)traw, (int64_t)ts->mach.timebase.numer, (int64_t)ts->mach.timebase.denom);
        return (double)now / 1000000000.0;
    #elif defined(_SAPP_EMSCRIPTEN)
        (void)ts;
        SOKOL_ASSERT(false);
        return 0.0;
    #elif defined(_SAPP_WIN32)
        LARGE_INTEGER qpc;
        QueryPerformanceCounter(&qpc);
        const uint64_t now = (uint64_t)_sapp_int64_muldiv(qpc.QuadPart - ts->win.start.QuadPart, 1000000000, ts->win.freq.QuadPart);
        return (double)now / 1000000000.0;
    #else
        struct timespec tspec;
        clock_gettime(_SAPP_CLOCK_MONOTONIC, &tspec);
        const uint64_t now = ((uint64_t)tspec.tv_sec*1000000000 + (uint64_t)tspec.tv_nsec) - ts->posix.start;
        return (double)now / 1000000000.0;
    #endif
}

typedef struct {
    double last;
    double accum;
    double avg;
    int spike_count;
    int num;
    _sapp_timestamp_t timestamp;
    _sapp_ring_t ring;
} _sapp_timing_t;

_SOKOL_PRIVATE void _sapp_timing_reset(_sapp_timing_t* t) {
    t->last = 0.0;
    t->accum = 0.0;
    t->spike_count = 0;
    t->num = 0;
    _sapp_ring_init(&t->ring);
}

_SOKOL_PRIVATE void _sapp_timing_init(_sapp_timing_t* t) {
    t->avg = 1.0 / 60.0;    // dummy value until first actual value is available
    _sapp_timing_reset(t);
    _sapp_timestamp_init(&t->timestamp);
}

_SOKOL_PRIVATE void _sapp_timing_put(_sapp_timing_t* t, double dur) {
    // arbitrary upper limit to ignore outliers (e.g. during window resizing, or debugging)
    double min_dur = 0.0;
    double max_dur = 0.1;
    // if we have enough samples for a useful average, use a much tighter 'valid window'
    if (_sapp_ring_full(&t->ring)) {
        min_dur = t->avg * 0.8;
        max_dur = t->avg * 1.2;
    }
    if ((dur < min_dur) || (dur > max_dur)) {
        t->spike_count++;
        // if there have been many spikes in a row, the display refresh rate
        // might have changed, so a timing reset is needed
        if (t->spike_count > 20) {
            _sapp_timing_reset(t);
        }
        return;
    }
    if (_sapp_ring_full(&t->ring)) {
        double old_val = _sapp_ring_dequeue(&t->ring);
        t->accum -= old_val;
        t->num -= 1;
    }
    _sapp_ring_enqueue(&t->ring, dur);
    t->accum += dur;
    t->num += 1;
    SOKOL_ASSERT(t->num > 0);
    t->avg = t->accum / t->num;
    t->spike_count = 0;
}

_SOKOL_PRIVATE void _sapp_timing_discontinuity(_sapp_timing_t* t) {
    t->last = 0.0;
}

_SOKOL_PRIVATE void _sapp_timing_measure(_sapp_timing_t* t) {
    const double now = _sapp_timestamp_now(&t->timestamp);
    if (t->last > 0.0) {
        double dur = now - t->last;
        _sapp_timing_put(t, dur);
    }
    t->last = now;
}

_SOKOL_PRIVATE void _sapp_timing_external(_sapp_timing_t* t, double now) {
    if (t->last > 0.0) {
        double dur = now - t->last;
        _sapp_timing_put(t, dur);
    }
    t->last = now;
}

_SOKOL_PRIVATE double _sapp_timing_get_avg(_sapp_timing_t* t) {
    return t->avg;
}

// ███████ ████████ ██████  ██    ██  ██████ ████████ ███████
// ██         ██    ██   ██ ██    ██ ██         ██    ██
// ███████    ██    ██████  ██    ██ ██         ██    ███████
//      ██    ██    ██   ██ ██    ██ ██         ██         ██
// ███████    ██    ██   ██  ██████   ██████    ██    ███████
//
// >> structs
#if defined(_SAPP_MACOS)
@interface _sapp_macos_app_delegate : NSObject<NSApplicationDelegate>
@end
@interface _sapp_macos_window : NSWindow
@end
@interface _sapp_macos_window_delegate : NSObject<NSWindowDelegate>
@end
#if defined(SOKOL_METAL)
    @interface _sapp_macos_view : MTKView
    @end
#elif defined(SOKOL_GLCORE)
    @interface _sapp_macos_view : NSOpenGLView
    - (void)timerFired:(id)sender;
    @end
#endif // SOKOL_GLCORE

typedef struct {
    uint32_t flags_changed_store;
    uint8_t mouse_buttons;
    NSWindow* window;
    NSTrackingArea* tracking_area;
    id keyup_monitor;
    _sapp_macos_app_delegate* app_dlg;
    _sapp_macos_window_delegate* win_dlg;
    _sapp_macos_view* view;
    NSCursor* cursors[_SAPP_MOUSECURSOR_NUM];
    #if defined(SOKOL_METAL)
        id<MTLDevice> mtl_device;
    #endif
} _sapp_macos_t;

#endif // _SAPP_MACOS

#if defined(_SAPP_IOS)

@interface _sapp_app_delegate : NSObject<UIApplicationDelegate>
@end
@interface _sapp_textfield_dlg : NSObject<UITextFieldDelegate>
- (void)keyboardWasShown:(NSNotification*)notif;
- (void)keyboardWillBeHidden:(NSNotification*)notif;
- (void)keyboardDidChangeFrame:(NSNotification*)notif;
@end
#if defined(SOKOL_METAL)
    @interface _sapp_ios_view : MTKView;
    @end
#else
    @interface _sapp_ios_view : GLKView
    @end
#endif

typedef struct {
    UIWindow* window;
    _sapp_ios_view* view;
    UITextField* textfield;
    _sapp_textfield_dlg* textfield_dlg;
    #if defined(SOKOL_METAL)
        UIViewController* view_ctrl;
        id<MTLDevice> mtl_device;
    #else
        GLKViewController* view_ctrl;
        EAGLContext* eagl_ctx;
    #endif
    bool suspended;
} _sapp_ios_t;

#endif // _SAPP_IOS

#if defined(_SAPP_EMSCRIPTEN)

#if defined(SOKOL_WGPU)
typedef struct {
    WGPUInstance instance;
    WGPUAdapter adapter;
    WGPUDevice device;
    WGPUTextureFormat render_format;
    WGPUSurface surface;
    WGPUSwapChain swapchain;
    WGPUTexture msaa_tex;
    WGPUTextureView msaa_view;
    WGPUTexture depth_stencil_tex;
    WGPUTextureView depth_stencil_view;
    WGPUTextureView swapchain_view;
    bool async_init_done;
} _sapp_wgpu_t;
#endif

typedef struct {
    bool mouse_lock_requested;
    uint16_t mouse_buttons;
} _sapp_emsc_t;
#endif // _SAPP_EMSCRIPTEN

#if defined(SOKOL_D3D11) && defined(_SAPP_WIN32)
typedef struct {
    ID3D11Device* device;
    ID3D11DeviceContext* device_context;
    ID3D11Texture2D* rt;
    ID3D11RenderTargetView* rtv;
    ID3D11Texture2D* msaa_rt;
    ID3D11RenderTargetView* msaa_rtv;
    ID3D11Texture2D* ds;
    ID3D11DepthStencilView* dsv;
    DXGI_SWAP_CHAIN_DESC swap_chain_desc;
    IDXGISwapChain* swap_chain;
    IDXGIDevice1* dxgi_device;
    bool use_dxgi_frame_stats;
    UINT sync_refresh_count;
} _sapp_d3d11_t;
#endif

#if defined(_SAPP_WIN32)

#ifndef DPI_ENUMS_DECLARED
typedef enum PROCESS_DPI_AWARENESS
{
    PROCESS_DPI_UNAWARE = 0,
    PROCESS_SYSTEM_DPI_AWARE = 1,
    PROCESS_PER_MONITOR_DPI_AWARE = 2
} PROCESS_DPI_AWARENESS;
typedef enum MONITOR_DPI_TYPE {
    MDT_EFFECTIVE_DPI = 0,
    MDT_ANGULAR_DPI = 1,
    MDT_RAW_DPI = 2,
    MDT_DEFAULT = MDT_EFFECTIVE_DPI
} MONITOR_DPI_TYPE;
#endif // DPI_ENUMS_DECLARED

typedef struct {
    bool aware;
    float content_scale;
    float window_scale;
    float mouse_scale;
} _sapp_win32_dpi_t;

typedef struct {
    HWND hwnd;
    HMONITOR hmonitor;
    HDC dc;
    HICON big_icon;
    HICON small_icon;
    HCURSOR cursors[_SAPP_MOUSECURSOR_NUM];
    UINT orig_codepage;
    LONG mouse_locked_x, mouse_locked_y;
    RECT stored_window_rect;    // used to restore window pos/size when toggling fullscreen => windowed
    bool is_win10_or_greater;
    bool in_create_window;
    bool iconified;
    bool mouse_tracked;
    uint8_t mouse_capture_mask;
    _sapp_win32_dpi_t dpi;
    bool raw_input_mousepos_valid;
    LONG raw_input_mousepos_x;
    LONG raw_input_mousepos_y;
    uint8_t raw_input_data[256];
} _sapp_win32_t;

#if defined(SOKOL_GLCORE)
#define WGL_NUMBER_PIXEL_FORMATS_ARB 0x2000
#define WGL_SUPPORT_OPENGL_ARB 0x2010
#define WGL_DRAW_TO_WINDOW_ARB 0x2001
#define WGL_PIXEL_TYPE_ARB 0x2013
#define WGL_TYPE_RGBA_ARB 0x202b
#define WGL_ACCELERATION_ARB 0x2003
#define WGL_NO_ACCELERATION_ARB 0x2025
#define WGL_RED_BITS_ARB 0x2015
#define WGL_GREEN_BITS_ARB 0x2017
#define WGL_BLUE_BITS_ARB 0x2019
#define WGL_ALPHA_BITS_ARB 0x201b
#define WGL_DEPTH_BITS_ARB 0x2022
#define WGL_STENCIL_BITS_ARB 0x2023
#define WGL_DOUBLE_BUFFER_ARB 0x2011
#define WGL_SAMPLES_ARB 0x2042
#define WGL_CONTEXT_DEBUG_BIT_ARB 0x00000001
#define WGL_CONTEXT_FORWARD_COMPATIBLE_BIT_ARB 0x00000002
#define WGL_CONTEXT_PROFILE_MASK_ARB 0x9126
#define WGL_CONTEXT_CORE_PROFILE_BIT_ARB 0x00000001
#define WGL_CONTEXT_MAJOR_VERSION_ARB 0x2091
#define WGL_CONTEXT_MINOR_VERSION_ARB 0x2092
#define WGL_CONTEXT_FLAGS_ARB 0x2094
#define ERROR_INVALID_VERSION_ARB 0x2095
#define ERROR_INVALID_PROFILE_ARB 0x2096
#define ERROR_INCOMPATIBLE_DEVICE_CONTEXTS_ARB 0x2054
typedef BOOL (WINAPI * PFNWGLSWAPINTERVALEXTPROC)(int);
typedef BOOL (WINAPI * PFNWGLGETPIXELFORMATATTRIBIVARBPROC)(HDC,int,int,UINT,const int*,int*);
typedef const char* (WINAPI * PFNWGLGETEXTENSIONSSTRINGEXTPROC)(void);
typedef const char* (WINAPI * PFNWGLGETEXTENSIONSSTRINGARBPROC)(HDC);
typedef HGLRC (WINAPI * PFNWGLCREATECONTEXTATTRIBSARBPROC)(HDC,HGLRC,const int*);
typedef HGLRC (WINAPI * PFN_wglCreateContext)(HDC);
typedef BOOL (WINAPI * PFN_wglDeleteContext)(HGLRC);
typedef PROC (WINAPI * PFN_wglGetProcAddress)(LPCSTR);
typedef HDC (WINAPI * PFN_wglGetCurrentDC)(void);
typedef BOOL (WINAPI * PFN_wglMakeCurrent)(HDC,HGLRC);

typedef struct {
    HINSTANCE opengl32;
    HGLRC gl_ctx;
    PFN_wglCreateContext CreateContext;
    PFN_wglDeleteContext DeleteContext;
    PFN_wglGetProcAddress GetProcAddress;
    PFN_wglGetCurrentDC GetCurrentDC;
    PFN_wglMakeCurrent MakeCurrent;
    PFNWGLSWAPINTERVALEXTPROC SwapIntervalEXT;
    PFNWGLGETPIXELFORMATATTRIBIVARBPROC GetPixelFormatAttribivARB;
    PFNWGLGETEXTENSIONSSTRINGEXTPROC GetExtensionsStringEXT;
    PFNWGLGETEXTENSIONSSTRINGARBPROC GetExtensionsStringARB;
    PFNWGLCREATECONTEXTATTRIBSARBPROC CreateContextAttribsARB;
    // special case glGetIntegerv
    void (WINAPI *GetIntegerv)(uint32_t pname, int32_t* data);
    bool ext_swap_control;
    bool arb_multisample;
    bool arb_pixel_format;
    bool arb_create_context;
    bool arb_create_context_profile;
    HWND msg_hwnd;
    HDC msg_dc;
} _sapp_wgl_t;
#endif // SOKOL_GLCORE

#endif // _SAPP_WIN32

#if defined(_SAPP_ANDROID)
typedef enum {
    _SOKOL_ANDROID_MSG_CREATE,
    _SOKOL_ANDROID_MSG_RESUME,
    _SOKOL_ANDROID_MSG_PAUSE,
    _SOKOL_ANDROID_MSG_FOCUS,
    _SOKOL_ANDROID_MSG_NO_FOCUS,
    _SOKOL_ANDROID_MSG_SET_NATIVE_WINDOW,
    _SOKOL_ANDROID_MSG_SET_INPUT_QUEUE,
    _SOKOL_ANDROID_MSG_DESTROY,
} _sapp_android_msg_t;

typedef struct {
    pthread_t thread;
    pthread_mutex_t mutex;
    pthread_cond_t cond;
    int read_from_main_fd;
    int write_from_main_fd;
} _sapp_android_pt_t;

typedef struct {
    ANativeWindow* window;
    AInputQueue* input;
} _sapp_android_resources_t;

typedef struct {
    ANativeActivity* activity;
    _sapp_android_pt_t pt;
    _sapp_android_resources_t pending;
    _sapp_android_resources_t current;
    ALooper* looper;
    bool is_thread_started;
    bool is_thread_stopping;
    bool is_thread_stopped;
    bool has_created;
    bool has_resumed;
    bool has_focus;
    EGLConfig config;
    EGLDisplay display;
    EGLContext context;
    EGLSurface surface;
} _sapp_android_t;

#endif // _SAPP_ANDROID

#if defined(_SAPP_LINUX)

#define _SAPP_X11_XDND_VERSION (5)

#define GLX_VENDOR 1
#define GLX_RGBA_BIT 0x00000001
#define GLX_WINDOW_BIT 0x00000001
#define GLX_DRAWABLE_TYPE 0x8010
#define GLX_RENDER_TYPE	0x8011
#define GLX_DOUBLEBUFFER 5
#define GLX_RED_SIZE 8
#define GLX_GREEN_SIZE 9
#define GLX_BLUE_SIZE 10
#define GLX_ALPHA_SIZE 11
#define GLX_DEPTH_SIZE 12
#define GLX_STENCIL_SIZE 13
#define GLX_SAMPLES 0x186a1
#define GLX_CONTEXT_CORE_PROFILE_BIT_ARB 0x00000001
#define GLX_CONTEXT_PROFILE_MASK_ARB 0x9126
#define GLX_CONTEXT_FORWARD_COMPATIBLE_BIT_ARB 0x00000002
#define GLX_CONTEXT_MAJOR_VERSION_ARB 0x2091
#define GLX_CONTEXT_MINOR_VERSION_ARB 0x2092
#define GLX_CONTEXT_FLAGS_ARB 0x2094

typedef XID GLXWindow;
typedef XID GLXDrawable;
typedef struct __GLXFBConfig* GLXFBConfig;
typedef struct __GLXcontext* GLXContext;
typedef void (*__GLXextproc)(void);

typedef int (*PFNGLXGETFBCONFIGATTRIBPROC)(Display*,GLXFBConfig,int,int*);
typedef const char* (*PFNGLXGETCLIENTSTRINGPROC)(Display*,int);
typedef Bool (*PFNGLXQUERYEXTENSIONPROC)(Display*,int*,int*);
typedef Bool (*PFNGLXQUERYVERSIONPROC)(Display*,int*,int*);
typedef void (*PFNGLXDESTROYCONTEXTPROC)(Display*,GLXContext);
typedef Bool (*PFNGLXMAKECURRENTPROC)(Display*,GLXDrawable,GLXContext);
typedef void (*PFNGLXSWAPBUFFERSPROC)(Display*,GLXDrawable);
typedef const char* (*PFNGLXQUERYEXTENSIONSSTRINGPROC)(Display*,int);
typedef GLXFBConfig* (*PFNGLXGETFBCONFIGSPROC)(Display*,int,int*);
typedef __GLXextproc (* PFNGLXGETPROCADDRESSPROC)(const char *procName);
typedef void (*PFNGLXSWAPINTERVALEXTPROC)(Display*,GLXDrawable,int);
typedef XVisualInfo* (*PFNGLXGETVISUALFROMFBCONFIGPROC)(Display*,GLXFBConfig);
typedef GLXWindow (*PFNGLXCREATEWINDOWPROC)(Display*,GLXFBConfig,Window,const int*);
typedef void (*PFNGLXDESTROYWINDOWPROC)(Display*,GLXWindow);

typedef int (*PFNGLXSWAPINTERVALMESAPROC)(int);
typedef GLXContext (*PFNGLXCREATECONTEXTATTRIBSARBPROC)(Display*,GLXFBConfig,GLXContext,Bool,const int*);

typedef struct {
    bool available;
    int major_opcode;
    int event_base;
    int error_base;
    int major;
    int minor;
} _sapp_xi_t;

typedef struct {
    int version;
    Window source;
    Atom format;
    Atom XdndAware;
    Atom XdndEnter;
    Atom XdndPosition;
    Atom XdndStatus;
    Atom XdndActionCopy;
    Atom XdndDrop;
    Atom XdndFinished;
    Atom XdndSelection;
    Atom XdndTypeList;
    Atom text_uri_list;
} _sapp_xdnd_t;

typedef struct {
    uint8_t mouse_buttons;
    Display* display;
    int screen;
    Window root;
    Colormap colormap;
    Window window;
    Cursor hidden_cursor;
    Cursor cursors[_SAPP_MOUSECURSOR_NUM];
    int window_state;
    float dpi;
    unsigned char error_code;
    Atom UTF8_STRING;
    Atom WM_PROTOCOLS;
    Atom WM_DELETE_WINDOW;
    Atom WM_STATE;
    Atom NET_WM_NAME;
    Atom NET_WM_ICON_NAME;
    Atom NET_WM_ICON;
    Atom NET_WM_STATE;
    Atom NET_WM_STATE_FULLSCREEN;
    _sapp_xi_t xi;
    _sapp_xdnd_t xdnd;
} _sapp_x11_t;

#if defined(_SAPP_GLX)

typedef struct {
    void* libgl;
    int major;
    int minor;
    int event_base;
    int error_base;
    GLXContext ctx;
    GLXWindow window;

    // GLX 1.3 functions
    PFNGLXGETFBCONFIGSPROC GetFBConfigs;
    PFNGLXGETFBCONFIGATTRIBPROC GetFBConfigAttrib;
    PFNGLXGETCLIENTSTRINGPROC GetClientString;
    PFNGLXQUERYEXTENSIONPROC QueryExtension;
    PFNGLXQUERYVERSIONPROC QueryVersion;
    PFNGLXDESTROYCONTEXTPROC DestroyContext;
    PFNGLXMAKECURRENTPROC MakeCurrent;
    PFNGLXSWAPBUFFERSPROC SwapBuffers;
    PFNGLXQUERYEXTENSIONSSTRINGPROC QueryExtensionsString;
    PFNGLXGETVISUALFROMFBCONFIGPROC GetVisualFromFBConfig;
    PFNGLXCREATEWINDOWPROC CreateWindow;
    PFNGLXDESTROYWINDOWPROC DestroyWindow;

    // GLX 1.4 and extension functions
    PFNGLXGETPROCADDRESSPROC GetProcAddress;
    PFNGLXGETPROCADDRESSPROC GetProcAddressARB;
    PFNGLXSWAPINTERVALEXTPROC SwapIntervalEXT;
    PFNGLXSWAPINTERVALMESAPROC SwapIntervalMESA;
    PFNGLXCREATECONTEXTATTRIBSARBPROC CreateContextAttribsARB;

    // special case glGetIntegerv
    void (*GetIntegerv)(uint32_t pname, int32_t* data);

    // extension availability
    bool EXT_swap_control;
    bool MESA_swap_control;
    bool ARB_multisample;
    bool ARB_create_context;
    bool ARB_create_context_profile;
} _sapp_glx_t;

#else

typedef struct {
    EGLDisplay display;
    EGLContext context;
    EGLSurface surface;
} _sapp_egl_t;

#endif // _SAPP_GLX
#endif // _SAPP_LINUX

#if defined(_SAPP_ANY_GL)
typedef struct {
    uint32_t framebuffer;
} _sapp_gl_t;
#endif

typedef struct {
    bool enabled;
    int buf_size;
    char* buffer;
} _sapp_clipboard_t;

typedef struct {
    bool enabled;
    int max_files;
    int max_path_length;
    int num_files;
    int buf_size;
    char* buffer;
} _sapp_drop_t;

typedef struct {
    float x, y;
    float dx, dy;
    bool shown;
    bool locked;
    bool pos_valid;
    sapp_mouse_cursor current_cursor;
} _sapp_mouse_t;

typedef struct {
    sapp_desc desc;
    bool valid;
    bool fullscreen;
    bool first_frame;
    bool init_called;
    bool cleanup_called;
    bool quit_requested;
    bool quit_ordered;
    bool event_consumed;
    bool html5_ask_leave_site;
    bool onscreen_keyboard_shown;
    int window_width;
    int window_height;
    int framebuffer_width;
    int framebuffer_height;
    int sample_count;
    int swap_interval;
    float dpi_scale;
    uint64_t frame_count;
    _sapp_timing_t timing;
    sapp_event event;
    _sapp_mouse_t mouse;
    _sapp_clipboard_t clipboard;
    _sapp_drop_t drop;
    sapp_icon_desc default_icon_desc;
    uint32_t* default_icon_pixels;
    #if defined(_SAPP_MACOS)
        _sapp_macos_t macos;
    #elif defined(_SAPP_IOS)
        _sapp_ios_t ios;
    #elif defined(_SAPP_EMSCRIPTEN)
        _sapp_emsc_t emsc;
        #if defined(SOKOL_WGPU)
            _sapp_wgpu_t wgpu;
        #endif
    #elif defined(_SAPP_WIN32)
        _sapp_win32_t win32;
        #if defined(SOKOL_D3D11)
            _sapp_d3d11_t d3d11;
        #elif defined(SOKOL_GLCORE)
            _sapp_wgl_t wgl;
        #endif
    #elif defined(_SAPP_ANDROID)
        _sapp_android_t android;
    #elif defined(_SAPP_LINUX)
        _sapp_x11_t x11;
        #if defined(_SAPP_GLX)
            _sapp_glx_t glx;
        #else
            _sapp_egl_t egl;
        #endif
    #endif
    #if defined(_SAPP_ANY_GL)
        _sapp_gl_t gl;
    #endif
    char html5_canvas_selector[_SAPP_MAX_TITLE_LENGTH];
    char window_title[_SAPP_MAX_TITLE_LENGTH];      // UTF-8
    wchar_t window_title_wide[_SAPP_MAX_TITLE_LENGTH];   // UTF-32 or UCS-2 */
    sapp_keycode keycodes[SAPP_MAX_KEYCODES];
} _sapp_t;
static _sapp_t _sapp;

// ██       ██████   ██████   ██████  ██ ███    ██  ██████
// ██      ██    ██ ██       ██       ██ ████   ██ ██
// ██      ██    ██ ██   ███ ██   ███ ██ ██ ██  ██ ██   ███
// ██      ██    ██ ██    ██ ██    ██ ██ ██  ██ ██ ██    ██
// ███████  ██████   ██████   ██████  ██ ██   ████  ██████
//
// >>logging
#if defined(SOKOL_DEBUG)
#define _SAPP_LOGITEM_XMACRO(item,msg) #item ": " msg,
static const char* _sapp_log_messages[] = {
    _SAPP_LOG_ITEMS
};
#undef _SAPP_LOGITEM_XMACRO
#endif // SOKOL_DEBUG

#define _SAPP_PANIC(code) _sapp_log(SAPP_LOGITEM_ ##code, 0, 0, __LINE__)
#define _SAPP_ERROR(code) _sapp_log(SAPP_LOGITEM_ ##code, 1, 0, __LINE__)
#define _SAPP_WARN(code) _sapp_log(SAPP_LOGITEM_ ##code, 2, 0, __LINE__)
#define _SAPP_INFO(code) _sapp_log(SAPP_LOGITEM_ ##code, 3, 0, __LINE__)

static void _sapp_log(sapp_log_item log_item, uint32_t log_level, const char* msg, uint32_t line_nr) {
    if (_sapp.desc.logger.func) {
        const char* filename = 0;
        #if defined(SOKOL_DEBUG)
            filename = __FILE__;
            if (0 == msg) {
                msg = _sapp_log_messages[log_item];
            }
        #endif
        _sapp.desc.logger.func("sapp", log_level, log_item, msg, line_nr, filename, _sapp.desc.logger.user_data);
    }
    else {
        // for log level PANIC it would be 'undefined behaviour' to continue
        if (log_level == 0) {
            abort();
        }
    }
}

// ███    ███ ███████ ███    ███  ██████  ██████  ██    ██
// ████  ████ ██      ████  ████ ██    ██ ██   ██  ██  ██
// ██ ████ ██ █████   ██ ████ ██ ██    ██ ██████    ████
// ██  ██  ██ ██      ██  ██  ██ ██    ██ ██   ██    ██
// ██      ██ ███████ ██      ██  ██████  ██   ██    ██
//
// >>memory
_SOKOL_PRIVATE void _sapp_clear(void* ptr, size_t size) {
    SOKOL_ASSERT(ptr && (size > 0));
    memset(ptr, 0, size);
}

_SOKOL_PRIVATE void* _sapp_malloc(size_t size) {
    SOKOL_ASSERT(size > 0);
    void* ptr;
    if (_sapp.desc.allocator.alloc_fn) {
        ptr = _sapp.desc.allocator.alloc_fn(size, _sapp.desc.allocator.user_data);
    } else {
        ptr = malloc(size);
    }
    if (0 == ptr) {
        _SAPP_PANIC(MALLOC_FAILED);
    }
    return ptr;
}

_SOKOL_PRIVATE void* _sapp_malloc_clear(size_t size) {
    void* ptr = _sapp_malloc(size);
    _sapp_clear(ptr, size);
    return ptr;
}

_SOKOL_PRIVATE void _sapp_free(void* ptr) {
    if (_sapp.desc.allocator.free_fn) {
        _sapp.desc.allocator.free_fn(ptr, _sapp.desc.allocator.user_data);
    }
    else {
        free(ptr);
    }
}

// ██   ██ ███████ ██      ██████  ███████ ██████  ███████
// ██   ██ ██      ██      ██   ██ ██      ██   ██ ██
// ███████ █████   ██      ██████  █████   ██████  ███████
// ██   ██ ██      ██      ██      ██      ██   ██      ██
// ██   ██ ███████ ███████ ██      ███████ ██   ██ ███████
//
// >>helpers
_SOKOL_PRIVATE void _sapp_call_init(void) {
    if (_sapp.desc.init_cb) {
        _sapp.desc.init_cb();
    }
    else if (_sapp.desc.init_userdata_cb) {
        _sapp.desc.init_userdata_cb(_sapp.desc.user_data);
    }
    _sapp.init_called = true;
}

_SOKOL_PRIVATE void _sapp_call_frame(void) {
    if (_sapp.init_called && !_sapp.cleanup_called) {
        if (_sapp.desc.frame_cb) {
            _sapp.desc.frame_cb();
        }
        else if (_sapp.desc.frame_userdata_cb) {
            _sapp.desc.frame_userdata_cb(_sapp.desc.user_data);
        }
    }
}

_SOKOL_PRIVATE void _sapp_call_cleanup(void) {
    if (!_sapp.cleanup_called) {
        if (_sapp.desc.cleanup_cb) {
            _sapp.desc.cleanup_cb();
        }
        else if (_sapp.desc.cleanup_userdata_cb) {
            _sapp.desc.cleanup_userdata_cb(_sapp.desc.user_data);
        }
        _sapp.cleanup_called = true;
    }
}

_SOKOL_PRIVATE bool _sapp_call_event(const sapp_event* e) {
    if (!_sapp.cleanup_called) {
        if (_sapp.desc.event_cb) {
            _sapp.desc.event_cb(e);
        }
        else if (_sapp.desc.event_userdata_cb) {
            _sapp.desc.event_userdata_cb(e, _sapp.desc.user_data);
        }
    }
    if (_sapp.event_consumed) {
        _sapp.event_consumed = false;
        return true;
    }
    else {
        return false;
    }
}

_SOKOL_PRIVATE char* _sapp_dropped_file_path_ptr(int index) {
    SOKOL_ASSERT(_sapp.drop.buffer);
    SOKOL_ASSERT((index >= 0) && (index <= _sapp.drop.max_files));
    int offset = index * _sapp.drop.max_path_length;
    SOKOL_ASSERT(offset < _sapp.drop.buf_size);
    return &_sapp.drop.buffer[offset];
}

/* Copy a string into a fixed size buffer with guaranteed zero-
   termination.

   Return false if the string didn't fit into the buffer and had to be clamped.

   FIXME: Currently UTF-8 strings might become invalid if the string
   is clamped, because the last zero-byte might be written into
   the middle of a multi-byte sequence.
*/
_SOKOL_PRIVATE bool _sapp_strcpy(const char* src, char* dst, int max_len) {
    SOKOL_ASSERT(src && dst && (max_len > 0));
    char* const end = &(dst[max_len-1]);
    char c = 0;
    for (int i = 0; i < max_len; i++) {
        c = *src;
        if (c != 0) {
            src++;
        }
        *dst++ = c;
    }
    /* truncated? */
    if (c != 0) {
        *end = 0;
        return false;
    }
    else {
        return true;
    }
}

_SOKOL_PRIVATE sapp_desc _sapp_desc_defaults(const sapp_desc* desc) {
    SOKOL_ASSERT((desc->allocator.alloc_fn && desc->allocator.free_fn) || (!desc->allocator.alloc_fn && !desc->allocator.free_fn));
    sapp_desc res = *desc;
    res.sample_count = _sapp_def(res.sample_count, 1);
    res.swap_interval = _sapp_def(res.swap_interval, 1);
    // NOTE: can't patch the default for gl_major_version and gl_minor_version
    // independently, because a desired version 4.0 would be patched to 4.2
    // (or expressed differently: zero is a valid value for gl_minor_version
    // and can't be used to indicate 'default')
    if (0 == res.gl_major_version) {
        #if defined(_SAPP_APPLE)
            res.gl_major_version = 4;
            res.gl_minor_version = 1;
        #else
            res.gl_major_version = 4;
            res.gl_minor_version = 3;
        #endif
    }
    res.html5_canvas_name = _sapp_def(res.html5_canvas_name, "canvas");
    res.clipboard_size = _sapp_def(res.clipboard_size, 8192);
    res.max_dropped_files = _sapp_def(res.max_dropped_files, 1);
    res.max_dropped_file_path_length = _sapp_def(res.max_dropped_file_path_length, 2048);
    res.window_title = _sapp_def(res.window_title, "sokol_app");
    return res;
}

_SOKOL_PRIVATE void _sapp_init_state(const sapp_desc* desc) {
    SOKOL_ASSERT(desc);
    SOKOL_ASSERT(desc->width >= 0);
    SOKOL_ASSERT(desc->height >= 0);
    SOKOL_ASSERT(desc->sample_count >= 0);
    SOKOL_ASSERT(desc->swap_interval >= 0);
    SOKOL_ASSERT(desc->clipboard_size >= 0);
    SOKOL_ASSERT(desc->max_dropped_files >= 0);
    SOKOL_ASSERT(desc->max_dropped_file_path_length >= 0);
    _SAPP_CLEAR_ARC_STRUCT(_sapp_t, _sapp);
    _sapp.desc = _sapp_desc_defaults(desc);
    _sapp.first_frame = true;
    // NOTE: _sapp.desc.width/height may be 0! Platform backends need to deal with this
    _sapp.window_width = _sapp.desc.width;
    _sapp.window_height = _sapp.desc.height;
    _sapp.framebuffer_width = _sapp.window_width;
    _sapp.framebuffer_height = _sapp.window_height;
    _sapp.sample_count = _sapp.desc.sample_count;
    _sapp.swap_interval = _sapp.desc.swap_interval;
    _sapp.html5_canvas_selector[0] = '#';
    _sapp_strcpy(_sapp.desc.html5_canvas_name, &_sapp.html5_canvas_selector[1], sizeof(_sapp.html5_canvas_selector) - 1);
    _sapp.desc.html5_canvas_name = &_sapp.html5_canvas_selector[1];
    _sapp.html5_ask_leave_site = _sapp.desc.html5_ask_leave_site;
    _sapp.clipboard.enabled = _sapp.desc.enable_clipboard;
    if (_sapp.clipboard.enabled) {
        _sapp.clipboard.buf_size = _sapp.desc.clipboard_size;
        _sapp.clipboard.buffer = (char*) _sapp_malloc_clear((size_t)_sapp.clipboard.buf_size);
    }
    _sapp.drop.enabled = _sapp.desc.enable_dragndrop;
    if (_sapp.drop.enabled) {
        _sapp.drop.max_files = _sapp.desc.max_dropped_files;
        _sapp.drop.max_path_length = _sapp.desc.max_dropped_file_path_length;
        _sapp.drop.buf_size = _sapp.drop.max_files * _sapp.drop.max_path_length;
        _sapp.drop.buffer = (char*) _sapp_malloc_clear((size_t)_sapp.drop.buf_size);
    }
    _sapp_strcpy(_sapp.desc.window_title, _sapp.window_title, sizeof(_sapp.window_title));
    _sapp.desc.window_title = _sapp.window_title;
    _sapp.dpi_scale = 1.0f;
    _sapp.fullscreen = _sapp.desc.fullscreen;
    _sapp.mouse.shown = true;
    _sapp_timing_init(&_sapp.timing);
}

_SOKOL_PRIVATE void _sapp_discard_state(void) {
    if (_sapp.clipboard.enabled) {
        SOKOL_ASSERT(_sapp.clipboard.buffer);
        _sapp_free((void*)_sapp.clipboard.buffer);
    }
    if (_sapp.drop.enabled) {
        SOKOL_ASSERT(_sapp.drop.buffer);
        _sapp_free((void*)_sapp.drop.buffer);
    }
    if (_sapp.default_icon_pixels) {
        _sapp_free((void*)_sapp.default_icon_pixels);
    }
    _SAPP_CLEAR_ARC_STRUCT(_sapp_t, _sapp);
}

_SOKOL_PRIVATE void _sapp_init_event(sapp_event_type type) {
    _sapp_clear(&_sapp.event, sizeof(_sapp.event));
    _sapp.event.type = type;
    _sapp.event.frame_count = _sapp.frame_count;
    _sapp.event.mouse_button = SAPP_MOUSEBUTTON_INVALID;
    _sapp.event.window_width = _sapp.window_width;
    _sapp.event.window_height = _sapp.window_height;
    _sapp.event.framebuffer_width = _sapp.framebuffer_width;
    _sapp.event.framebuffer_height = _sapp.framebuffer_height;
    _sapp.event.mouse_x = _sapp.mouse.x;
    _sapp.event.mouse_y = _sapp.mouse.y;
    _sapp.event.mouse_dx = _sapp.mouse.dx;
    _sapp.event.mouse_dy = _sapp.mouse.dy;
}

_SOKOL_PRIVATE bool _sapp_events_enabled(void) {
    /* only send events when an event callback is set, and the init function was called */
    return (_sapp.desc.event_cb || _sapp.desc.event_userdata_cb) && _sapp.init_called;
}

_SOKOL_PRIVATE sapp_keycode _sapp_translate_key(int scan_code) {
    if ((scan_code >= 0) && (scan_code < SAPP_MAX_KEYCODES)) {
        return _sapp.keycodes[scan_code];
    }
    else {
        return SAPP_KEYCODE_INVALID;
    }
}

_SOKOL_PRIVATE void _sapp_clear_drop_buffer(void) {
    if (_sapp.drop.enabled) {
        SOKOL_ASSERT(_sapp.drop.buffer);
        _sapp_clear(_sapp.drop.buffer, (size_t)_sapp.drop.buf_size);
    }
}

_SOKOL_PRIVATE void _sapp_frame(void) {
    if (_sapp.first_frame) {
        _sapp.first_frame = false;
        _sapp_call_init();
    }
    _sapp_call_frame();
    _sapp.frame_count++;
}

_SOKOL_PRIVATE bool _sapp_image_validate(const sapp_image_desc* desc) {
    SOKOL_ASSERT(desc->width > 0);
    SOKOL_ASSERT(desc->height > 0);
    SOKOL_ASSERT(desc->pixels.ptr != 0);
    SOKOL_ASSERT(desc->pixels.size > 0);
    const size_t wh_size = (size_t)(desc->width * desc->height) * sizeof(uint32_t);
    if (wh_size != desc->pixels.size) {
        _SAPP_ERROR(IMAGE_DATA_SIZE_MISMATCH);
        return false;
    }
    return true;
}

_SOKOL_PRIVATE int _sapp_image_bestmatch(const sapp_image_desc image_descs[], int num_images, int width, int height) {
    int least_diff = 0x7FFFFFFF;
    int least_index = 0;
    for (int i = 0; i < num_images; i++) {
        int diff = (image_descs[i].width * image_descs[i].height) - (width * height);
        if (diff < 0) {
            diff = -diff;
        }
        if (diff < least_diff) {
            least_diff = diff;
            least_index = i;
        }
    }
    return least_index;
}

_SOKOL_PRIVATE int _sapp_icon_num_images(const sapp_icon_desc* desc) {
    int index = 0;
    for (; index < SAPP_MAX_ICONIMAGES; index++) {
        if (0 == desc->images[index].pixels.ptr) {
            break;
        }
    }
    return index;
}

_SOKOL_PRIVATE bool _sapp_validate_icon_desc(const sapp_icon_desc* desc, int num_images) {
    SOKOL_ASSERT(num_images <= SAPP_MAX_ICONIMAGES);
    for (int i = 0; i < num_images; i++) {
        const sapp_image_desc* img_desc = &desc->images[i];
        if (!_sapp_image_validate(img_desc)) {
            return false;
        }
    }
    return true;
}

_SOKOL_PRIVATE void _sapp_setup_default_icon(void) {
    SOKOL_ASSERT(0 == _sapp.default_icon_pixels);

    const int num_icons = 3;
    const int icon_sizes[3] = { 16, 32, 64 };   // must be multiple of 8!

    // allocate a pixel buffer for all icon pixels
    int all_num_pixels = 0;
    for (int i = 0; i < num_icons; i++) {
        all_num_pixels += icon_sizes[i] * icon_sizes[i];
    }
    _sapp.default_icon_pixels = (uint32_t*) _sapp_malloc_clear((size_t)all_num_pixels * sizeof(uint32_t));

    // initialize default_icon_desc struct
    uint32_t* dst = _sapp.default_icon_pixels;
    const uint32_t* dst_end = dst + all_num_pixels;
    (void)dst_end; // silence unused warning in release mode
    for (int i = 0; i < num_icons; i++) {
        const int dim = (int) icon_sizes[i];
        const int num_pixels = dim * dim;
        sapp_image_desc* img_desc = &_sapp.default_icon_desc.images[i];
        img_desc->width = dim;
        img_desc->height = dim;
        img_desc->pixels.ptr = dst;
        img_desc->pixels.size = (size_t)num_pixels * sizeof(uint32_t);
        dst += num_pixels;
    }
    SOKOL_ASSERT(dst == dst_end);

    // Amstrad CPC font 'S'
    const uint8_t tile[8] = {
        0x3C,
        0x66,
        0x60,
        0x3C,
        0x06,
        0x66,
        0x3C,
        0x00,
    };
    // rainbow colors
    const uint32_t colors[8] = {
        0xFF4370FF,
        0xFF26A7FF,
        0xFF58EEFF,
        0xFF57E1D4,
        0xFF65CC9C,
        0xFF6ABB66,
        0xFFF5A542,
        0xFFC2577E,
    };
    dst = _sapp.default_icon_pixels;
    const uint32_t blank = 0x00FFFFFF;
    const uint32_t shadow = 0xFF000000;
    for (int i = 0; i < num_icons; i++) {
        const int dim = icon_sizes[i];
        SOKOL_ASSERT((dim % 8) == 0);
        const int scale = dim / 8;
        for (int ty = 0, y = 0; ty < 8; ty++) {
            const uint32_t color = colors[ty];
            for (int sy = 0; sy < scale; sy++, y++) {
                uint8_t bits = tile[ty];
                for (int tx = 0, x = 0; tx < 8; tx++, bits<<=1) {
                    uint32_t pixel = (0 == (bits & 0x80)) ? blank : color;
                    for (int sx = 0; sx < scale; sx++, x++) {
                        SOKOL_ASSERT(dst < dst_end);
                        *dst++ = pixel;
                    }
                }
            }
        }
    }
    SOKOL_ASSERT(dst == dst_end);

    // right shadow
    dst = _sapp.default_icon_pixels;
    for (int i = 0; i < num_icons; i++) {
        const int dim = icon_sizes[i];
        for (int y = 0; y < dim; y++) {
            uint32_t prev_color = blank;
            for (int x = 0; x < dim; x++) {
                const int dst_index = y * dim + x;
                const uint32_t cur_color = dst[dst_index];
                if ((cur_color == blank) && (prev_color != blank)) {
                    dst[dst_index] = shadow;
                }
                prev_color = cur_color;
            }
        }
        dst += dim * dim;
    }
    SOKOL_ASSERT(dst == dst_end);

    // bottom shadow
    dst = _sapp.default_icon_pixels;
    for (int i = 0; i < num_icons; i++) {
        const int dim = icon_sizes[i];
        for (int x = 0; x < dim; x++) {
            uint32_t prev_color = blank;
            for (int y = 0; y < dim; y++) {
                const int dst_index = y * dim + x;
                const uint32_t cur_color = dst[dst_index];
                if ((cur_color == blank) && (prev_color != blank)) {
                    dst[dst_index] = shadow;
                }
                prev_color = cur_color;
            }
        }
        dst += dim * dim;
    }
    SOKOL_ASSERT(dst == dst_end);
}

//  █████  ██████  ██████  ██      ███████
// ██   ██ ██   ██ ██   ██ ██      ██
// ███████ ██████  ██████  ██      █████
// ██   ██ ██      ██      ██      ██
// ██   ██ ██      ██      ███████ ███████
//
// >>apple
#if defined(_SAPP_APPLE)

#if __has_feature(objc_arc)
#define _SAPP_OBJC_RELEASE(obj) { obj = nil; }
#else
#define _SAPP_OBJC_RELEASE(obj) { [obj release]; obj = nil; }
#endif

// ███    ███  █████   ██████  ██████  ███████
// ████  ████ ██   ██ ██      ██    ██ ██
// ██ ████ ██ ███████ ██      ██    ██ ███████
// ██  ██  ██ ██   ██ ██      ██    ██      ██
// ██      ██ ██   ██  ██████  ██████  ███████
//
// >>macos
#if defined(_SAPP_MACOS)

_SOKOL_PRIVATE void _sapp_macos_init_keytable(void) {
    _sapp.keycodes[0x1D] = SAPP_KEYCODE_0;
    _sapp.keycodes[0x12] = SAPP_KEYCODE_1;
    _sapp.keycodes[0x13] = SAPP_KEYCODE_2;
    _sapp.keycodes[0x14] = SAPP_KEYCODE_3;
    _sapp.keycodes[0x15] = SAPP_KEYCODE_4;
    _sapp.keycodes[0x17] = SAPP_KEYCODE_5;
    _sapp.keycodes[0x16] = SAPP_KEYCODE_6;
    _sapp.keycodes[0x1A] = SAPP_KEYCODE_7;
    _sapp.keycodes[0x1C] = SAPP_KEYCODE_8;
    _sapp.keycodes[0x19] = SAPP_KEYCODE_9;
    _sapp.keycodes[0x00] = SAPP_KEYCODE_A;
    _sapp.keycodes[0x0B] = SAPP_KEYCODE_B;
    _sapp.keycodes[0x08] = SAPP_KEYCODE_C;
    _sapp.keycodes[0x02] = SAPP_KEYCODE_D;
    _sapp.keycodes[0x0E] = SAPP_KEYCODE_E;
    _sapp.keycodes[0x03] = SAPP_KEYCODE_F;
    _sapp.keycodes[0x05] = SAPP_KEYCODE_G;
    _sapp.keycodes[0x04] = SAPP_KEYCODE_H;
    _sapp.keycodes[0x22] = SAPP_KEYCODE_I;
    _sapp.keycodes[0x26] = SAPP_KEYCODE_J;
    _sapp.keycodes[0x28] = SAPP_KEYCODE_K;
    _sapp.keycodes[0x25] = SAPP_KEYCODE_L;
    _sapp.keycodes[0x2E] = SAPP_KEYCODE_M;
    _sapp.keycodes[0x2D] = SAPP_KEYCODE_N;
    _sapp.keycodes[0x1F] = SAPP_KEYCODE_O;
    _sapp.keycodes[0x23] = SAPP_KEYCODE_P;
    _sapp.keycodes[0x0C] = SAPP_KEYCODE_Q;
    _sapp.keycodes[0x0F] = SAPP_KEYCODE_R;
    _sapp.keycodes[0x01] = SAPP_KEYCODE_S;
    _sapp.keycodes[0x11] = SAPP_KEYCODE_T;
    _sapp.keycodes[0x20] = SAPP_KEYCODE_U;
    _sapp.keycodes[0x09] = SAPP_KEYCODE_V;
    _sapp.keycodes[0x0D] = SAPP_KEYCODE_W;
    _sapp.keycodes[0x07] = SAPP_KEYCODE_X;
    _sapp.keycodes[0x10] = SAPP_KEYCODE_Y;
    _sapp.keycodes[0x06] = SAPP_KEYCODE_Z;
    _sapp.keycodes[0x27] = SAPP_KEYCODE_APOSTROPHE;
    _sapp.keycodes[0x2A] = SAPP_KEYCODE_BACKSLASH;
    _sapp.keycodes[0x2B] = SAPP_KEYCODE_COMMA;
    _sapp.keycodes[0x18] = SAPP_KEYCODE_EQUAL;
    _sapp.keycodes[0x32] = SAPP_KEYCODE_GRAVE_ACCENT;
    _sapp.keycodes[0x21] = SAPP_KEYCODE_LEFT_BRACKET;
    _sapp.keycodes[0x1B] = SAPP_KEYCODE_MINUS;
    _sapp.keycodes[0x2F] = SAPP_KEYCODE_PERIOD;
    _sapp.keycodes[0x1E] = SAPP_KEYCODE_RIGHT_BRACKET;
    _sapp.keycodes[0x29] = SAPP_KEYCODE_SEMICOLON;
    _sapp.keycodes[0x2C] = SAPP_KEYCODE_SLASH;
    _sapp.keycodes[0x0A] = SAPP_KEYCODE_WORLD_1;
    _sapp.keycodes[0x33] = SAPP_KEYCODE_BACKSPACE;
    _sapp.keycodes[0x39] = SAPP_KEYCODE_CAPS_LOCK;
    _sapp.keycodes[0x75] = SAPP_KEYCODE_DELETE;
    _sapp.keycodes[0x7D] = SAPP_KEYCODE_DOWN;
    _sapp.keycodes[0x77] = SAPP_KEYCODE_END;
    _sapp.keycodes[0x24] = SAPP_KEYCODE_ENTER;
    _sapp.keycodes[0x35] = SAPP_KEYCODE_ESCAPE;
    _sapp.keycodes[0x7A] = SAPP_KEYCODE_F1;
    _sapp.keycodes[0x78] = SAPP_KEYCODE_F2;
    _sapp.keycodes[0x63] = SAPP_KEYCODE_F3;
    _sapp.keycodes[0x76] = SAPP_KEYCODE_F4;
    _sapp.keycodes[0x60] = SAPP_KEYCODE_F5;
    _sapp.keycodes[0x61] = SAPP_KEYCODE_F6;
    _sapp.keycodes[0x62] = SAPP_KEYCODE_F7;
    _sapp.keycodes[0x64] = SAPP_KEYCODE_F8;
    _sapp.keycodes[0x65] = SAPP_KEYCODE_F9;
    _sapp.keycodes[0x6D] = SAPP_KEYCODE_F10;
    _sapp.keycodes[0x67] = SAPP_KEYCODE_F11;
    _sapp.keycodes[0x6F] = SAPP_KEYCODE_F12;
    _sapp.keycodes[0x69] = SAPP_KEYCODE_F13;
    _sapp.keycodes[0x6B] = SAPP_KEYCODE_F14;
    _sapp.keycodes[0x71] = SAPP_KEYCODE_F15;
    _sapp.keycodes[0x6A] = SAPP_KEYCODE_F16;
    _sapp.keycodes[0x40] = SAPP_KEYCODE_F17;
    _sapp.keycodes[0x4F] = SAPP_KEYCODE_F18;
    _sapp.keycodes[0x50] = SAPP_KEYCODE_F19;
    _sapp.keycodes[0x5A] = SAPP_KEYCODE_F20;
    _sapp.keycodes[0x73] = SAPP_KEYCODE_HOME;
    _sapp.keycodes[0x72] = SAPP_KEYCODE_INSERT;
    _sapp.keycodes[0x7B] = SAPP_KEYCODE_LEFT;
    _sapp.keycodes[0x3A] = SAPP_KEYCODE_LEFT_ALT;
    _sapp.keycodes[0x3B] = SAPP_KEYCODE_LEFT_CONTROL;
    _sapp.keycodes[0x38] = SAPP_KEYCODE_LEFT_SHIFT;
    _sapp.keycodes[0x37] = SAPP_KEYCODE_LEFT_SUPER;
    _sapp.keycodes[0x6E] = SAPP_KEYCODE_MENU;
    _sapp.keycodes[0x47] = SAPP_KEYCODE_NUM_LOCK;
    _sapp.keycodes[0x79] = SAPP_KEYCODE_PAGE_DOWN;
    _sapp.keycodes[0x74] = SAPP_KEYCODE_PAGE_UP;
    _sapp.keycodes[0x7C] = SAPP_KEYCODE_RIGHT;
    _sapp.keycodes[0x3D] = SAPP_KEYCODE_RIGHT_ALT;
    _sapp.keycodes[0x3E] = SAPP_KEYCODE_RIGHT_CONTROL;
    _sapp.keycodes[0x3C] = SAPP_KEYCODE_RIGHT_SHIFT;
    _sapp.keycodes[0x36] = SAPP_KEYCODE_RIGHT_SUPER;
    _sapp.keycodes[0x31] = SAPP_KEYCODE_SPACE;
    _sapp.keycodes[0x30] = SAPP_KEYCODE_TAB;
    _sapp.keycodes[0x7E] = SAPP_KEYCODE_UP;
    _sapp.keycodes[0x52] = SAPP_KEYCODE_KP_0;
    _sapp.keycodes[0x53] = SAPP_KEYCODE_KP_1;
    _sapp.keycodes[0x54] = SAPP_KEYCODE_KP_2;
    _sapp.keycodes[0x55] = SAPP_KEYCODE_KP_3;
    _sapp.keycodes[0x56] = SAPP_KEYCODE_KP_4;
    _sapp.keycodes[0x57] = SAPP_KEYCODE_KP_5;
    _sapp.keycodes[0x58] = SAPP_KEYCODE_KP_6;
    _sapp.keycodes[0x59] = SAPP_KEYCODE_KP_7;
    _sapp.keycodes[0x5B] = SAPP_KEYCODE_KP_8;
    _sapp.keycodes[0x5C] = SAPP_KEYCODE_KP_9;
    _sapp.keycodes[0x45] = SAPP_KEYCODE_KP_ADD;
    _sapp.keycodes[0x41] = SAPP_KEYCODE_KP_DECIMAL;
    _sapp.keycodes[0x4B] = SAPP_KEYCODE_KP_DIVIDE;
    _sapp.keycodes[0x4C] = SAPP_KEYCODE_KP_ENTER;
    _sapp.keycodes[0x51] = SAPP_KEYCODE_KP_EQUAL;
    _sapp.keycodes[0x43] = SAPP_KEYCODE_KP_MULTIPLY;
    _sapp.keycodes[0x4E] = SAPP_KEYCODE_KP_SUBTRACT;
}

_SOKOL_PRIVATE void _sapp_macos_discard_state(void) {
    // NOTE: it's safe to call [release] on a nil object
    if (_sapp.macos.keyup_monitor != nil) {
        [NSEvent removeMonitor:_sapp.macos.keyup_monitor];
        // NOTE: removeMonitor also releases the object
        _sapp.macos.keyup_monitor = nil;
    }
    _SAPP_OBJC_RELEASE(_sapp.macos.tracking_area);
    _SAPP_OBJC_RELEASE(_sapp.macos.app_dlg);
    _SAPP_OBJC_RELEASE(_sapp.macos.win_dlg);
    _SAPP_OBJC_RELEASE(_sapp.macos.view);
    #if defined(SOKOL_METAL)
        _SAPP_OBJC_RELEASE(_sapp.macos.mtl_device);
    #endif
    _SAPP_OBJC_RELEASE(_sapp.macos.window);
}

// undocumented methods for creating cursors (see GLFW 3.4 and imgui_impl_osx.mm)
@interface NSCursor()
+ (id)_windowResizeNorthWestSouthEastCursor;
+ (id)_windowResizeNorthEastSouthWestCursor;
+ (id)_windowResizeNorthSouthCursor;
+ (id)_windowResizeEastWestCursor;
@end

_SOKOL_PRIVATE void _sapp_macos_init_cursors(void) {
    _sapp.macos.cursors[SAPP_MOUSECURSOR_DEFAULT] = nil; // not a bug
    _sapp.macos.cursors[SAPP_MOUSECURSOR_ARROW] = [NSCursor arrowCursor];
    _sapp.macos.cursors[SAPP_MOUSECURSOR_IBEAM] = [NSCursor IBeamCursor];
    _sapp.macos.cursors[SAPP_MOUSECURSOR_CROSSHAIR] = [NSCursor crosshairCursor];
    _sapp.macos.cursors[SAPP_MOUSECURSOR_POINTING_HAND] = [NSCursor pointingHandCursor];
    _sapp.macos.cursors[SAPP_MOUSECURSOR_RESIZE_EW] = [NSCursor respondsToSelector:@selector(_windowResizeEastWestCursor)] ? [NSCursor _windowResizeEastWestCursor] : [NSCursor resizeLeftRightCursor];
    _sapp.macos.cursors[SAPP_MOUSECURSOR_RESIZE_NS] = [NSCursor respondsToSelector:@selector(_windowResizeNorthSouthCursor)] ? [NSCursor _windowResizeNorthSouthCursor] : [NSCursor resizeUpDownCursor];
    _sapp.macos.cursors[SAPP_MOUSECURSOR_RESIZE_NWSE] = [NSCursor respondsToSelector:@selector(_windowResizeNorthWestSouthEastCursor)] ? [NSCursor _windowResizeNorthWestSouthEastCursor] : [NSCursor closedHandCursor];
    _sapp.macos.cursors[SAPP_MOUSECURSOR_RESIZE_NESW] = [NSCursor respondsToSelector:@selector(_windowResizeNorthEastSouthWestCursor)] ? [NSCursor _windowResizeNorthEastSouthWestCursor] : [NSCursor closedHandCursor];
    _sapp.macos.cursors[SAPP_MOUSECURSOR_RESIZE_ALL] = [NSCursor closedHandCursor];
    _sapp.macos.cursors[SAPP_MOUSECURSOR_NOT_ALLOWED] = [NSCursor operationNotAllowedCursor];
}

_SOKOL_PRIVATE void _sapp_macos_run(const sapp_desc* desc) {
    _sapp_init_state(desc);
    _sapp_macos_init_keytable();
    [NSApplication sharedApplication];

    // set the application dock icon as early as possible, otherwise
    // the dummy icon will be visible for a short time
    sapp_set_icon(&_sapp.desc.icon);
    _sapp.macos.app_dlg = [[_sapp_macos_app_delegate alloc] init];
    NSApp.delegate = _sapp.macos.app_dlg;

    // workaround for "no key-up sent while Cmd is pressed" taken from GLFW:
    NSEvent* (^keyup_monitor)(NSEvent*) = ^NSEvent* (NSEvent* event) {
        if ([event modifierFlags] & NSEventModifierFlagCommand) {
            [[NSApp keyWindow] sendEvent:event];
        }
        return event;
    };
    _sapp.macos.keyup_monitor = [NSEvent addLocalMonitorForEventsMatchingMask:NSEventMaskKeyUp handler:keyup_monitor];

    [NSApp run];
    // NOTE: [NSApp run] never returns, instead cleanup code
    // must be put into applicationWillTerminate
}

/* MacOS entry function */
#if !defined(SOKOL_NO_ENTRY)
int main(int argc, char* argv[]) {
    sapp_desc desc = sokol_main(argc, argv);
    _sapp_macos_run(&desc);
    return 0;
}
#endif /* SOKOL_NO_ENTRY */

_SOKOL_PRIVATE uint32_t _sapp_macos_mods(NSEvent* ev) {
    const NSEventModifierFlags f = (ev == nil) ? NSEvent.modifierFlags : ev.modifierFlags;
    const NSUInteger b = NSEvent.pressedMouseButtons;
    uint32_t m = 0;
    if (f & NSEventModifierFlagShift) {
        m |= SAPP_MODIFIER_SHIFT;
    }
    if (f & NSEventModifierFlagControl) {
        m |= SAPP_MODIFIER_CTRL;
    }
    if (f & NSEventModifierFlagOption) {
        m |= SAPP_MODIFIER_ALT;
    }
    if (f & NSEventModifierFlagCommand) {
        m |= SAPP_MODIFIER_SUPER;
    }
    if (0 != (b & (1<<0))) {
        m |= SAPP_MODIFIER_LMB;
    }
    if (0 != (b & (1<<1))) {
        m |= SAPP_MODIFIER_RMB;
    }
    if (0 != (b & (1<<2))) {
        m |= SAPP_MODIFIER_MMB;
    }
    return m;
}

_SOKOL_PRIVATE void _sapp_macos_mouse_event(sapp_event_type type, sapp_mousebutton btn, uint32_t mod) {
    if (_sapp_events_enabled()) {
        _sapp_init_event(type);
        _sapp.event.mouse_button = btn;
        _sapp.event.modifiers = mod;
        _sapp_call_event(&_sapp.event);
    }
}

_SOKOL_PRIVATE void _sapp_macos_key_event(sapp_event_type type, sapp_keycode key, bool repeat, uint32_t mod) {
    if (_sapp_events_enabled()) {
        _sapp_init_event(type);
        _sapp.event.key_code = key;
        _sapp.event.key_repeat = repeat;
        _sapp.event.modifiers = mod;
        _sapp_call_event(&_sapp.event);
    }
}

_SOKOL_PRIVATE void _sapp_macos_app_event(sapp_event_type type) {
    if (_sapp_events_enabled()) {
        _sapp_init_event(type);
        _sapp_call_event(&_sapp.event);
    }
}

/* NOTE: unlike the iOS version of this function, the macOS version
    can dynamically update the DPI scaling factor when a window is moved
    between HighDPI / LowDPI screens.
*/
_SOKOL_PRIVATE void _sapp_macos_update_dimensions(void) {
    if (_sapp.desc.high_dpi) {
        _sapp.dpi_scale = [_sapp.macos.window screen].backingScaleFactor;
    }
    else {
        _sapp.dpi_scale = 1.0f;
    }
    _sapp.macos.view.layer.contentsScale = _sapp.dpi_scale; // NOTE: needed because we set layerContentsPlacement to a non-scaling value in windowWillStartLiveResize.
    const NSRect bounds = [_sapp.macos.view bounds];
    _sapp.window_width = (int)roundf(bounds.size.width);
    _sapp.window_height = (int)roundf(bounds.size.height);
    #if defined(SOKOL_METAL)
        _sapp.framebuffer_width = (int)roundf(bounds.size.width * _sapp.dpi_scale);
        _sapp.framebuffer_height = (int)roundf(bounds.size.height * _sapp.dpi_scale);
        const CGSize fb_size = _sapp.macos.view.drawableSize;
        const int cur_fb_width = (int)roundf(fb_size.width);
        const int cur_fb_height = (int)roundf(fb_size.height);
        const bool dim_changed = (_sapp.framebuffer_width != cur_fb_width) ||
                                 (_sapp.framebuffer_height != cur_fb_height);
    #elif defined(SOKOL_GLCORE)
        const int cur_fb_width = (int)roundf(bounds.size.width * _sapp.dpi_scale);
        const int cur_fb_height = (int)roundf(bounds.size.height * _sapp.dpi_scale);
        const bool dim_changed = (_sapp.framebuffer_width != cur_fb_width) ||
                                 (_sapp.framebuffer_height != cur_fb_height);
        _sapp.framebuffer_width = cur_fb_width;
        _sapp.framebuffer_height = cur_fb_height;
    #endif
    if (_sapp.framebuffer_width == 0) {
        _sapp.framebuffer_width = 1;
    }
    if (_sapp.framebuffer_height == 0) {
        _sapp.framebuffer_height = 1;
    }
    if (_sapp.window_width == 0) {
        _sapp.window_width = 1;
    }
    if (_sapp.window_height == 0) {
        _sapp.window_height = 1;
    }
    if (dim_changed) {
        #if defined(SOKOL_METAL)
            CGSize drawable_size = { (CGFloat) _sapp.framebuffer_width, (CGFloat) _sapp.framebuffer_height };
            _sapp.macos.view.drawableSize = drawable_size;
        #else
            // nothing to do for GL?
        #endif
        if (!_sapp.first_frame) {
            _sapp_macos_app_event(SAPP_EVENTTYPE_RESIZED);
        }
    }
}

_SOKOL_PRIVATE void _sapp_macos_toggle_fullscreen(void) {
    /* NOTE: the _sapp.fullscreen flag is also notified by the
       windowDidEnterFullscreen / windowDidExitFullscreen
       event handlers
    */
    _sapp.fullscreen = !_sapp.fullscreen;
    [_sapp.macos.window toggleFullScreen:nil];
}

_SOKOL_PRIVATE void _sapp_macos_set_clipboard_string(const char* str) {
    @autoreleasepool {
        NSPasteboard* pasteboard = [NSPasteboard generalPasteboard];
        [pasteboard declareTypes:@[NSPasteboardTypeString] owner:nil];
        [pasteboard setString:@(str) forType:NSPasteboardTypeString];
    }
}

_SOKOL_PRIVATE const char* _sapp_macos_get_clipboard_string(void) {
    SOKOL_ASSERT(_sapp.clipboard.buffer);
    @autoreleasepool {
        _sapp.clipboard.buffer[0] = 0;
        NSPasteboard* pasteboard = [NSPasteboard generalPasteboard];
        if (![[pasteboard types] containsObject:NSPasteboardTypeString]) {
            return _sapp.clipboard.buffer;
        }
        NSString* str = [pasteboard stringForType:NSPasteboardTypeString];
        if (!str) {
            return _sapp.clipboard.buffer;
        }
        _sapp_strcpy([str UTF8String], _sapp.clipboard.buffer, _sapp.clipboard.buf_size);
    }
    return _sapp.clipboard.buffer;
}

_SOKOL_PRIVATE void _sapp_macos_update_window_title(void) {
    [_sapp.macos.window setTitle: [NSString stringWithUTF8String:_sapp.window_title]];
}

_SOKOL_PRIVATE void _sapp_macos_mouse_update_from_nspoint(NSPoint mouse_pos, bool clear_dxdy) {
    if (!_sapp.mouse.locked) {
        float new_x = mouse_pos.x * _sapp.dpi_scale;
        float new_y = _sapp.framebuffer_height - (mouse_pos.y * _sapp.dpi_scale) - 1;
        if (clear_dxdy) {
            _sapp.mouse.dx = 0.0f;
            _sapp.mouse.dy = 0.0f;
        }
        else if (_sapp.mouse.pos_valid) {
            // don't update dx/dy in the very first update
            _sapp.mouse.dx = new_x - _sapp.mouse.x;
            _sapp.mouse.dy = new_y - _sapp.mouse.y;
        }
        _sapp.mouse.x = new_x;
        _sapp.mouse.y = new_y;
        _sapp.mouse.pos_valid = true;
    }
}

_SOKOL_PRIVATE void _sapp_macos_mouse_update_from_nsevent(NSEvent* event, bool clear_dxdy) {
    _sapp_macos_mouse_update_from_nspoint(event.locationInWindow, clear_dxdy);
}

_SOKOL_PRIVATE void _sapp_macos_show_mouse(bool visible) {
    /* NOTE: this function is only called when the mouse visibility actually changes */
    if (visible) {
        CGDisplayShowCursor(kCGDirectMainDisplay);
    }
    else {
        CGDisplayHideCursor(kCGDirectMainDisplay);
    }
}

_SOKOL_PRIVATE void _sapp_macos_lock_mouse(bool lock) {
    if (lock == _sapp.mouse.locked) {
        return;
    }
    _sapp.mouse.dx = 0.0f;
    _sapp.mouse.dy = 0.0f;
    _sapp.mouse.locked = lock;
    /*
        NOTE that this code doesn't warp the mouse cursor to the window
        center as everybody else does it. This lead to a spike in the
        *second* mouse-moved event after the warp happened. The
        mouse centering doesn't seem to be required (mouse-moved events
        are reported correctly even when the cursor is at an edge of the screen).

        NOTE also that the hide/show of the mouse cursor should properly
        stack with calls to sapp_show_mouse()
    */
    if (_sapp.mouse.locked) {
        CGAssociateMouseAndMouseCursorPosition(NO);
        [NSCursor hide];
    }
    else {
        [NSCursor unhide];
        CGAssociateMouseAndMouseCursorPosition(YES);
    }
}

_SOKOL_PRIVATE void _sapp_macos_update_cursor(sapp_mouse_cursor cursor, bool shown) {
    // show/hide cursor only if visibility status has changed (required because show/hide stacks)
    if (shown != _sapp.mouse.shown) {
        if (shown) {
            [NSCursor unhide];
        }
        else {
            [NSCursor hide];
        }
    }
    // update cursor type
    SOKOL_ASSERT((cursor >= 0) && (cursor < _SAPP_MOUSECURSOR_NUM));
    if (_sapp.macos.cursors[cursor]) {
        [_sapp.macos.cursors[cursor] set];
    }
    else {
        [[NSCursor arrowCursor] set];
    }
}

_SOKOL_PRIVATE void _sapp_macos_set_icon(const sapp_icon_desc* icon_desc, int num_images) {
    NSDockTile* dock_tile = NSApp.dockTile;
    const int wanted_width = (int) dock_tile.size.width;
    const int wanted_height = (int) dock_tile.size.height;
    const int img_index = _sapp_image_bestmatch(icon_desc->images, num_images, wanted_width, wanted_height);
    const sapp_image_desc* img_desc = &icon_desc->images[img_index];

    CGColorSpaceRef cg_color_space = CGColorSpaceCreateDeviceRGB();
    CFDataRef cf_data = CFDataCreate(kCFAllocatorDefault, (const UInt8*)img_desc->pixels.ptr, (CFIndex)img_desc->pixels.size);
    CGDataProviderRef cg_data_provider = CGDataProviderCreateWithCFData(cf_data);
    CGImageRef cg_img = CGImageCreate(
        (size_t)img_desc->width,    // width
        (size_t)img_desc->height,   // height
        8,                          // bitsPerComponent
        32,                         // bitsPerPixel
        (size_t)img_desc->width * 4,// bytesPerRow
        cg_color_space,             // space
        kCGImageAlphaLast | kCGImageByteOrderDefault,  // bitmapInfo
        cg_data_provider,           // provider
        NULL,                       // decode
        false,                      // shouldInterpolate
        kCGRenderingIntentDefault);
    CFRelease(cf_data);
    CGDataProviderRelease(cg_data_provider);
    CGColorSpaceRelease(cg_color_space);

    NSImage* ns_image = [[NSImage alloc] initWithCGImage:cg_img size:dock_tile.size];
    dock_tile.contentView = [NSImageView imageViewWithImage:ns_image];
    [dock_tile display];
    _SAPP_OBJC_RELEASE(ns_image);
    CGImageRelease(cg_img);
}

_SOKOL_PRIVATE void _sapp_macos_frame(void) {
    _sapp_frame();
    if (_sapp.quit_requested || _sapp.quit_ordered) {
        [_sapp.macos.window performClose:nil];
    }
}

@implementation _sapp_macos_app_delegate
- (void)applicationDidFinishLaunching:(NSNotification*)aNotification {
    _SOKOL_UNUSED(aNotification);
    _sapp_macos_init_cursors();
    if ((_sapp.window_width == 0) || (_sapp.window_height == 0)) {
        // use 4/5 of screen size as default size
        NSRect screen_rect = NSScreen.mainScreen.frame;
        if (_sapp.window_width == 0) {
            _sapp.window_width = (int)roundf((screen_rect.size.width * 4.0f) / 5.0f);
        }
        if (_sapp.window_height == 0) {
            _sapp.window_height = (int)roundf((screen_rect.size.height * 4.0f) / 5.0f);
        }
    }
    const NSUInteger style =
        NSWindowStyleMaskTitled |
        NSWindowStyleMaskClosable |
        NSWindowStyleMaskMiniaturizable |
        NSWindowStyleMaskResizable;
    NSRect window_rect = NSMakeRect(0, 0, _sapp.window_width, _sapp.window_height);
    _sapp.macos.window = [[_sapp_macos_window alloc]
        initWithContentRect:window_rect
        styleMask:style
        backing:NSBackingStoreBuffered
        defer:NO];
    _sapp.macos.window.releasedWhenClosed = NO; // this is necessary for proper cleanup in applicationWillTerminate
    _sapp.macos.window.title = [NSString stringWithUTF8String:_sapp.window_title];
    _sapp.macos.window.acceptsMouseMovedEvents = YES;
    _sapp.macos.window.restorable = YES;

    _sapp.macos.win_dlg = [[_sapp_macos_window_delegate alloc] init];
    _sapp.macos.window.delegate = _sapp.macos.win_dlg;
    #if defined(SOKOL_METAL)
        NSInteger max_fps = 60;
        #if (__MAC_OS_X_VERSION_MAX_ALLOWED >= 120000)
        if (@available(macOS 12.0, *)) {
            max_fps = [NSScreen.mainScreen maximumFramesPerSecond];
        }
        #endif
        _sapp.macos.mtl_device = MTLCreateSystemDefaultDevice();
        _sapp.macos.view = [[_sapp_macos_view alloc] init];
        [_sapp.macos.view updateTrackingAreas];
        _sapp.macos.view.preferredFramesPerSecond = max_fps / _sapp.swap_interval;
        _sapp.macos.view.device = _sapp.macos.mtl_device;
        _sapp.macos.view.colorPixelFormat = MTLPixelFormatBGRA8Unorm;
        _sapp.macos.view.depthStencilPixelFormat = MTLPixelFormatDepth32Float_Stencil8;
        _sapp.macos.view.sampleCount = (NSUInteger) _sapp.sample_count;
        _sapp.macos.view.autoResizeDrawable = false;
        _sapp.macos.window.contentView = _sapp.macos.view;
        [_sapp.macos.window makeFirstResponder:_sapp.macos.view];
        _sapp.macos.view.layer.magnificationFilter = kCAFilterNearest;
    #elif defined(SOKOL_GLCORE)
        NSOpenGLPixelFormatAttribute attrs[32];
        int i = 0;
        attrs[i++] = NSOpenGLPFAAccelerated;
        attrs[i++] = NSOpenGLPFADoubleBuffer;
        attrs[i++] = NSOpenGLPFAOpenGLProfile;
        const int glVersion = _sapp.desc.gl_major_version * 10 + _sapp.desc.gl_minor_version;
        switch(glVersion) {
            case 10: attrs[i++] = NSOpenGLProfileVersionLegacy;  break;
            case 32: attrs[i++] = NSOpenGLProfileVersion3_2Core; break;
            case 41: attrs[i++] = NSOpenGLProfileVersion4_1Core; break;
            default:
                _SAPP_PANIC(MACOS_INVALID_NSOPENGL_PROFILE);
        }
        attrs[i++] = NSOpenGLPFAColorSize; attrs[i++] = 24;
        attrs[i++] = NSOpenGLPFAAlphaSize; attrs[i++] = 8;
        attrs[i++] = NSOpenGLPFADepthSize; attrs[i++] = 24;
        attrs[i++] = NSOpenGLPFAStencilSize; attrs[i++] = 8;
        if (_sapp.sample_count > 1) {
            attrs[i++] = NSOpenGLPFAMultisample;
            attrs[i++] = NSOpenGLPFASampleBuffers; attrs[i++] = 1;
            attrs[i++] = NSOpenGLPFASamples; attrs[i++] = (NSOpenGLPixelFormatAttribute)_sapp.sample_count;
        }
        else {
            attrs[i++] = NSOpenGLPFASampleBuffers; attrs[i++] = 0;
        }
        attrs[i++] = 0;
        NSOpenGLPixelFormat* glpixelformat_obj = [[NSOpenGLPixelFormat alloc] initWithAttributes:attrs];
        SOKOL_ASSERT(glpixelformat_obj != nil);

        _sapp.macos.view = [[_sapp_macos_view alloc]
            initWithFrame:window_rect
            pixelFormat:glpixelformat_obj];
        _SAPP_OBJC_RELEASE(glpixelformat_obj);
        [_sapp.macos.view updateTrackingAreas];
        if (_sapp.desc.high_dpi) {
            [_sapp.macos.view setWantsBestResolutionOpenGLSurface:YES];
        }
        else {
            [_sapp.macos.view setWantsBestResolutionOpenGLSurface:NO];
        }

        _sapp.macos.window.contentView = _sapp.macos.view;
        [_sapp.macos.window makeFirstResponder:_sapp.macos.view];

        NSTimer* timer_obj = [NSTimer timerWithTimeInterval:0.001
            target:_sapp.macos.view
            selector:@selector(timerFired:)
            userInfo:nil
            repeats:YES];
        [[NSRunLoop currentRunLoop] addTimer:timer_obj forMode:NSDefaultRunLoopMode];
        timer_obj = nil;
    #endif
    [_sapp.macos.window center];
    _sapp.valid = true;
    if (_sapp.fullscreen) {
        /* ^^^ on GL, this already toggles a rendered frame, so set the valid flag before */
        [_sapp.macos.window toggleFullScreen:self];
    }
    NSApp.activationPolicy = NSApplicationActivationPolicyRegular;
    [NSApp activateIgnoringOtherApps:YES];
    [_sapp.macos.window makeKeyAndOrderFront:nil];
    _sapp_macos_update_dimensions();
    [NSEvent setMouseCoalescingEnabled:NO];

    // workaround for window not being focused during a long init callback
    // for details see: https://github.com/floooh/sokol/pull/982
    // also see: https://gitlab.gnome.org/GNOME/gtk/-/issues/2342
    NSEvent *focusevent = [NSEvent otherEventWithType:NSEventTypeAppKitDefined
        location:NSZeroPoint
        modifierFlags:0x40
        timestamp:0
        windowNumber:0
        context:nil
        subtype:NSEventSubtypeApplicationActivated
        data1:0
        data2:0];
    [NSApp postEvent:focusevent atStart:YES];
}

- (BOOL)applicationShouldTerminateAfterLastWindowClosed:(NSApplication*)sender {
    _SOKOL_UNUSED(sender);
    return YES;
}

- (void)applicationWillTerminate:(NSNotification*)notification {
    _SOKOL_UNUSED(notification);
    _sapp_call_cleanup();
    _sapp_macos_discard_state();
    _sapp_discard_state();
}
@end

@implementation _sapp_macos_window_delegate
- (BOOL)windowShouldClose:(id)sender {
    _SOKOL_UNUSED(sender);
    /* only give user-code a chance to intervene when sapp_quit() wasn't already called */
    if (!_sapp.quit_ordered) {
        /* if window should be closed and event handling is enabled, give user code
           a chance to intervene via sapp_cancel_quit()
        */
        _sapp.quit_requested = true;
        _sapp_macos_app_event(SAPP_EVENTTYPE_QUIT_REQUESTED);
        /* user code hasn't intervened, quit the app */
        if (_sapp.quit_requested) {
            _sapp.quit_ordered = true;
        }
    }
    if (_sapp.quit_ordered) {
        return YES;
    }
    else {
        return NO;
    }
}

#if defined(SOKOL_METAL)
- (void)windowWillStartLiveResize:(NSNotification *)notification {
    // Work around the MTKView resizing glitch by "anchoring" the layer to the window corner opposite
    // to the currently manipulated corner (or edge). This prevents the content stretching back and
    // forth during resizing. This is a workaround for this issue: https://github.com/floooh/sokol/issues/700
    // Can be removed if/when migrating to CAMetalLayer: https://github.com/floooh/sokol/issues/727
    bool resizing_from_left = _sapp.mouse.x < _sapp.window_width/2;
    bool resizing_from_top = _sapp.mouse.y < _sapp.window_height/2;
    NSViewLayerContentsPlacement placement;
    if (resizing_from_left) {
        placement = resizing_from_top ? NSViewLayerContentsPlacementBottomRight : NSViewLayerContentsPlacementTopRight;
    } else {
        placement = resizing_from_top ? NSViewLayerContentsPlacementBottomLeft : NSViewLayerContentsPlacementTopLeft;
    }
    _sapp.macos.view.layerContentsPlacement = placement;
}
#endif

- (void)windowDidResize:(NSNotification*)notification {
    _SOKOL_UNUSED(notification);
    _sapp_macos_update_dimensions();
}

- (void)windowDidChangeScreen:(NSNotification*)notification {
    _SOKOL_UNUSED(notification);
    _sapp_timing_reset(&_sapp.timing);
    _sapp_macos_update_dimensions();
}

- (void)windowDidMiniaturize:(NSNotification*)notification {
    _SOKOL_UNUSED(notification);
    _sapp_macos_app_event(SAPP_EVENTTYPE_ICONIFIED);
}

- (void)windowDidDeminiaturize:(NSNotification*)notification {
    _SOKOL_UNUSED(notification);
    _sapp_macos_app_event(SAPP_EVENTTYPE_RESTORED);
}

- (void)windowDidBecomeKey:(NSNotification*)notification {
    _SOKOL_UNUSED(notification);
    _sapp_macos_app_event(SAPP_EVENTTYPE_FOCUSED);
}

- (void)windowDidResignKey:(NSNotification*)notification {
    _SOKOL_UNUSED(notification);
    _sapp_macos_app_event(SAPP_EVENTTYPE_UNFOCUSED);
}

- (void)windowDidEnterFullScreen:(NSNotification*)notification {
    _SOKOL_UNUSED(notification);
    _sapp.fullscreen = true;
}

- (void)windowDidExitFullScreen:(NSNotification*)notification {
    _SOKOL_UNUSED(notification);
    _sapp.fullscreen = false;
}
@end

@implementation _sapp_macos_window
- (instancetype)initWithContentRect:(NSRect)contentRect
                          styleMask:(NSWindowStyleMask)style
                            backing:(NSBackingStoreType)backingStoreType
                              defer:(BOOL)flag {
    if (self = [super initWithContentRect:contentRect styleMask:style backing:backingStoreType defer:flag]) {
        #if __MAC_OS_X_VERSION_MAX_ALLOWED >= 101300
            [self registerForDraggedTypes:[NSArray arrayWithObject:NSPasteboardTypeFileURL]];
        #endif
    }
    return self;
}

- (NSDragOperation)draggingEntered:(id<NSDraggingInfo>)sender {
    return NSDragOperationCopy;
}

- (NSDragOperation)draggingUpdated:(id<NSDraggingInfo>)sender {
    return NSDragOperationCopy;
}

- (BOOL)performDragOperation:(id<NSDraggingInfo>)sender {
    #if __MAC_OS_X_VERSION_MAX_ALLOWED >= 101300
    NSPasteboard *pboard = [sender draggingPasteboard];
    if ([pboard.types containsObject:NSPasteboardTypeFileURL]) {
        _sapp_clear_drop_buffer();
        _sapp.drop.num_files = ((int)pboard.pasteboardItems.count > _sapp.drop.max_files) ? _sapp.drop.max_files : (int)pboard.pasteboardItems.count;
        bool drop_failed = false;
        for (int i = 0; i < _sapp.drop.num_files; i++) {
            NSURL *fileUrl = [NSURL fileURLWithPath:[pboard.pasteboardItems[(NSUInteger)i] stringForType:NSPasteboardTypeFileURL]];
            if (!_sapp_strcpy(fileUrl.standardizedURL.path.UTF8String, _sapp_dropped_file_path_ptr(i), _sapp.drop.max_path_length)) {
                _SAPP_ERROR(DROPPED_FILE_PATH_TOO_LONG);
                drop_failed = true;
                break;
            }
        }
        if (!drop_failed) {
            if (_sapp_events_enabled()) {
                _sapp_macos_mouse_update_from_nspoint(sender.draggingLocation, true);
                _sapp_init_event(SAPP_EVENTTYPE_FILES_DROPPED);
                _sapp.event.modifiers = _sapp_macos_mods(nil);
                _sapp_call_event(&_sapp.event);
            }
        }
        else {
            _sapp_clear_drop_buffer();
            _sapp.drop.num_files = 0;
        }
        return YES;
    }
    #endif
    return NO;
}
@end

@implementation _sapp_macos_view
#if defined(SOKOL_GLCORE)
- (void)timerFired:(id)sender {
    _SOKOL_UNUSED(sender);
    [self setNeedsDisplay:YES];
}
- (void)prepareOpenGL {
    [super prepareOpenGL];
    GLint swapInt = 1;
    NSOpenGLContext* ctx = [_sapp.macos.view openGLContext];
    [ctx setValues:&swapInt forParameter:NSOpenGLContextParameterSwapInterval];
    [ctx makeCurrentContext];
}
#endif

_SOKOL_PRIVATE void _sapp_macos_poll_input_events(void) {
    /*

    NOTE: late event polling temporarily out-commented to check if this
    causes infrequent and almost impossible to reproduce problems with the
    window close events, see:
    https://github.com/floooh/sokol/pull/483#issuecomment-805148815


    const NSEventMask mask = NSEventMaskLeftMouseDown |
                             NSEventMaskLeftMouseUp|
                             NSEventMaskRightMouseDown |
                             NSEventMaskRightMouseUp |
                             NSEventMaskMouseMoved |
                             NSEventMaskLeftMouseDragged |
                             NSEventMaskRightMouseDragged |
                             NSEventMaskMouseEntered |
                             NSEventMaskMouseExited |
                             NSEventMaskKeyDown |
                             NSEventMaskKeyUp |
                             NSEventMaskCursorUpdate |
                             NSEventMaskScrollWheel |
                             NSEventMaskTabletPoint |
                             NSEventMaskTabletProximity |
                             NSEventMaskOtherMouseDown |
                             NSEventMaskOtherMouseUp |
                             NSEventMaskOtherMouseDragged |
                             NSEventMaskPressure |
                             NSEventMaskDirectTouch;
    @autoreleasepool {
        for (;;) {
            // NOTE: using NSDefaultRunLoopMode here causes stuttering in the GL backend,
            // see: https://github.com/floooh/sokol/issues/486
            NSEvent* event = [NSApp nextEventMatchingMask:mask untilDate:nil inMode:NSEventTrackingRunLoopMode dequeue:YES];
            if (event == nil) {
                break;
            }
            [NSApp sendEvent:event];
        }
    }
    */
}

- (void)drawRect:(NSRect)rect {
    _SOKOL_UNUSED(rect);
    #if defined(_SAPP_ANY_GL)
    glGetIntegerv(GL_FRAMEBUFFER_BINDING, (GLint*)&_sapp.gl.framebuffer);
    #endif
    _sapp_timing_measure(&_sapp.timing);
    /* Catch any last-moment input events */
    _sapp_macos_poll_input_events();
    @autoreleasepool {
        _sapp_macos_frame();
    }
    #if defined(_SAPP_ANY_GL)
    [[_sapp.macos.view openGLContext] flushBuffer];
    #endif
}

- (BOOL)isOpaque {
    return YES;
}
- (BOOL)canBecomeKeyView {
    return YES;
}
- (BOOL)acceptsFirstResponder {
    return YES;
}
- (void)updateTrackingAreas {
    if (_sapp.macos.tracking_area != nil) {
        [self removeTrackingArea:_sapp.macos.tracking_area];
        _SAPP_OBJC_RELEASE(_sapp.macos.tracking_area);
    }
    const NSTrackingAreaOptions options = NSTrackingMouseEnteredAndExited |
                                          NSTrackingActiveInKeyWindow |
                                          NSTrackingEnabledDuringMouseDrag |
                                          NSTrackingCursorUpdate |
                                          NSTrackingInVisibleRect |
                                          NSTrackingAssumeInside;
    _sapp.macos.tracking_area = [[NSTrackingArea alloc] initWithRect:[self bounds] options:options owner:self userInfo:nil];
    [self addTrackingArea:_sapp.macos.tracking_area];
    [super updateTrackingAreas];
}

// helper function to make GL context active
static void _sapp_gl_make_current(void) {
    #if defined(SOKOL_GLCORE)
    [[_sapp.macos.view openGLContext] makeCurrentContext];
    #endif
}

- (void)mouseEntered:(NSEvent*)event {
    _sapp_gl_make_current();
    _sapp_macos_mouse_update_from_nsevent(event, true);
    /* don't send mouse enter/leave while dragging (so that it behaves the same as
       on Windows while SetCapture is active
    */
    if (0 == _sapp.macos.mouse_buttons) {
        _sapp_macos_mouse_event(SAPP_EVENTTYPE_MOUSE_ENTER, SAPP_MOUSEBUTTON_INVALID, _sapp_macos_mods(event));
    }
}
- (void)mouseExited:(NSEvent*)event {
    _sapp_gl_make_current();
    _sapp_macos_mouse_update_from_nsevent(event, true);
    if (0 == _sapp.macos.mouse_buttons) {
        _sapp_macos_mouse_event(SAPP_EVENTTYPE_MOUSE_LEAVE, SAPP_MOUSEBUTTON_INVALID, _sapp_macos_mods(event));
    }
}
- (void)mouseDown:(NSEvent*)event {
    _sapp_gl_make_current();
    _sapp_macos_mouse_update_from_nsevent(event, false);
    _sapp_macos_mouse_event(SAPP_EVENTTYPE_MOUSE_DOWN, SAPP_MOUSEBUTTON_LEFT, _sapp_macos_mods(event));
    _sapp.macos.mouse_buttons |= (1<<SAPP_MOUSEBUTTON_LEFT);
}
- (void)mouseUp:(NSEvent*)event {
    _sapp_gl_make_current();
    _sapp_macos_mouse_update_from_nsevent(event, false);
    _sapp_macos_mouse_event(SAPP_EVENTTYPE_MOUSE_UP, SAPP_MOUSEBUTTON_LEFT, _sapp_macos_mods(event));
    _sapp.macos.mouse_buttons &= ~(1<<SAPP_MOUSEBUTTON_LEFT);
}
- (void)rightMouseDown:(NSEvent*)event {
    _sapp_gl_make_current();
    _sapp_macos_mouse_update_from_nsevent(event, false);
    _sapp_macos_mouse_event(SAPP_EVENTTYPE_MOUSE_DOWN, SAPP_MOUSEBUTTON_RIGHT, _sapp_macos_mods(event));
    _sapp.macos.mouse_buttons |= (1<<SAPP_MOUSEBUTTON_RIGHT);
}
- (void)rightMouseUp:(NSEvent*)event {
    _sapp_gl_make_current();
    _sapp_macos_mouse_update_from_nsevent(event, false);
    _sapp_macos_mouse_event(SAPP_EVENTTYPE_MOUSE_UP, SAPP_MOUSEBUTTON_RIGHT, _sapp_macos_mods(event));
    _sapp.macos.mouse_buttons &= ~(1<<SAPP_MOUSEBUTTON_RIGHT);
}
- (void)otherMouseDown:(NSEvent*)event {
    _sapp_gl_make_current();
    _sapp_macos_mouse_update_from_nsevent(event, false);
    if (2 == event.buttonNumber) {
        _sapp_macos_mouse_event(SAPP_EVENTTYPE_MOUSE_DOWN, SAPP_MOUSEBUTTON_MIDDLE, _sapp_macos_mods(event));
        _sapp.macos.mouse_buttons |= (1<<SAPP_MOUSEBUTTON_MIDDLE);
    }
}
- (void)otherMouseUp:(NSEvent*)event {
    _sapp_gl_make_current();
    _sapp_macos_mouse_update_from_nsevent(event, false);
    if (2 == event.buttonNumber) {
        _sapp_macos_mouse_event(SAPP_EVENTTYPE_MOUSE_UP, SAPP_MOUSEBUTTON_MIDDLE, _sapp_macos_mods(event));
        _sapp.macos.mouse_buttons &= (1<<SAPP_MOUSEBUTTON_MIDDLE);
    }
}
- (void)otherMouseDragged:(NSEvent*)event {
    _sapp_gl_make_current();
    _sapp_macos_mouse_update_from_nsevent(event, false);
    if (2 == event.buttonNumber) {
        if (_sapp.mouse.locked) {
            _sapp.mouse.dx = [event deltaX];
            _sapp.mouse.dy = [event deltaY];
        }
        _sapp_macos_mouse_event(SAPP_EVENTTYPE_MOUSE_MOVE, SAPP_MOUSEBUTTON_INVALID, _sapp_macos_mods(event));
    }
}
- (void)mouseMoved:(NSEvent*)event {
    _sapp_gl_make_current();
    _sapp_macos_mouse_update_from_nsevent(event, false);
    if (_sapp.mouse.locked) {
        _sapp.mouse.dx = [event deltaX];
        _sapp.mouse.dy = [event deltaY];
    }
    _sapp_macos_mouse_event(SAPP_EVENTTYPE_MOUSE_MOVE, SAPP_MOUSEBUTTON_INVALID , _sapp_macos_mods(event));
}
- (void)mouseDragged:(NSEvent*)event {
    _sapp_gl_make_current();
    _sapp_macos_mouse_update_from_nsevent(event, false);
    if (_sapp.mouse.locked) {
        _sapp.mouse.dx = [event deltaX];
        _sapp.mouse.dy = [event deltaY];
    }
    _sapp_macos_mouse_event(SAPP_EVENTTYPE_MOUSE_MOVE, SAPP_MOUSEBUTTON_INVALID , _sapp_macos_mods(event));
}
- (void)rightMouseDragged:(NSEvent*)event {
    _sapp_gl_make_current();
    _sapp_macos_mouse_update_from_nsevent(event, false);
    if (_sapp.mouse.locked) {
        _sapp.mouse.dx = [event deltaX];
        _sapp.mouse.dy = [event deltaY];
    }
    _sapp_macos_mouse_event(SAPP_EVENTTYPE_MOUSE_MOVE, SAPP_MOUSEBUTTON_INVALID, _sapp_macos_mods(event));
}
- (void)scrollWheel:(NSEvent*)event {
    _sapp_gl_make_current();
    _sapp_macos_mouse_update_from_nsevent(event, true);
    if (_sapp_events_enabled()) {
        float dx = (float) event.scrollingDeltaX;
        float dy = (float) event.scrollingDeltaY;
        if (event.hasPreciseScrollingDeltas) {
            dx *= 0.1;
            dy *= 0.1;
        }
        if ((_sapp_absf(dx) > 0.0f) || (_sapp_absf(dy) > 0.0f)) {
            _sapp_init_event(SAPP_EVENTTYPE_MOUSE_SCROLL);
            _sapp.event.modifiers = _sapp_macos_mods(event);
            _sapp.event.scroll_x = dx;
            _sapp.event.scroll_y = dy;
            _sapp_call_event(&_sapp.event);
        }
    }
}
- (void)keyDown:(NSEvent*)event {
    if (_sapp_events_enabled()) {
        _sapp_gl_make_current();
        const uint32_t mods = _sapp_macos_mods(event);
        const sapp_keycode key_code = _sapp_translate_key(event.keyCode);
        _sapp_macos_key_event(SAPP_EVENTTYPE_KEY_DOWN, key_code, event.isARepeat, mods);
        const NSString* chars = event.characters;
        const NSUInteger len = chars.length;
        if (len > 0) {
            _sapp_init_event(SAPP_EVENTTYPE_CHAR);
            _sapp.event.modifiers = mods;
            for (NSUInteger i = 0; i < len; i++) {
                const unichar codepoint = [chars characterAtIndex:i];
                if ((codepoint & 0xFF00) == 0xF700) {
                    continue;
                }
                _sapp.event.char_code = codepoint;
                _sapp.event.key_repeat = event.isARepeat;
                _sapp_call_event(&_sapp.event);
            }
        }
        /* if this is a Cmd+V (paste), also send a CLIPBOARD_PASTE event */
        if (_sapp.clipboard.enabled && (mods == SAPP_MODIFIER_SUPER) && (key_code == SAPP_KEYCODE_V)) {
            _sapp_init_event(SAPP_EVENTTYPE_CLIPBOARD_PASTED);
            _sapp_call_event(&_sapp.event);
        }
    }
}
- (void)keyUp:(NSEvent*)event {
    _sapp_gl_make_current();
    _sapp_macos_key_event(SAPP_EVENTTYPE_KEY_UP,
        _sapp_translate_key(event.keyCode),
        event.isARepeat,
        _sapp_macos_mods(event));
}
- (void)flagsChanged:(NSEvent*)event {
    const uint32_t old_f = _sapp.macos.flags_changed_store;
    const uint32_t new_f = (uint32_t)event.modifierFlags;
    _sapp.macos.flags_changed_store = new_f;
    sapp_keycode key_code = SAPP_KEYCODE_INVALID;
    bool down = false;
    if ((new_f ^ old_f) & NSEventModifierFlagShift) {
        key_code = SAPP_KEYCODE_LEFT_SHIFT;
        down = 0 != (new_f & NSEventModifierFlagShift);
    }
    if ((new_f ^ old_f) & NSEventModifierFlagControl) {
        key_code = SAPP_KEYCODE_LEFT_CONTROL;
        down = 0 != (new_f & NSEventModifierFlagControl);
    }
    if ((new_f ^ old_f) & NSEventModifierFlagOption) {
        key_code = SAPP_KEYCODE_LEFT_ALT;
        down = 0 != (new_f & NSEventModifierFlagOption);
    }
    if ((new_f ^ old_f) & NSEventModifierFlagCommand) {
        key_code = SAPP_KEYCODE_LEFT_SUPER;
        down = 0 != (new_f & NSEventModifierFlagCommand);
    }
    if (key_code != SAPP_KEYCODE_INVALID) {
        _sapp_macos_key_event(down ? SAPP_EVENTTYPE_KEY_DOWN : SAPP_EVENTTYPE_KEY_UP,
            key_code,
            false,
            _sapp_macos_mods(event));
    }
}
@end

#endif // macOS

// ██  ██████  ███████
// ██ ██    ██ ██
// ██ ██    ██ ███████
// ██ ██    ██      ██
// ██  ██████  ███████
//
// >>ios
#if defined(_SAPP_IOS)

_SOKOL_PRIVATE void _sapp_ios_discard_state(void) {
    // NOTE: it's safe to call [release] on a nil object
    _SAPP_OBJC_RELEASE(_sapp.ios.textfield_dlg);
    _SAPP_OBJC_RELEASE(_sapp.ios.textfield);
    #if defined(SOKOL_METAL)
        _SAPP_OBJC_RELEASE(_sapp.ios.view_ctrl);
        _SAPP_OBJC_RELEASE(_sapp.ios.mtl_device);
    #else
        _SAPP_OBJC_RELEASE(_sapp.ios.view_ctrl);
        _SAPP_OBJC_RELEASE(_sapp.ios.eagl_ctx);
    #endif
    _SAPP_OBJC_RELEASE(_sapp.ios.view);
    _SAPP_OBJC_RELEASE(_sapp.ios.window);
}

_SOKOL_PRIVATE void _sapp_ios_run(const sapp_desc* desc) {
    _sapp_init_state(desc);
    static int argc = 1;
    static char* argv[] = { (char*)"sokol_app" };
    UIApplicationMain(argc, argv, nil, NSStringFromClass([_sapp_app_delegate class]));
}

/* iOS entry function */
#if !defined(SOKOL_NO_ENTRY)
int main(int argc, char* argv[]) {
    sapp_desc desc = sokol_main(argc, argv);
    _sapp_ios_run(&desc);
    return 0;
}
#endif /* SOKOL_NO_ENTRY */

_SOKOL_PRIVATE void _sapp_ios_app_event(sapp_event_type type) {
    if (_sapp_events_enabled()) {
        _sapp_init_event(type);
        _sapp_call_event(&_sapp.event);
    }
}

_SOKOL_PRIVATE void _sapp_ios_touch_event(sapp_event_type type, NSSet<UITouch *>* touches, UIEvent* event) {
    if (_sapp_events_enabled()) {
        _sapp_init_event(type);
        NSEnumerator* enumerator = event.allTouches.objectEnumerator;
        UITouch* ios_touch;
        while ((ios_touch = [enumerator nextObject])) {
            if ((_sapp.event.num_touches + 1) < SAPP_MAX_TOUCHPOINTS) {
                CGPoint ios_pos = [ios_touch locationInView:_sapp.ios.view];
                sapp_touchpoint* cur_point = &_sapp.event.touches[_sapp.event.num_touches++];
                cur_point->identifier = (uintptr_t) ios_touch;
                cur_point->pos_x = ios_pos.x * _sapp.dpi_scale;
                cur_point->pos_y = ios_pos.y * _sapp.dpi_scale;
                cur_point->changed = [touches containsObject:ios_touch];
            }
        }
        if (_sapp.event.num_touches > 0) {
            _sapp_call_event(&_sapp.event);
        }
    }
}

_SOKOL_PRIVATE void _sapp_ios_update_dimensions(void) {
    CGRect screen_rect = UIScreen.mainScreen.bounds;
    _sapp.framebuffer_width = (int)roundf(screen_rect.size.width * _sapp.dpi_scale);
    _sapp.framebuffer_height = (int)roundf(screen_rect.size.height * _sapp.dpi_scale);
    _sapp.window_width = (int)roundf(screen_rect.size.width);
    _sapp.window_height = (int)roundf(screen_rect.size.height);
    int cur_fb_width, cur_fb_height;
    #if defined(SOKOL_METAL)
        const CGSize fb_size = _sapp.ios.view.drawableSize;
        cur_fb_width = (int)roundf(fb_size.width);
        cur_fb_height = (int)roundf(fb_size.height);
    #else
        cur_fb_width = (int)roundf(_sapp.ios.view.drawableWidth);
        cur_fb_height = (int)roundf(_sapp.ios.view.drawableHeight);
    #endif
    const bool dim_changed = (_sapp.framebuffer_width != cur_fb_width) ||
                             (_sapp.framebuffer_height != cur_fb_height);
    if (dim_changed) {
        #if defined(SOKOL_METAL)
            const CGSize drawable_size = { (CGFloat) _sapp.framebuffer_width, (CGFloat) _sapp.framebuffer_height };
            _sapp.ios.view.drawableSize = drawable_size;
        #else
            // nothing to do here, GLKView correctly respects the view's contentScaleFactor
        #endif
        if (!_sapp.first_frame) {
            _sapp_ios_app_event(SAPP_EVENTTYPE_RESIZED);
        }
    }
}

_SOKOL_PRIVATE void _sapp_ios_frame(void) {
    _sapp_ios_update_dimensions();
    _sapp_frame();
}

_SOKOL_PRIVATE void _sapp_ios_show_keyboard(bool shown) {
    /* if not happened yet, create an invisible text field */
    if (nil == _sapp.ios.textfield) {
        _sapp.ios.textfield_dlg = [[_sapp_textfield_dlg alloc] init];
        _sapp.ios.textfield = [[UITextField alloc] initWithFrame:CGRectMake(10, 10, 100, 50)];
        _sapp.ios.textfield.keyboardType = UIKeyboardTypeDefault;
        _sapp.ios.textfield.returnKeyType = UIReturnKeyDefault;
        _sapp.ios.textfield.autocapitalizationType = UITextAutocapitalizationTypeNone;
        _sapp.ios.textfield.autocorrectionType = UITextAutocorrectionTypeNo;
        _sapp.ios.textfield.spellCheckingType = UITextSpellCheckingTypeNo;
        _sapp.ios.textfield.hidden = YES;
        _sapp.ios.textfield.text = @"x";
        _sapp.ios.textfield.delegate = _sapp.ios.textfield_dlg;
        [_sapp.ios.view_ctrl.view addSubview:_sapp.ios.textfield];

        [[NSNotificationCenter defaultCenter] addObserver:_sapp.ios.textfield_dlg
            selector:@selector(keyboardWasShown:)
            name:UIKeyboardDidShowNotification object:nil];
        [[NSNotificationCenter defaultCenter] addObserver:_sapp.ios.textfield_dlg
            selector:@selector(keyboardWillBeHidden:)
            name:UIKeyboardWillHideNotification object:nil];
        [[NSNotificationCenter defaultCenter] addObserver:_sapp.ios.textfield_dlg
            selector:@selector(keyboardDidChangeFrame:)
            name:UIKeyboardDidChangeFrameNotification object:nil];
    }
    if (shown) {
        /* setting the text field as first responder brings up the onscreen keyboard */
        [_sapp.ios.textfield becomeFirstResponder];
    }
    else {
        [_sapp.ios.textfield resignFirstResponder];
    }
}

@implementation _sapp_app_delegate
- (BOOL)application:(UIApplication*)application didFinishLaunchingWithOptions:(NSDictionary*)launchOptions {
    CGRect screen_rect = UIScreen.mainScreen.bounds;
    _sapp.ios.window = [[UIWindow alloc] initWithFrame:screen_rect];
    _sapp.window_width = (int)roundf(screen_rect.size.width);
    _sapp.window_height = (int)roundf(screen_rect.size.height);
    if (_sapp.desc.high_dpi) {
        _sapp.dpi_scale = (float) UIScreen.mainScreen.nativeScale;
    }
    else {
        _sapp.dpi_scale = 1.0f;
    }
    _sapp.framebuffer_width = (int)roundf(_sapp.window_width * _sapp.dpi_scale);
    _sapp.framebuffer_height = (int)roundf(_sapp.window_height * _sapp.dpi_scale);
    NSInteger max_fps = UIScreen.mainScreen.maximumFramesPerSecond;
    #if defined(SOKOL_METAL)
        _sapp.ios.mtl_device = MTLCreateSystemDefaultDevice();
        _sapp.ios.view = [[_sapp_ios_view alloc] init];
        _sapp.ios.view.preferredFramesPerSecond = max_fps / _sapp.swap_interval;
        _sapp.ios.view.device = _sapp.ios.mtl_device;
        _sapp.ios.view.colorPixelFormat = MTLPixelFormatBGRA8Unorm;
        _sapp.ios.view.depthStencilPixelFormat = MTLPixelFormatDepth32Float_Stencil8;
        _sapp.ios.view.sampleCount = (NSUInteger)_sapp.sample_count;
        /* NOTE: iOS MTKView seems to ignore thew view's contentScaleFactor
            and automatically renders at Retina resolution. We'll disable
            autoResize and instead do the resizing in _sapp_ios_update_dimensions()
        */
        _sapp.ios.view.autoResizeDrawable = false;
        _sapp.ios.view.userInteractionEnabled = YES;
        _sapp.ios.view.multipleTouchEnabled = YES;
        _sapp.ios.view_ctrl = [[UIViewController alloc] init];
        _sapp.ios.view_ctrl.modalPresentationStyle = UIModalPresentationFullScreen;
        _sapp.ios.view_ctrl.view = _sapp.ios.view;
        _sapp.ios.window.rootViewController = _sapp.ios.view_ctrl;
    #else
        _sapp.ios.eagl_ctx = [[EAGLContext alloc] initWithAPI:kEAGLRenderingAPIOpenGLES3];
        _sapp.ios.view = [[_sapp_ios_view alloc] initWithFrame:screen_rect];
        _sapp.ios.view.drawableColorFormat = GLKViewDrawableColorFormatRGBA8888;
        _sapp.ios.view.drawableDepthFormat = GLKViewDrawableDepthFormat24;
        _sapp.ios.view.drawableStencilFormat = GLKViewDrawableStencilFormatNone;
        GLKViewDrawableMultisample msaa = _sapp.sample_count > 1 ? GLKViewDrawableMultisample4X : GLKViewDrawableMultisampleNone;
        _sapp.ios.view.drawableMultisample = msaa;
        _sapp.ios.view.context = _sapp.ios.eagl_ctx;
        _sapp.ios.view.enableSetNeedsDisplay = NO;
        _sapp.ios.view.userInteractionEnabled = YES;
        _sapp.ios.view.multipleTouchEnabled = YES;
        // on GLKView, contentScaleFactor appears to work just fine!
        if (_sapp.desc.high_dpi) {
            _sapp.ios.view.contentScaleFactor = _sapp.dpi_scale;
        }
        else {
            _sapp.ios.view.contentScaleFactor = 1.0;
        }
        _sapp.ios.view_ctrl = [[GLKViewController alloc] init];
        _sapp.ios.view_ctrl.view = _sapp.ios.view;
        _sapp.ios.view_ctrl.preferredFramesPerSecond = max_fps / _sapp.swap_interval;
        _sapp.ios.window.rootViewController = _sapp.ios.view_ctrl;
    #endif
    [_sapp.ios.window makeKeyAndVisible];

    _sapp.valid = true;
    return YES;
}

- (void)applicationWillResignActive:(UIApplication *)application {
    if (!_sapp.ios.suspended) {
        _sapp.ios.suspended = true;
        _sapp_ios_app_event(SAPP_EVENTTYPE_SUSPENDED);
    }
}

- (void)applicationDidBecomeActive:(UIApplication *)application {
    if (_sapp.ios.suspended) {
        _sapp.ios.suspended = false;
        _sapp_ios_app_event(SAPP_EVENTTYPE_RESUMED);
    }
}

/* NOTE: this method will rarely ever be called, iOS application
    which are terminated by the user are usually killed via signal 9
    by the operating system.
*/
- (void)applicationWillTerminate:(UIApplication *)application {
    _SOKOL_UNUSED(application);
    _sapp_call_cleanup();
    _sapp_ios_discard_state();
    _sapp_discard_state();
}
@end

@implementation _sapp_textfield_dlg
- (void)keyboardWasShown:(NSNotification*)notif {
    _sapp.onscreen_keyboard_shown = true;
    /* query the keyboard's size, and modify the content view's size */
    if (_sapp.desc.ios_keyboard_resizes_canvas) {
        NSDictionary* info = notif.userInfo;
        CGFloat kbd_h = [[info objectForKey:UIKeyboardFrameEndUserInfoKey] CGRectValue].size.height;
        CGRect view_frame = UIScreen.mainScreen.bounds;
        view_frame.size.height -= kbd_h;
        _sapp.ios.view.frame = view_frame;
    }
}
- (void)keyboardWillBeHidden:(NSNotification*)notif {
    _sapp.onscreen_keyboard_shown = false;
    if (_sapp.desc.ios_keyboard_resizes_canvas) {
        _sapp.ios.view.frame = UIScreen.mainScreen.bounds;
    }
}
- (void)keyboardDidChangeFrame:(NSNotification*)notif {
    /* this is for the case when the screen rotation changes while the keyboard is open */
    if (_sapp.onscreen_keyboard_shown && _sapp.desc.ios_keyboard_resizes_canvas) {
        NSDictionary* info = notif.userInfo;
        CGFloat kbd_h = [[info objectForKey:UIKeyboardFrameEndUserInfoKey] CGRectValue].size.height;
        CGRect view_frame = UIScreen.mainScreen.bounds;
        view_frame.size.height -= kbd_h;
        _sapp.ios.view.frame = view_frame;
    }
}
- (BOOL)textField:(UITextField*)textField shouldChangeCharactersInRange:(NSRange)range replacementString:(NSString*)string {
    if (_sapp_events_enabled()) {
        const NSUInteger len = string.length;
        if (len > 0) {
            for (NSUInteger i = 0; i < len; i++) {
                unichar c = [string characterAtIndex:i];
                if (c >= 32) {
                    /* ignore surrogates for now */
                    if ((c < 0xD800) || (c > 0xDFFF)) {
                        _sapp_init_event(SAPP_EVENTTYPE_CHAR);
                        _sapp.event.char_code = c;
                        _sapp_call_event(&_sapp.event);
                    }
                }
                if (c <= 32) {
                    sapp_keycode k = SAPP_KEYCODE_INVALID;
                    switch (c) {
                        case 10: k = SAPP_KEYCODE_ENTER; break;
                        case 32: k = SAPP_KEYCODE_SPACE; break;
                        default: break;
                    }
                    if (k != SAPP_KEYCODE_INVALID) {
                        _sapp_init_event(SAPP_EVENTTYPE_KEY_DOWN);
                        _sapp.event.key_code = k;
                        _sapp_call_event(&_sapp.event);
                        _sapp_init_event(SAPP_EVENTTYPE_KEY_UP);
                        _sapp.event.key_code = k;
                        _sapp_call_event(&_sapp.event);
                    }
                }
            }
        }
        else {
            /* this was a backspace */
            _sapp_init_event(SAPP_EVENTTYPE_KEY_DOWN);
            _sapp.event.key_code = SAPP_KEYCODE_BACKSPACE;
            _sapp_call_event(&_sapp.event);
            _sapp_init_event(SAPP_EVENTTYPE_KEY_UP);
            _sapp.event.key_code = SAPP_KEYCODE_BACKSPACE;
            _sapp_call_event(&_sapp.event);
        }
    }
    return NO;
}
@end

@implementation _sapp_ios_view
- (void)drawRect:(CGRect)rect {
    _SOKOL_UNUSED(rect);
    #if defined(_SAPP_ANY_GL)
    glGetIntegerv(GL_FRAMEBUFFER_BINDING, (GLint*)&_sapp.gl.framebuffer);
    #endif
    _sapp_timing_measure(&_sapp.timing);
    @autoreleasepool {
        _sapp_ios_frame();
    }
}
- (BOOL)isOpaque {
    return YES;
}
- (void)touchesBegan:(NSSet<UITouch *> *)touches withEvent:(UIEvent*)event {
    _sapp_ios_touch_event(SAPP_EVENTTYPE_TOUCHES_BEGAN, touches, event);
}
- (void)touchesMoved:(NSSet<UITouch *> *)touches withEvent:(UIEvent*)event {
    _sapp_ios_touch_event(SAPP_EVENTTYPE_TOUCHES_MOVED, touches, event);
}
- (void)touchesEnded:(NSSet<UITouch *> *)touches withEvent:(UIEvent*)event {
    _sapp_ios_touch_event(SAPP_EVENTTYPE_TOUCHES_ENDED, touches, event);
}
- (void)touchesCancelled:(NSSet<UITouch *> *)touches withEvent:(UIEvent*)event {
    _sapp_ios_touch_event(SAPP_EVENTTYPE_TOUCHES_CANCELLED, touches, event);
}
@end
#endif /* TARGET_OS_IPHONE */

#endif /* _SAPP_APPLE */

// ███████ ███    ███ ███████  ██████ ██████  ██ ██████  ████████ ███████ ███    ██
// ██      ████  ████ ██      ██      ██   ██ ██ ██   ██    ██    ██      ████   ██
// █████   ██ ████ ██ ███████ ██      ██████  ██ ██████     ██    █████   ██ ██  ██
// ██      ██  ██  ██      ██ ██      ██   ██ ██ ██         ██    ██      ██  ██ ██
// ███████ ██      ██ ███████  ██████ ██   ██ ██ ██         ██    ███████ ██   ████
//
// >>emscripten
#if defined(_SAPP_EMSCRIPTEN)

#if defined(EM_JS_DEPS)
EM_JS_DEPS(sokol_app, "$withStackSave,$stringToUTF8OnStack");
#endif

#ifdef __cplusplus
extern "C" {
#endif

typedef void (*_sapp_html5_fetch_callback) (const sapp_html5_fetch_response*);

EMSCRIPTEN_KEEPALIVE void _sapp_emsc_onpaste(const char* str) {
    if (_sapp.clipboard.enabled) {
        _sapp_strcpy(str, _sapp.clipboard.buffer, _sapp.clipboard.buf_size);
        if (_sapp_events_enabled()) {
            _sapp_init_event(SAPP_EVENTTYPE_CLIPBOARD_PASTED);
            _sapp_call_event(&_sapp.event);
        }
    }
}

/*  https://developer.mozilla.org/en-US/docs/Web/API/WindowEventHandlers/onbeforeunload */
EMSCRIPTEN_KEEPALIVE int _sapp_html5_get_ask_leave_site(void) {
    return _sapp.html5_ask_leave_site ? 1 : 0;
}

EMSCRIPTEN_KEEPALIVE void _sapp_emsc_begin_drop(int num) {
    if (!_sapp.drop.enabled) {
        return;
    }
    if (num < 0) {
        num = 0;
    }
    if (num > _sapp.drop.max_files) {
        num = _sapp.drop.max_files;
    }
    _sapp.drop.num_files = num;
    _sapp_clear_drop_buffer();
}

EMSCRIPTEN_KEEPALIVE void _sapp_emsc_drop(int i, const char* name) {
    /* NOTE: name is only the filename part, not a path */
    if (!_sapp.drop.enabled) {
        return;
    }
    if (0 == name) {
        return;
    }
    SOKOL_ASSERT(_sapp.drop.num_files <= _sapp.drop.max_files);
    if ((i < 0) || (i >= _sapp.drop.num_files)) {
        return;
    }
    if (!_sapp_strcpy(name, _sapp_dropped_file_path_ptr(i), _sapp.drop.max_path_length)) {
        _SAPP_ERROR(DROPPED_FILE_PATH_TOO_LONG);
        _sapp.drop.num_files = 0;
    }
}

EMSCRIPTEN_KEEPALIVE void _sapp_emsc_end_drop(int x, int y, int mods) {
    if (!_sapp.drop.enabled) {
        return;
    }
    if (0 == _sapp.drop.num_files) {
        /* there was an error copying the filenames */
        _sapp_clear_drop_buffer();
        return;

    }
    if (_sapp_events_enabled()) {
        _sapp.mouse.x = (float)x * _sapp.dpi_scale;
        _sapp.mouse.y = (float)y * _sapp.dpi_scale;
        _sapp.mouse.dx = 0.0f;
        _sapp.mouse.dy = 0.0f;
        _sapp_init_event(SAPP_EVENTTYPE_FILES_DROPPED);
        // see sapp_js_add_dragndrop_listeners for mods constants
        if (mods & 1) { _sapp.event.modifiers |= SAPP_MODIFIER_SHIFT; }
        if (mods & 2) { _sapp.event.modifiers |= SAPP_MODIFIER_CTRL; }
        if (mods & 4) { _sapp.event.modifiers |= SAPP_MODIFIER_ALT; }
        if (mods & 8) { _sapp.event.modifiers |= SAPP_MODIFIER_SUPER; }
        _sapp_call_event(&_sapp.event);
    }
}

EMSCRIPTEN_KEEPALIVE void _sapp_emsc_invoke_fetch_cb(int index, int success, int error_code, _sapp_html5_fetch_callback callback, uint32_t fetched_size, void* buf_ptr, uint32_t buf_size, void* user_data) {
    sapp_html5_fetch_response response;
    _sapp_clear(&response, sizeof(response));
    response.succeeded = (0 != success);
    response.error_code = (sapp_html5_fetch_error) error_code;
    response.file_index = index;
    response.data.ptr = buf_ptr;
    response.data.size = fetched_size;
    response.buffer.ptr = buf_ptr;
    response.buffer.size = buf_size;
    response.user_data = user_data;
    callback(&response);
}

#ifdef __cplusplus
} /* extern "C" */
#endif

EM_JS(void, sapp_js_add_beforeunload_listener, (void), {
    Module.sokol_beforeunload = (event) => {
        if (__sapp_html5_get_ask_leave_site() != 0) {
            event.preventDefault();
            event.returnValue = ' ';
        }
    };
    window.addEventListener('beforeunload', Module.sokol_beforeunload);
});

EM_JS(void, sapp_js_remove_beforeunload_listener, (void), {
    window.removeEventListener('beforeunload', Module.sokol_beforeunload);
});

EM_JS(void, sapp_js_add_clipboard_listener, (void), {
    Module.sokol_paste = (event) => {
        const pasted_str = event.clipboardData.getData('text');
        withStackSave(() => {
            const cstr = stringToUTF8OnStack(pasted_str);
            __sapp_emsc_onpaste(cstr);
        });
    };
    window.addEventListener('paste', Module.sokol_paste);
});

EM_JS(void, sapp_js_remove_clipboard_listener, (void), {
    window.removeEventListener('paste', Module.sokol_paste);
});

EM_JS(void, sapp_js_write_clipboard, (const char* c_str), {
    const str = UTF8ToString(c_str);
    const ta = document.createElement('textarea');
    ta.setAttribute('autocomplete', 'off');
    ta.setAttribute('autocorrect', 'off');
    ta.setAttribute('autocapitalize', 'off');
    ta.setAttribute('spellcheck', 'false');
    ta.style.left = -100 + 'px';
    ta.style.top = -100 + 'px';
    ta.style.height = 1;
    ta.style.width = 1;
    ta.value = str;
    document.body.appendChild(ta);
    ta.select();
    document.execCommand('copy');
    document.body.removeChild(ta);
});

_SOKOL_PRIVATE void _sapp_emsc_set_clipboard_string(const char* str) {
    sapp_js_write_clipboard(str);
}

EM_JS(void, sapp_js_add_dragndrop_listeners, (const char* canvas_name_cstr), {
    Module.sokol_drop_files = [];
    const canvas_name = UTF8ToString(canvas_name_cstr);
    const canvas = document.getElementById(canvas_name);
    Module.sokol_dragenter = (event) => {
        event.stopPropagation();
        event.preventDefault();
    };
    Module.sokol_dragleave = (event) => {
        event.stopPropagation();
        event.preventDefault();
    };
    Module.sokol_dragover = (event) => {
        event.stopPropagation();
        event.preventDefault();
    };
    Module.sokol_drop = (event) => {
        event.stopPropagation();
        event.preventDefault();
        const files = event.dataTransfer.files;
        Module.sokol_dropped_files = files;
        __sapp_emsc_begin_drop(files.length);
        for (let i = 0; i < files.length; i++) {
            withStackSave(() => {
                const cstr = stringToUTF8OnStack(files[i].name);
                __sapp_emsc_drop(i, cstr);
            });
        }
        let mods = 0;
        if (event.shiftKey) { mods |= 1; }
        if (event.ctrlKey) { mods |= 2; }
        if (event.altKey) { mods |= 4; }
        if (event.metaKey) { mods |= 8; }
        // FIXME? see computation of targetX/targetY in emscripten via getClientBoundingRect
        __sapp_emsc_end_drop(event.clientX, event.clientY, mods);
    };
    canvas.addEventListener('dragenter', Module.sokol_dragenter, false);
    canvas.addEventListener('dragleave', Module.sokol_dragleave, false);
    canvas.addEventListener('dragover',  Module.sokol_dragover, false);
    canvas.addEventListener('drop',      Module.sokol_drop, false);
});

EM_JS(uint32_t, sapp_js_dropped_file_size, (int index), {
    \x2F\x2A\x2A @suppress {missingProperties} \x2A\x2F
    const files = Module.sokol_dropped_files;
    if ((index < 0) || (index >= files.length)) {
        return 0;
    }
    else {
        return files[index].size;
    }
});

EM_JS(void, sapp_js_fetch_dropped_file, (int index, _sapp_html5_fetch_callback callback, void* buf_ptr, uint32_t buf_size, void* user_data), {
    const reader = new FileReader();
    reader.onload = (loadEvent) => {
        const content = loadEvent.target.result;
        if (content.byteLength > buf_size) {
            // SAPP_HTML5_FETCH_ERROR_BUFFER_TOO_SMALL
            __sapp_emsc_invoke_fetch_cb(index, 0, 1, callback, 0, buf_ptr, buf_size, user_data);
        }
        else {
            HEAPU8.set(new Uint8Array(content), buf_ptr);
            __sapp_emsc_invoke_fetch_cb(index, 1, 0, callback, content.byteLength, buf_ptr, buf_size, user_data);
        }
    };
    reader.onerror = () => {
        // SAPP_HTML5_FETCH_ERROR_OTHER
        __sapp_emsc_invoke_fetch_cb(index, 0, 2, callback, 0, buf_ptr, buf_size, user_data);
    };
    \x2F\x2A\x2A @suppress {missingProperties} \x2A\x2F
    const files = Module.sokol_dropped_files;
    reader.readAsArrayBuffer(files[index]);
});

EM_JS(void, sapp_js_remove_dragndrop_listeners, (const char* canvas_name_cstr), {
    const canvas_name = UTF8ToString(canvas_name_cstr);
    const canvas = document.getElementById(canvas_name);
    canvas.removeEventListener('dragenter', Module.sokol_dragenter);
    canvas.removeEventListener('dragleave', Module.sokol_dragleave);
    canvas.removeEventListener('dragover',  Module.sokol_dragover);
    canvas.removeEventListener('drop',      Module.sokol_drop);
});

EM_JS(void, sapp_js_init, (const char* c_str_target), {
    // lookup and store canvas object by name
    const target_str = UTF8ToString(c_str_target);
    Module.sapp_emsc_target = document.getElementById(target_str);
    if (!Module.sapp_emsc_target) {
        console.log("sokol_app.h: invalid target:" + target_str);
    }
    if (!Module.sapp_emsc_target.requestPointerLock) {
        console.log("sokol_app.h: target doesn't support requestPointerLock:" + target_str);
    }
});

_SOKOL_PRIVATE EM_BOOL _sapp_emsc_pointerlockchange_cb(int emsc_type, const EmscriptenPointerlockChangeEvent* emsc_event, void* user_data) {
    _SOKOL_UNUSED(emsc_type);
    _SOKOL_UNUSED(user_data);
    _sapp.mouse.locked = emsc_event->isActive;
    return EM_TRUE;
}

_SOKOL_PRIVATE EM_BOOL _sapp_emsc_pointerlockerror_cb(int emsc_type, const void* reserved, void* user_data) {
    _SOKOL_UNUSED(emsc_type);
    _SOKOL_UNUSED(reserved);
    _SOKOL_UNUSED(user_data);
    _sapp.mouse.locked = false;
    _sapp.emsc.mouse_lock_requested = false;
    return true;
}

EM_JS(void, sapp_js_request_pointerlock, (void), {
    if (Module.sapp_emsc_target) {
        if (Module.sapp_emsc_target.requestPointerLock) {
            Module.sapp_emsc_target.requestPointerLock();
        }
    }
});

EM_JS(void, sapp_js_exit_pointerlock, (void), {
    if (document.exitPointerLock) {
        document.exitPointerLock();
    }
});

_SOKOL_PRIVATE void _sapp_emsc_lock_mouse(bool lock) {
    if (lock) {
        /* request mouse-lock during event handler invocation (see _sapp_emsc_update_mouse_lock_state) */
        _sapp.emsc.mouse_lock_requested = true;
    }
    else {
        /* NOTE: the _sapp.mouse_locked state will be set in the pointerlockchange callback */
        _sapp.emsc.mouse_lock_requested = false;
        sapp_js_exit_pointerlock();
    }
}

/* called from inside event handlers to check if mouse lock had been requested,
   and if yes, actually enter mouse lock.
*/
_SOKOL_PRIVATE void _sapp_emsc_update_mouse_lock_state(void) {
    if (_sapp.emsc.mouse_lock_requested) {
        _sapp.emsc.mouse_lock_requested = false;
        sapp_js_request_pointerlock();
    }
}

// set mouse cursor type
EM_JS(void, sapp_js_set_cursor, (int cursor_type, int shown), {
    if (Module.sapp_emsc_target) {
        let cursor;
        if (shown === 0) {
            cursor = "none";
        }
        else switch (cursor_type) {
            case 0: cursor = "auto"; break;         // SAPP_MOUSECURSOR_DEFAULT
            case 1: cursor = "default"; break;      // SAPP_MOUSECURSOR_ARROW
            case 2: cursor = "text"; break;         // SAPP_MOUSECURSOR_IBEAM
            case 3: cursor = "crosshair"; break;    // SAPP_MOUSECURSOR_CROSSHAIR
            case 4: cursor = "pointer"; break;      // SAPP_MOUSECURSOR_POINTING_HAND
            case 5: cursor = "ew-resize"; break;    // SAPP_MOUSECURSOR_RESIZE_EW
            case 6: cursor = "ns-resize"; break;    // SAPP_MOUSECURSOR_RESIZE_NS
            case 7: cursor = "nwse-resize"; break;  // SAPP_MOUSECURSOR_RESIZE_NWSE
            case 8: cursor = "nesw-resize"; break;  // SAPP_MOUSECURSOR_RESIZE_NESW
            case 9: cursor = "all-scroll"; break;   // SAPP_MOUSECURSOR_RESIZE_ALL
            case 10: cursor = "not-allowed"; break; // SAPP_MOUSECURSOR_NOT_ALLOWED
            default: cursor = "auto"; break;
        }
        Module.sapp_emsc_target.style.cursor = cursor;
    }
});

_SOKOL_PRIVATE void _sapp_emsc_update_cursor(sapp_mouse_cursor cursor, bool shown) {
    SOKOL_ASSERT((cursor >= 0) && (cursor < _SAPP_MOUSECURSOR_NUM));
    sapp_js_set_cursor((int)cursor, shown ? 1 : 0);
}

/* JS helper functions to update browser tab favicon */
EM_JS(void, sapp_js_clear_favicon, (void), {
    const link = document.getElementById('sokol-app-favicon');
    if (link) {
        document.head.removeChild(link);
    }
});

EM_JS(void, sapp_js_set_favicon, (int w, int h, const uint8_t* pixels), {
    const canvas = document.createElement('canvas');
    canvas.width = w;
    canvas.height = h;
    const ctx = canvas.getContext('2d');
    const img_data = ctx.createImageData(w, h);
    img_data.data.set(HEAPU8.subarray(pixels, pixels + w*h*4));
    ctx.putImageData(img_data, 0, 0);
    const new_link = document.createElement('link');
    new_link.id = 'sokol-app-favicon';
    new_link.rel = 'shortcut icon';
    new_link.href = canvas.toDataURL();
    document.head.appendChild(new_link);
});

_SOKOL_PRIVATE void _sapp_emsc_set_icon(const sapp_icon_desc* icon_desc, int num_images) {
    SOKOL_ASSERT((num_images > 0) && (num_images <= SAPP_MAX_ICONIMAGES));
    sapp_js_clear_favicon();
    // find the best matching image candidate for 16x16 pixels
    int img_index = _sapp_image_bestmatch(icon_desc->images, num_images, 16, 16);
    const sapp_image_desc* img_desc = &icon_desc->images[img_index];
    sapp_js_set_favicon(img_desc->width, img_desc->height, (const uint8_t*) img_desc->pixels.ptr);
}

_SOKOL_PRIVATE uint32_t _sapp_emsc_mouse_button_mods(uint16_t buttons) {
    uint32_t m = 0;
    if (0 != (buttons & (1<<0))) { m |= SAPP_MODIFIER_LMB; }
    if (0 != (buttons & (1<<1))) { m |= SAPP_MODIFIER_RMB; } // not a bug
    if (0 != (buttons & (1<<2))) { m |= SAPP_MODIFIER_MMB; } // not a bug
    return m;
}

_SOKOL_PRIVATE uint32_t _sapp_emsc_mouse_event_mods(const EmscriptenMouseEvent* ev) {
    uint32_t m = 0;
    if (ev->ctrlKey)    { m |= SAPP_MODIFIER_CTRL; }
    if (ev->shiftKey)   { m |= SAPP_MODIFIER_SHIFT; }
    if (ev->altKey)     { m |= SAPP_MODIFIER_ALT; }
    if (ev->metaKey)    { m |= SAPP_MODIFIER_SUPER; }
    m |= _sapp_emsc_mouse_button_mods(_sapp.emsc.mouse_buttons);
    return m;
}

_SOKOL_PRIVATE uint32_t _sapp_emsc_key_event_mods(const EmscriptenKeyboardEvent* ev) {
    uint32_t m = 0;
    if (ev->ctrlKey)    { m |= SAPP_MODIFIER_CTRL; }
    if (ev->shiftKey)   { m |= SAPP_MODIFIER_SHIFT; }
    if (ev->altKey)     { m |= SAPP_MODIFIER_ALT; }
    if (ev->metaKey)    { m |= SAPP_MODIFIER_SUPER; }
    m |= _sapp_emsc_mouse_button_mods(_sapp.emsc.mouse_buttons);
    return m;
}

_SOKOL_PRIVATE uint32_t _sapp_emsc_touch_event_mods(const EmscriptenTouchEvent* ev) {
    uint32_t m = 0;
    if (ev->ctrlKey)    { m |= SAPP_MODIFIER_CTRL; }
    if (ev->shiftKey)   { m |= SAPP_MODIFIER_SHIFT; }
    if (ev->altKey)     { m |= SAPP_MODIFIER_ALT; }
    if (ev->metaKey)    { m |= SAPP_MODIFIER_SUPER; }
    m |= _sapp_emsc_mouse_button_mods(_sapp.emsc.mouse_buttons);
    return m;
}

#if defined(SOKOL_WGPU)
_SOKOL_PRIVATE void _sapp_emsc_wgpu_size_changed(void);
#endif

_SOKOL_PRIVATE EM_BOOL _sapp_emsc_size_changed(int event_type, const EmscriptenUiEvent* ui_event, void* user_data) {
    _SOKOL_UNUSED(event_type);
    _SOKOL_UNUSED(user_data);
    double w, h;
    emscripten_get_element_css_size(_sapp.html5_canvas_selector, &w, &h);
    /* The above method might report zero when toggling HTML5 fullscreen,
       in that case use the window's inner width reported by the
       emscripten event. This works ok when toggling *into* fullscreen
       but doesn't properly restore the previous canvas size when switching
       back from fullscreen.

       In general, due to the HTML5's fullscreen API's flaky nature it is
       recommended to use 'soft fullscreen' (stretching the WebGL canvas
       over the browser windows client rect) with a CSS definition like this:

            position: absolute;
            top: 0px;
            left: 0px;
            margin: 0px;
            border: 0;
            width: 100%;
            height: 100%;
            overflow: hidden;
            display: block;
    */
    if (w < 1.0) {
        w = ui_event->windowInnerWidth;
    }
    else {
        _sapp.window_width = (int)roundf(w);
    }
    if (h < 1.0) {
        h = ui_event->windowInnerHeight;
    }
    else {
        _sapp.window_height = (int)roundf(h);
    }
    if (_sapp.desc.high_dpi) {
        _sapp.dpi_scale = emscripten_get_device_pixel_ratio();
    }
    _sapp.framebuffer_width = (int)roundf(w * _sapp.dpi_scale);
    _sapp.framebuffer_height = (int)roundf(h * _sapp.dpi_scale);
    SOKOL_ASSERT((_sapp.framebuffer_width > 0) && (_sapp.framebuffer_height > 0));
    emscripten_set_canvas_element_size(_sapp.html5_canvas_selector, _sapp.framebuffer_width, _sapp.framebuffer_height);
    #if defined(SOKOL_WGPU)
        // on WebGPU: recreate size-dependent rendering surfaces
        _sapp_emsc_wgpu_size_changed();
    #endif
    if (_sapp_events_enabled()) {
        _sapp_init_event(SAPP_EVENTTYPE_RESIZED);
        _sapp_call_event(&_sapp.event);
    }
    return true;
}

_SOKOL_PRIVATE EM_BOOL _sapp_emsc_mouse_cb(int emsc_type, const EmscriptenMouseEvent* emsc_event, void* user_data) {
    _SOKOL_UNUSED(user_data);
    bool consume_event = !_sapp.desc.html5_bubble_mouse_events;
    _sapp.emsc.mouse_buttons = emsc_event->buttons;
    if (_sapp.mouse.locked) {
        _sapp.mouse.dx = (float) emsc_event->movementX;
        _sapp.mouse.dy = (float) emsc_event->movementY;
    } else {
        float new_x = emsc_event->targetX * _sapp.dpi_scale;
        float new_y = emsc_event->targetY * _sapp.dpi_scale;
        if (_sapp.mouse.pos_valid) {
            _sapp.mouse.dx = new_x - _sapp.mouse.x;
            _sapp.mouse.dy = new_y - _sapp.mouse.y;
        }
        _sapp.mouse.x = new_x;
        _sapp.mouse.y = new_y;
        _sapp.mouse.pos_valid = true;
    }
    if (_sapp_events_enabled() && (emsc_event->button >= 0) && (emsc_event->button < SAPP_MAX_MOUSEBUTTONS)) {
        sapp_event_type type;
        bool is_button_event = false;
        bool clear_dxdy = false;
        switch (emsc_type) {
            case EMSCRIPTEN_EVENT_MOUSEDOWN:
                type = SAPP_EVENTTYPE_MOUSE_DOWN;
                is_button_event = true;
                break;
            case EMSCRIPTEN_EVENT_MOUSEUP:
                type = SAPP_EVENTTYPE_MOUSE_UP;
                is_button_event = true;
                break;
            case EMSCRIPTEN_EVENT_MOUSEMOVE:
                type = SAPP_EVENTTYPE_MOUSE_MOVE;
                break;
            case EMSCRIPTEN_EVENT_MOUSEENTER:
                type = SAPP_EVENTTYPE_MOUSE_ENTER;
                clear_dxdy = true;
                break;
            case EMSCRIPTEN_EVENT_MOUSELEAVE:
                type = SAPP_EVENTTYPE_MOUSE_LEAVE;
                clear_dxdy = true;
                break;
            default:
                type = SAPP_EVENTTYPE_INVALID;
                break;
        }
        if (clear_dxdy) {
            _sapp.mouse.dx = 0.0f;
            _sapp.mouse.dy = 0.0f;
        }
        if (type != SAPP_EVENTTYPE_INVALID) {
            _sapp_init_event(type);
            _sapp.event.modifiers = _sapp_emsc_mouse_event_mods(emsc_event);
            if (is_button_event) {
                switch (emsc_event->button) {
                    case 0: _sapp.event.mouse_button = SAPP_MOUSEBUTTON_LEFT; break;
                    case 1: _sapp.event.mouse_button = SAPP_MOUSEBUTTON_MIDDLE; break;
                    case 2: _sapp.event.mouse_button = SAPP_MOUSEBUTTON_RIGHT; break;
                    default: _sapp.event.mouse_button = (sapp_mousebutton)emsc_event->button; break;
                }
            } else {
                _sapp.event.mouse_button = SAPP_MOUSEBUTTON_INVALID;
            }
            consume_event |= _sapp_call_event(&_sapp.event);
        }
        // mouse lock can only be activated in mouse button events (not in move, enter or leave)
        if (is_button_event) {
            _sapp_emsc_update_mouse_lock_state();
        }
    }
    return consume_event;
}

_SOKOL_PRIVATE EM_BOOL _sapp_emsc_wheel_cb(int emsc_type, const EmscriptenWheelEvent* emsc_event, void* user_data) {
    _SOKOL_UNUSED(emsc_type);
    _SOKOL_UNUSED(user_data);
    bool consume_event = !_sapp.desc.html5_bubble_wheel_events;
    _sapp.emsc.mouse_buttons = emsc_event->mouse.buttons;
    if (_sapp_events_enabled()) {
        _sapp_init_event(SAPP_EVENTTYPE_MOUSE_SCROLL);
        _sapp.event.modifiers = _sapp_emsc_mouse_event_mods(&emsc_event->mouse);
        /* see https://github.com/floooh/sokol/issues/339 */
        float scale;
        switch (emsc_event->deltaMode) {
            case DOM_DELTA_PIXEL: scale = -0.04f; break;
            case DOM_DELTA_LINE:  scale = -1.33f; break;
            case DOM_DELTA_PAGE:  scale = -10.0f; break; // FIXME: this is a guess
            default:              scale = -0.1f; break;  // shouldn't happen
        }
        _sapp.event.scroll_x = scale * (float)emsc_event->deltaX;
        _sapp.event.scroll_y = scale * (float)emsc_event->deltaY;
        consume_event |= _sapp_call_event(&_sapp.event);
    }
    _sapp_emsc_update_mouse_lock_state();
    return consume_event;
}

static struct {
    const char* str;
    sapp_keycode code;
} _sapp_emsc_keymap[] = {
    { "Backspace",      SAPP_KEYCODE_BACKSPACE },
    { "Tab",            SAPP_KEYCODE_TAB },
    { "Enter",          SAPP_KEYCODE_ENTER },
    { "ShiftLeft",      SAPP_KEYCODE_LEFT_SHIFT },
    { "ShiftRight",     SAPP_KEYCODE_RIGHT_SHIFT },
    { "ControlLeft",    SAPP_KEYCODE_LEFT_CONTROL },
    { "ControlRight",   SAPP_KEYCODE_RIGHT_CONTROL },
    { "AltLeft",        SAPP_KEYCODE_LEFT_ALT },
    { "AltRight",       SAPP_KEYCODE_RIGHT_ALT },
    { "Pause",          SAPP_KEYCODE_PAUSE },
    { "CapsLock",       SAPP_KEYCODE_CAPS_LOCK },
    { "Escape",         SAPP_KEYCODE_ESCAPE },
    { "Space",          SAPP_KEYCODE_SPACE },
    { "PageUp",         SAPP_KEYCODE_PAGE_UP },
    { "PageDown",       SAPP_KEYCODE_PAGE_DOWN },
    { "End",            SAPP_KEYCODE_END },
    { "Home",           SAPP_KEYCODE_HOME },
    { "ArrowLeft",      SAPP_KEYCODE_LEFT },
    { "ArrowUp",        SAPP_KEYCODE_UP },
    { "ArrowRight",     SAPP_KEYCODE_RIGHT },
    { "ArrowDown",      SAPP_KEYCODE_DOWN },
    { "PrintScreen",    SAPP_KEYCODE_PRINT_SCREEN },
    { "Insert",         SAPP_KEYCODE_INSERT },
    { "Delete",         SAPP_KEYCODE_DELETE },
    { "Digit0",         SAPP_KEYCODE_0 },
    { "Digit1",         SAPP_KEYCODE_1 },
    { "Digit2",         SAPP_KEYCODE_2 },
    { "Digit3",         SAPP_KEYCODE_3 },
    { "Digit4",         SAPP_KEYCODE_4 },
    { "Digit5",         SAPP_KEYCODE_5 },
    { "Digit6",         SAPP_KEYCODE_6 },
    { "Digit7",         SAPP_KEYCODE_7 },
    { "Digit8",         SAPP_KEYCODE_8 },
    { "Digit9",         SAPP_KEYCODE_9 },
    { "KeyA",           SAPP_KEYCODE_A },
    { "KeyB",           SAPP_KEYCODE_B },
    { "KeyC",           SAPP_KEYCODE_C },
    { "KeyD",           SAPP_KEYCODE_D },
    { "KeyE",           SAPP_KEYCODE_E },
    { "KeyF",           SAPP_KEYCODE_F },
    { "KeyG",           SAPP_KEYCODE_G },
    { "KeyH",           SAPP_KEYCODE_H },
    { "KeyI",           SAPP_KEYCODE_I },
    { "KeyJ",           SAPP_KEYCODE_J },
    { "KeyK",           SAPP_KEYCODE_K },
    { "KeyL",           SAPP_KEYCODE_L },
    { "KeyM",           SAPP_KEYCODE_M },
    { "KeyN",           SAPP_KEYCODE_N },
    { "KeyO",           SAPP_KEYCODE_O },
    { "KeyP",           SAPP_KEYCODE_P },
    { "KeyQ",           SAPP_KEYCODE_Q },
    { "KeyR",           SAPP_KEYCODE_R },
    { "KeyS",           SAPP_KEYCODE_S },
    { "KeyT",           SAPP_KEYCODE_T },
    { "KeyU",           SAPP_KEYCODE_U },
    { "KeyV",           SAPP_KEYCODE_V },
    { "KeyW",           SAPP_KEYCODE_W },
    { "KeyX",           SAPP_KEYCODE_X },
    { "KeyY",           SAPP_KEYCODE_Y },
    { "KeyZ",           SAPP_KEYCODE_Z },
    { "MetaLeft",       SAPP_KEYCODE_LEFT_SUPER },
    { "MetaRight",      SAPP_KEYCODE_RIGHT_SUPER },
    { "Numpad0",        SAPP_KEYCODE_KP_0 },
    { "Numpad1",        SAPP_KEYCODE_KP_1 },
    { "Numpad2",        SAPP_KEYCODE_KP_2 },
    { "Numpad3",        SAPP_KEYCODE_KP_3 },
    { "Numpad4",        SAPP_KEYCODE_KP_4 },
    { "Numpad5",        SAPP_KEYCODE_KP_5 },
    { "Numpad6",        SAPP_KEYCODE_KP_6 },
    { "Numpad7",        SAPP_KEYCODE_KP_7 },
    { "Numpad8",        SAPP_KEYCODE_KP_8 },
    { "Numpad9",        SAPP_KEYCODE_KP_9 },
    { "NumpadMultiply", SAPP_KEYCODE_KP_MULTIPLY },
    { "NumpadAdd",      SAPP_KEYCODE_KP_ADD },
    { "NumpadSubtract", SAPP_KEYCODE_KP_SUBTRACT },
    { "NumpadDecimal",  SAPP_KEYCODE_KP_DECIMAL },
    { "NumpadDivide",   SAPP_KEYCODE_KP_DIVIDE },
    { "F1",             SAPP_KEYCODE_F1 },
    { "F2",             SAPP_KEYCODE_F2 },
    { "F3",             SAPP_KEYCODE_F3 },
    { "F4",             SAPP_KEYCODE_F4 },
    { "F5",             SAPP_KEYCODE_F5 },
    { "F6",             SAPP_KEYCODE_F6 },
    { "F7",             SAPP_KEYCODE_F7 },
    { "F8",             SAPP_KEYCODE_F8 },
    { "F9",             SAPP_KEYCODE_F9 },
    { "F10",            SAPP_KEYCODE_F10 },
    { "F11",            SAPP_KEYCODE_F11 },
    { "F12",            SAPP_KEYCODE_F12 },
    { "NumLock",        SAPP_KEYCODE_NUM_LOCK },
    { "ScrollLock",     SAPP_KEYCODE_SCROLL_LOCK },
    { "Semicolon",      SAPP_KEYCODE_SEMICOLON },
    { "Equal",          SAPP_KEYCODE_EQUAL },
    { "Comma",          SAPP_KEYCODE_COMMA },
    { "Minus",          SAPP_KEYCODE_MINUS },
    { "Period",         SAPP_KEYCODE_PERIOD },
    { "Slash",          SAPP_KEYCODE_SLASH },
    { "Backquote",      SAPP_KEYCODE_GRAVE_ACCENT },
    { "BracketLeft",    SAPP_KEYCODE_LEFT_BRACKET },
    { "Backslash",      SAPP_KEYCODE_BACKSLASH },
    { "BracketRight",   SAPP_KEYCODE_RIGHT_BRACKET },
    { "Quote",          SAPP_KEYCODE_GRAVE_ACCENT },    // FIXME: ???
    { 0, SAPP_KEYCODE_INVALID },
};

_SOKOL_PRIVATE sapp_keycode _sapp_emsc_translate_key(const char* str) {
    int i = 0;
    const char* keystr;
    while (( keystr = _sapp_emsc_keymap[i].str )) {
        if (0 == strcmp(str, keystr)) {
            return _sapp_emsc_keymap[i].code;
        }
        i += 1;
    }
    return SAPP_KEYCODE_INVALID;
}

// returns true if the key code is a 'character key', this is used to decide
// if a key event needs to bubble up to create a char event
_SOKOL_PRIVATE bool _sapp_emsc_is_char_key(sapp_keycode key_code) {
    return key_code < SAPP_KEYCODE_WORLD_1;
}

_SOKOL_PRIVATE EM_BOOL _sapp_emsc_key_cb(int emsc_type, const EmscriptenKeyboardEvent* emsc_event, void* user_data) {
    _SOKOL_UNUSED(user_data);
    bool consume_event = false;
    if (_sapp_events_enabled()) {
        sapp_event_type type;
        switch (emsc_type) {
            case EMSCRIPTEN_EVENT_KEYDOWN:
                type = SAPP_EVENTTYPE_KEY_DOWN;
                break;
            case EMSCRIPTEN_EVENT_KEYUP:
                type = SAPP_EVENTTYPE_KEY_UP;
                break;
            case EMSCRIPTEN_EVENT_KEYPRESS:
                type = SAPP_EVENTTYPE_CHAR;
                break;
            default:
                type = SAPP_EVENTTYPE_INVALID;
                break;
        }
        if (type != SAPP_EVENTTYPE_INVALID) {
            bool send_keyup_followup = false;
            _sapp_init_event(type);
            _sapp.event.key_repeat = emsc_event->repeat;
            _sapp.event.modifiers = _sapp_emsc_key_event_mods(emsc_event);
            if (type == SAPP_EVENTTYPE_CHAR) {
                // NOTE: charCode doesn't appear to be supported on Android Chrome
                _sapp.event.char_code = emsc_event->charCode;
                consume_event |= !_sapp.desc.html5_bubble_char_events;
            } else {
                if (0 != emsc_event->code[0]) {
                    // This code path is for desktop browsers which send untranslated 'physical' key code strings
                    // (which is what we actually want for key events)
                    _sapp.event.key_code = _sapp_emsc_translate_key(emsc_event->code);
                } else {
                    // This code path is for mobile browsers which only send localized key code
                    // strings. Note that the translation will only work for a small subset
                    // of localization-agnostic keys (like Enter, arrow keys, etc...), but
                    // regular alpha-numeric keys will all result in an SAPP_KEYCODE_INVALID)
                    _sapp.event.key_code = _sapp_emsc_translate_key(emsc_event->key);
                }

                // Special hack for macOS: if the Super key is pressed, macOS doesn't
                //  send keyUp events. As a workaround, to prevent keys from
                //  "sticking", we'll send a keyup event following a keydown
                //  when the SUPER key is pressed
                if ((type == SAPP_EVENTTYPE_KEY_DOWN) &&
                    (_sapp.event.key_code != SAPP_KEYCODE_LEFT_SUPER) &&
                    (_sapp.event.key_code != SAPP_KEYCODE_RIGHT_SUPER) &&
                    (_sapp.event.modifiers & SAPP_MODIFIER_SUPER))
                {
                    send_keyup_followup = true;
                }

                // 'character key events' will always need to bubble up, otherwise the browser
                // wouldn't be able to generate character events.
                if (!_sapp_emsc_is_char_key(_sapp.event.key_code)) {
                    consume_event |= !_sapp.desc.html5_bubble_key_events;
                }
            }
            consume_event |= _sapp_call_event(&_sapp.event);
            if (send_keyup_followup) {
                _sapp.event.type = SAPP_EVENTTYPE_KEY_UP;
                consume_event |= _sapp_call_event(&_sapp.event);
            }
        }
    }
    _sapp_emsc_update_mouse_lock_state();
    return consume_event;
}

_SOKOL_PRIVATE EM_BOOL _sapp_emsc_touch_cb(int emsc_type, const EmscriptenTouchEvent* emsc_event, void* user_data) {
    _SOKOL_UNUSED(user_data);
    bool consume_event = !_sapp.desc.html5_bubble_touch_events;
    if (_sapp_events_enabled()) {
        sapp_event_type type;
        switch (emsc_type) {
            case EMSCRIPTEN_EVENT_TOUCHSTART:
                type = SAPP_EVENTTYPE_TOUCHES_BEGAN;
                break;
            case EMSCRIPTEN_EVENT_TOUCHMOVE:
                type = SAPP_EVENTTYPE_TOUCHES_MOVED;
                break;
            case EMSCRIPTEN_EVENT_TOUCHEND:
                type = SAPP_EVENTTYPE_TOUCHES_ENDED;
                break;
            case EMSCRIPTEN_EVENT_TOUCHCANCEL:
                type = SAPP_EVENTTYPE_TOUCHES_CANCELLED;
                break;
            default:
                type = SAPP_EVENTTYPE_INVALID;
                break;
        }
        if (type != SAPP_EVENTTYPE_INVALID) {
            _sapp_init_event(type);
            _sapp.event.modifiers = _sapp_emsc_touch_event_mods(emsc_event);
            _sapp.event.num_touches = emsc_event->numTouches;
            if (_sapp.event.num_touches > SAPP_MAX_TOUCHPOINTS) {
                _sapp.event.num_touches = SAPP_MAX_TOUCHPOINTS;
            }
            for (int i = 0; i < _sapp.event.num_touches; i++) {
                const EmscriptenTouchPoint* src = &emsc_event->touches[i];
                sapp_touchpoint* dst = &_sapp.event.touches[i];
                dst->identifier = (uintptr_t)src->identifier;
                dst->pos_x = src->targetX * _sapp.dpi_scale;
                dst->pos_y = src->targetY * _sapp.dpi_scale;
                dst->changed = src->isChanged;
            }
            consume_event |= _sapp_call_event(&_sapp.event);
        }
    }
    return consume_event;
}

_SOKOL_PRIVATE EM_BOOL _sapp_emsc_focus_cb(int emsc_type, const EmscriptenFocusEvent* emsc_event, void* user_data) {
    _SOKOL_UNUSED(emsc_type);
    _SOKOL_UNUSED(emsc_event);
    _SOKOL_UNUSED(user_data);
    if (_sapp_events_enabled()) {
        _sapp_init_event(SAPP_EVENTTYPE_FOCUSED);
        _sapp_call_event(&_sapp.event);
    }
    return true;
}

_SOKOL_PRIVATE EM_BOOL _sapp_emsc_blur_cb(int emsc_type, const EmscriptenFocusEvent* emsc_event, void* user_data) {
    _SOKOL_UNUSED(emsc_type);
    _SOKOL_UNUSED(emsc_event);
    _SOKOL_UNUSED(user_data);
    if (_sapp_events_enabled()) {
        _sapp_init_event(SAPP_EVENTTYPE_UNFOCUSED);
        _sapp_call_event(&_sapp.event);
    }
    return true;
}

#if defined(SOKOL_GLES3)
_SOKOL_PRIVATE EM_BOOL _sapp_emsc_webgl_context_cb(int emsc_type, const void* reserved, void* user_data) {
    _SOKOL_UNUSED(reserved);
    _SOKOL_UNUSED(user_data);
    sapp_event_type type;
    switch (emsc_type) {
        case EMSCRIPTEN_EVENT_WEBGLCONTEXTLOST:     type = SAPP_EVENTTYPE_SUSPENDED; break;
        case EMSCRIPTEN_EVENT_WEBGLCONTEXTRESTORED: type = SAPP_EVENTTYPE_RESUMED; break;
        default:                                    type = SAPP_EVENTTYPE_INVALID; break;
    }
    if (_sapp_events_enabled() && (SAPP_EVENTTYPE_INVALID != type)) {
        _sapp_init_event(type);
        _sapp_call_event(&_sapp.event);
    }
    return true;
}

_SOKOL_PRIVATE void _sapp_emsc_webgl_init(void) {
    EmscriptenWebGLContextAttributes attrs;
    emscripten_webgl_init_context_attributes(&attrs);
    attrs.alpha = _sapp.desc.alpha;
    attrs.depth = true;
    attrs.stencil = true;
    attrs.antialias = _sapp.sample_count > 1;
    attrs.premultipliedAlpha = _sapp.desc.html5_premultiplied_alpha;
    attrs.preserveDrawingBuffer = _sapp.desc.html5_preserve_drawing_buffer;
    attrs.enableExtensionsByDefault = true;
    attrs.majorVersion = 2;
    EMSCRIPTEN_WEBGL_CONTEXT_HANDLE ctx = emscripten_webgl_create_context(_sapp.html5_canvas_selector, &attrs);
    // FIXME: error message?
    emscripten_webgl_make_context_current(ctx);
    glGetIntegerv(GL_FRAMEBUFFER_BINDING, (GLint*)&_sapp.gl.framebuffer);

    // FIXME: remove PVRTC support here and in sokol-gfx at some point
    // some WebGL extension are not enabled automatically by emscripten
    emscripten_webgl_enable_extension(ctx, "WEBKIT_WEBGL_compressed_texture_pvrtc");
}
#endif

#if defined(SOKOL_WGPU)

_SOKOL_PRIVATE void _sapp_emsc_wgpu_create_swapchain(void) {
    SOKOL_ASSERT(_sapp.wgpu.instance);
    SOKOL_ASSERT(_sapp.wgpu.device);
    SOKOL_ASSERT(0 == _sapp.wgpu.surface);
    SOKOL_ASSERT(0 == _sapp.wgpu.swapchain);
    SOKOL_ASSERT(0 == _sapp.wgpu.msaa_tex);
    SOKOL_ASSERT(0 == _sapp.wgpu.msaa_view);
    SOKOL_ASSERT(0 == _sapp.wgpu.depth_stencil_tex);
    SOKOL_ASSERT(0 == _sapp.wgpu.depth_stencil_view);
    SOKOL_ASSERT(0 == _sapp.wgpu.swapchain_view);

    WGPUSurfaceDescriptorFromCanvasHTMLSelector canvas_desc;
    _sapp_clear(&canvas_desc, sizeof(canvas_desc));
    canvas_desc.chain.sType = WGPUSType_SurfaceDescriptorFromCanvasHTMLSelector;
    canvas_desc.selector = _sapp.html5_canvas_selector;
    WGPUSurfaceDescriptor surf_desc;
    _sapp_clear(&surf_desc, sizeof(surf_desc));
    surf_desc.nextInChain = &canvas_desc.chain;
    _sapp.wgpu.surface = wgpuInstanceCreateSurface(_sapp.wgpu.instance, &surf_desc);
    if (0 == _sapp.wgpu.surface) {
        _SAPP_PANIC(WGPU_SWAPCHAIN_CREATE_SURFACE_FAILED);
    }
    _sapp.wgpu.render_format = wgpuSurfaceGetPreferredFormat(_sapp.wgpu.surface, _sapp.wgpu.adapter);

    WGPUSwapChainDescriptor sc_desc;
    _sapp_clear(&sc_desc, sizeof(sc_desc));
    sc_desc.usage = WGPUTextureUsage_RenderAttachment;
    sc_desc.format = _sapp.wgpu.render_format;
    sc_desc.width = (uint32_t)_sapp.framebuffer_width;
    sc_desc.height = (uint32_t)_sapp.framebuffer_height;
    sc_desc.presentMode = WGPUPresentMode_Fifo;
    _sapp.wgpu.swapchain = wgpuDeviceCreateSwapChain(_sapp.wgpu.device, _sapp.wgpu.surface, &sc_desc);
    if (0 == _sapp.wgpu.swapchain) {
        _SAPP_PANIC(WGPU_SWAPCHAIN_CREATE_SWAPCHAIN_FAILED);
    }

    WGPUTextureDescriptor ds_desc;
    _sapp_clear(&ds_desc, sizeof(ds_desc));
    ds_desc.usage = WGPUTextureUsage_RenderAttachment;
    ds_desc.dimension = WGPUTextureDimension_2D;
    ds_desc.size.width = (uint32_t)_sapp.framebuffer_width;
    ds_desc.size.height = (uint32_t)_sapp.framebuffer_height;
    ds_desc.size.depthOrArrayLayers = 1;
    ds_desc.format = WGPUTextureFormat_Depth32FloatStencil8;
    ds_desc.mipLevelCount = 1;
    ds_desc.sampleCount = (uint32_t)_sapp.sample_count;
    _sapp.wgpu.depth_stencil_tex = wgpuDeviceCreateTexture(_sapp.wgpu.device, &ds_desc);
    if (0 == _sapp.wgpu.depth_stencil_tex) {
        _SAPP_PANIC(WGPU_SWAPCHAIN_CREATE_DEPTH_STENCIL_TEXTURE_FAILED);
    }
    _sapp.wgpu.depth_stencil_view = wgpuTextureCreateView(_sapp.wgpu.depth_stencil_tex, 0);
    if (0 == _sapp.wgpu.depth_stencil_view) {
        _SAPP_PANIC(WGPU_SWAPCHAIN_CREATE_DEPTH_STENCIL_VIEW_FAILED);
    }

    if (_sapp.sample_count > 1) {
        WGPUTextureDescriptor msaa_desc;
        _sapp_clear(&msaa_desc, sizeof(msaa_desc));
        msaa_desc.usage = WGPUTextureUsage_RenderAttachment;
        msaa_desc.dimension = WGPUTextureDimension_2D;
        msaa_desc.size.width = (uint32_t)_sapp.framebuffer_width;
        msaa_desc.size.height = (uint32_t)_sapp.framebuffer_height;
        msaa_desc.size.depthOrArrayLayers = 1;
        msaa_desc.format = _sapp.wgpu.render_format;
        msaa_desc.mipLevelCount = 1;
        msaa_desc.sampleCount = (uint32_t)_sapp.sample_count;
        _sapp.wgpu.msaa_tex = wgpuDeviceCreateTexture(_sapp.wgpu.device, &msaa_desc);
        if (0 == _sapp.wgpu.msaa_tex) {
            _SAPP_PANIC(WGPU_SWAPCHAIN_CREATE_MSAA_TEXTURE_FAILED);
        }
        _sapp.wgpu.msaa_view = wgpuTextureCreateView(_sapp.wgpu.msaa_tex, 0);
        if (0 == _sapp.wgpu.msaa_view) {
            _SAPP_PANIC(WGPU_SWAPCHAIN_CREATE_MSAA_VIEW_FAILED);
        }
    }
}

_SOKOL_PRIVATE void _sapp_emsc_wgpu_discard_swapchain(void) {
    if (_sapp.wgpu.msaa_view) {
        wgpuTextureViewRelease(_sapp.wgpu.msaa_view);
        _sapp.wgpu.msaa_view = 0;
    }
    if (_sapp.wgpu.msaa_tex) {
        wgpuTextureRelease(_sapp.wgpu.msaa_tex);
        _sapp.wgpu.msaa_tex = 0;
    }
    if (_sapp.wgpu.depth_stencil_view) {
        wgpuTextureViewRelease(_sapp.wgpu.depth_stencil_view);
        _sapp.wgpu.depth_stencil_view = 0;
    }
    if (_sapp.wgpu.depth_stencil_tex) {
        wgpuTextureRelease(_sapp.wgpu.depth_stencil_tex);
        _sapp.wgpu.depth_stencil_tex = 0;
    }
    if (_sapp.wgpu.swapchain) {
        wgpuSwapChainRelease(_sapp.wgpu.swapchain);
        _sapp.wgpu.swapchain = 0;
    }
    if (_sapp.wgpu.surface) {
        wgpuSurfaceRelease(_sapp.wgpu.surface);
        _sapp.wgpu.surface = 0;
    }
}

_SOKOL_PRIVATE void _sapp_emsc_wgpu_size_changed(void) {
    _sapp_emsc_wgpu_discard_swapchain();
    _sapp_emsc_wgpu_create_swapchain();
}

_SOKOL_PRIVATE void _sapp_emsc_wgpu_request_device_cb(WGPURequestDeviceStatus status, WGPUDevice device, const char* msg, void* userdata) {
    _SOKOL_UNUSED(msg);
    _SOKOL_UNUSED(userdata);
    SOKOL_ASSERT(!_sapp.wgpu.async_init_done);
    if (status != WGPURequestDeviceStatus_Success) {
        if (status == WGPURequestDeviceStatus_Error) {
            _SAPP_PANIC(WGPU_REQUEST_DEVICE_STATUS_ERROR);
        } else {
            _SAPP_PANIC(WGPU_REQUEST_DEVICE_STATUS_UNKNOWN);
        }
    }
    SOKOL_ASSERT(device);
    _sapp.wgpu.device = device;
    _sapp_emsc_wgpu_create_swapchain();
    _sapp.wgpu.async_init_done = true;
}

_SOKOL_PRIVATE void _sapp_emsc_wgpu_request_adapter_cb(WGPURequestAdapterStatus status, WGPUAdapter adapter, const char* msg, void* userdata) {
    _SOKOL_UNUSED(msg);
    _SOKOL_UNUSED(userdata);
    if (status != WGPURequestAdapterStatus_Success) {
        switch (status) {
            case WGPURequestAdapterStatus_Unavailable: _SAPP_PANIC(WGPU_REQUEST_ADAPTER_STATUS_UNAVAILABLE); break;
            case WGPURequestAdapterStatus_Error: _SAPP_PANIC(WGPU_REQUEST_ADAPTER_STATUS_ERROR); break;
            default: _SAPP_PANIC(WGPU_REQUEST_ADAPTER_STATUS_UNKNOWN); break;
        }
    }
    SOKOL_ASSERT(adapter);
    _sapp.wgpu.adapter = adapter;
    size_t cur_feature_index = 1;
    WGPUFeatureName requiredFeatures[8] = {
        WGPUFeatureName_Depth32FloatStencil8,
    };
    // check for optional features we're interested in
    // FIXME: ASTC texture compression
    if (wgpuAdapterHasFeature(adapter, WGPUFeatureName_TextureCompressionBC)) {
        requiredFeatures[cur_feature_index++] = WGPUFeatureName_TextureCompressionBC;
    } else if (wgpuAdapterHasFeature(adapter, WGPUFeatureName_TextureCompressionETC2)) {
        requiredFeatures[cur_feature_index++] = WGPUFeatureName_TextureCompressionETC2;
    }

    WGPUDeviceDescriptor dev_desc;
    _sapp_clear(&dev_desc, sizeof(dev_desc));
    dev_desc.requiredFeatureCount = cur_feature_index;
    dev_desc.requiredFeatures = requiredFeatures,
    wgpuAdapterRequestDevice(adapter, &dev_desc, _sapp_emsc_wgpu_request_device_cb, 0);
}

_SOKOL_PRIVATE void _sapp_emsc_wgpu_init(void) {
    SOKOL_ASSERT(0 == _sapp.wgpu.instance);
    SOKOL_ASSERT(!_sapp.wgpu.async_init_done);
    _sapp.wgpu.instance = wgpuCreateInstance(0);
    if (0 == _sapp.wgpu.instance) {
        _SAPP_PANIC(WGPU_CREATE_INSTANCE_FAILED);
    }
    // FIXME: power preference?
    wgpuInstanceRequestAdapter(_sapp.wgpu.instance, 0, _sapp_emsc_wgpu_request_adapter_cb, 0);
}

_SOKOL_PRIVATE void _sapp_emsc_wgpu_frame(void) {
    if (_sapp.wgpu.async_init_done) {
        _sapp.wgpu.swapchain_view = wgpuSwapChainGetCurrentTextureView(_sapp.wgpu.swapchain);
        _sapp_frame();
        wgpuTextureViewRelease(_sapp.wgpu.swapchain_view);
        _sapp.wgpu.swapchain_view = 0;
    }
}
#endif // SOKOL_WGPU

_SOKOL_PRIVATE void _sapp_emsc_register_eventhandlers(void) {
    // NOTE: HTML canvas doesn't receive input focus, this is why key event handlers are added
    // to the window object (this could be worked around by adding a "tab index" to the
    // canvas)
    emscripten_set_mousedown_callback(_sapp.html5_canvas_selector, 0, true, _sapp_emsc_mouse_cb);
    emscripten_set_mouseup_callback(_sapp.html5_canvas_selector, 0, true, _sapp_emsc_mouse_cb);
    emscripten_set_mousemove_callback(_sapp.html5_canvas_selector, 0, true, _sapp_emsc_mouse_cb);
    emscripten_set_mouseenter_callback(_sapp.html5_canvas_selector, 0, true, _sapp_emsc_mouse_cb);
    emscripten_set_mouseleave_callback(_sapp.html5_canvas_selector, 0, true, _sapp_emsc_mouse_cb);
    emscripten_set_wheel_callback(_sapp.html5_canvas_selector, 0, true, _sapp_emsc_wheel_cb);
    emscripten_set_keydown_callback(EMSCRIPTEN_EVENT_TARGET_WINDOW, 0, true, _sapp_emsc_key_cb);
    emscripten_set_keyup_callback(EMSCRIPTEN_EVENT_TARGET_WINDOW, 0, true, _sapp_emsc_key_cb);
    emscripten_set_keypress_callback(EMSCRIPTEN_EVENT_TARGET_WINDOW, 0, true, _sapp_emsc_key_cb);
    emscripten_set_touchstart_callback(_sapp.html5_canvas_selector, 0, true, _sapp_emsc_touch_cb);
    emscripten_set_touchmove_callback(_sapp.html5_canvas_selector, 0, true, _sapp_emsc_touch_cb);
    emscripten_set_touchend_callback(_sapp.html5_canvas_selector, 0, true, _sapp_emsc_touch_cb);
    emscripten_set_touchcancel_callback(_sapp.html5_canvas_selector, 0, true, _sapp_emsc_touch_cb);
    emscripten_set_pointerlockchange_callback(EMSCRIPTEN_EVENT_TARGET_DOCUMENT, 0, true, _sapp_emsc_pointerlockchange_cb);
    emscripten_set_pointerlockerror_callback(EMSCRIPTEN_EVENT_TARGET_DOCUMENT, 0, true, _sapp_emsc_pointerlockerror_cb);
    emscripten_set_focus_callback(EMSCRIPTEN_EVENT_TARGET_WINDOW, 0, true, _sapp_emsc_focus_cb);
    emscripten_set_blur_callback(EMSCRIPTEN_EVENT_TARGET_WINDOW, 0, true, _sapp_emsc_blur_cb);
    sapp_js_add_beforeunload_listener();
    if (_sapp.clipboard.enabled) {
        sapp_js_add_clipboard_listener();
    }
    if (_sapp.drop.enabled) {
        sapp_js_add_dragndrop_listeners(&_sapp.html5_canvas_selector[1]);
    }
    #if defined(SOKOL_GLES3)
        emscripten_set_webglcontextlost_callback(_sapp.html5_canvas_selector, 0, true, _sapp_emsc_webgl_context_cb);
        emscripten_set_webglcontextrestored_callback(_sapp.html5_canvas_selector, 0, true, _sapp_emsc_webgl_context_cb);
    #endif
}

_SOKOL_PRIVATE void _sapp_emsc_unregister_eventhandlers(void) {
    emscripten_set_mousedown_callback(_sapp.html5_canvas_selector, 0, true, 0);
    emscripten_set_mouseup_callback(_sapp.html5_canvas_selector, 0, true, 0);
    emscripten_set_mousemove_callback(_sapp.html5_canvas_selector, 0, true, 0);
    emscripten_set_mouseenter_callback(_sapp.html5_canvas_selector, 0, true, 0);
    emscripten_set_mouseleave_callback(_sapp.html5_canvas_selector, 0, true, 0);
    emscripten_set_wheel_callback(_sapp.html5_canvas_selector, 0, true, 0);
    emscripten_set_keydown_callback(EMSCRIPTEN_EVENT_TARGET_WINDOW, 0, true, 0);
    emscripten_set_keyup_callback(EMSCRIPTEN_EVENT_TARGET_WINDOW, 0, true, 0);
    emscripten_set_keypress_callback(EMSCRIPTEN_EVENT_TARGET_WINDOW, 0, true, 0);
    emscripten_set_touchstart_callback(_sapp.html5_canvas_selector, 0, true, 0);
    emscripten_set_touchmove_callback(_sapp.html5_canvas_selector, 0, true, 0);
    emscripten_set_touchend_callback(_sapp.html5_canvas_selector, 0, true, 0);
    emscripten_set_touchcancel_callback(_sapp.html5_canvas_selector, 0, true, 0);
    emscripten_set_pointerlockchange_callback(EMSCRIPTEN_EVENT_TARGET_DOCUMENT, 0, true, 0);
    emscripten_set_pointerlockerror_callback(EMSCRIPTEN_EVENT_TARGET_DOCUMENT, 0, true, 0);
    emscripten_set_focus_callback(EMSCRIPTEN_EVENT_TARGET_WINDOW, 0, true, 0);
    emscripten_set_blur_callback(EMSCRIPTEN_EVENT_TARGET_WINDOW, 0, true, 0);
    if (!_sapp.desc.html5_canvas_resize) {
        emscripten_set_resize_callback(EMSCRIPTEN_EVENT_TARGET_WINDOW, 0, true, 0);
    }
    sapp_js_remove_beforeunload_listener();
    if (_sapp.clipboard.enabled) {
        sapp_js_remove_clipboard_listener();
    }
    if (_sapp.drop.enabled) {
        sapp_js_remove_dragndrop_listeners(&_sapp.html5_canvas_selector[1]);
    }
    #if defined(SOKOL_GLES3)
        emscripten_set_webglcontextlost_callback(_sapp.html5_canvas_selector, 0, true, 0);
        emscripten_set_webglcontextrestored_callback(_sapp.html5_canvas_selector, 0, true, 0);
    #endif
}

_SOKOL_PRIVATE EM_BOOL _sapp_emsc_frame_animation_loop(double time, void* userData) {
    _SOKOL_UNUSED(userData);
    _sapp_timing_external(&_sapp.timing, time / 1000.0);

    #if defined(SOKOL_WGPU)
        _sapp_emsc_wgpu_frame();
    #else
        _sapp_frame();
    #endif

    // quit-handling
    if (_sapp.quit_requested) {
        _sapp_init_event(SAPP_EVENTTYPE_QUIT_REQUESTED);
        _sapp_call_event(&_sapp.event);
        if (_sapp.quit_requested) {
            _sapp.quit_ordered = true;
        }
    }
    if (_sapp.quit_ordered) {
        _sapp_emsc_unregister_eventhandlers();
        _sapp_call_cleanup();
        _sapp_discard_state();
        return EM_FALSE;
    }
    return EM_TRUE;
}

_SOKOL_PRIVATE void _sapp_emsc_frame_main_loop(void) {
    const double time = emscripten_performance_now();
    if (!_sapp_emsc_frame_animation_loop(time, 0)) {
        emscripten_cancel_main_loop();
    }
}

_SOKOL_PRIVATE void _sapp_emsc_run(const sapp_desc* desc) {
    _sapp_init_state(desc);
    sapp_js_init(&_sapp.html5_canvas_selector[1]);
    double w, h;
    if (_sapp.desc.html5_canvas_resize) {
        w = (double) _sapp_def(_sapp.desc.width, _SAPP_FALLBACK_DEFAULT_WINDOW_WIDTH);
        h = (double) _sapp_def(_sapp.desc.height, _SAPP_FALLBACK_DEFAULT_WINDOW_HEIGHT);
    }
    else {
        emscripten_get_element_css_size(_sapp.html5_canvas_selector, &w, &h);
        emscripten_set_resize_callback(EMSCRIPTEN_EVENT_TARGET_WINDOW, 0, false, _sapp_emsc_size_changed);
    }
    if (_sapp.desc.high_dpi) {
        _sapp.dpi_scale = emscripten_get_device_pixel_ratio();
    }
    _sapp.window_width = (int)roundf(w);
    _sapp.window_height = (int)roundf(h);
    _sapp.framebuffer_width = (int)roundf(w * _sapp.dpi_scale);
    _sapp.framebuffer_height = (int)roundf(h * _sapp.dpi_scale);
    emscripten_set_canvas_element_size(_sapp.html5_canvas_selector, _sapp.framebuffer_width, _sapp.framebuffer_height);
    #if defined(SOKOL_GLES3)
        _sapp_emsc_webgl_init();
    #elif defined(SOKOL_WGPU)
        _sapp_emsc_wgpu_init();
    #endif
    _sapp.valid = true;
    _sapp_emsc_register_eventhandlers();
    sapp_set_icon(&desc->icon);

    // start the frame loop
    if (_sapp.desc.html5_use_emsc_set_main_loop) {
        emscripten_set_main_loop(_sapp_emsc_frame_main_loop, 0, _sapp.desc.html5_emsc_set_main_loop_simulate_infinite_loop);
    } else {
        emscripten_request_animation_frame_loop(_sapp_emsc_frame_animation_loop, 0);
    }
    // NOT A BUG: do not call _sapp_discard_state() here, instead this is
    // called in _sapp_emsc_frame() when the application is ordered to quit
}

#if !defined(SOKOL_NO_ENTRY)
int main(int argc, char* argv[]) {
    sapp_desc desc = sokol_main(argc, argv);
    _sapp_emsc_run(&desc);
    return 0;
}
#endif /* SOKOL_NO_ENTRY */
#endif /* _SAPP_EMSCRIPTEN */

//  ██████  ██          ██   ██ ███████ ██      ██████  ███████ ██████  ███████
// ██       ██          ██   ██ ██      ██      ██   ██ ██      ██   ██ ██
// ██   ███ ██          ███████ █████   ██      ██████  █████   ██████  ███████
// ██    ██ ██          ██   ██ ██      ██      ██      ██      ██   ██      ██
//  ██████  ███████     ██   ██ ███████ ███████ ██      ███████ ██   ██ ███████
//
// >>gl helpers
#if defined(SOKOL_GLCORE)
typedef struct {
    int         red_bits;
    int         green_bits;
    int         blue_bits;
    int         alpha_bits;
    int         depth_bits;
    int         stencil_bits;
    int         samples;
    bool        doublebuffer;
    uintptr_t   handle;
} _sapp_gl_fbconfig;

_SOKOL_PRIVATE void _sapp_gl_init_fbconfig(_sapp_gl_fbconfig* fbconfig) {
    _sapp_clear(fbconfig, sizeof(_sapp_gl_fbconfig));
    /* -1 means "don't care" */
    fbconfig->red_bits = -1;
    fbconfig->green_bits = -1;
    fbconfig->blue_bits = -1;
    fbconfig->alpha_bits = -1;
    fbconfig->depth_bits = -1;
    fbconfig->stencil_bits = -1;
    fbconfig->samples = -1;
}

typedef struct {
    int least_missing;
    int least_color_diff;
    int least_extra_diff;
    bool best_match;
} _sapp_gl_fbselect;

_SOKOL_PRIVATE void _sapp_gl_init_fbselect(_sapp_gl_fbselect* fbselect) {
    _sapp_clear(fbselect, sizeof(_sapp_gl_fbselect));
    fbselect->least_missing = 1000000;
    fbselect->least_color_diff = 10000000;
    fbselect->least_extra_diff = 10000000;
    fbselect->best_match = false;
}

// NOTE: this is used only in the WGL code path
_SOKOL_PRIVATE bool _sapp_gl_select_fbconfig(_sapp_gl_fbselect* fbselect, const _sapp_gl_fbconfig* desired, const _sapp_gl_fbconfig* current) {
    int missing = 0;
    if (desired->doublebuffer != current->doublebuffer) {
        return false;
    }

    if ((desired->alpha_bits > 0) && (current->alpha_bits == 0)) {
        missing++;
    }
    if ((desired->depth_bits > 0) && (current->depth_bits == 0)) {
        missing++;
    }
    if ((desired->stencil_bits > 0) && (current->stencil_bits == 0)) {
        missing++;
    }
    if ((desired->samples > 0) && (current->samples == 0)) {
        /* Technically, several multisampling buffers could be
            involved, but that's a lower level implementation detail and
            not important to us here, so we count them as one
        */
        missing++;
    }

    /* These polynomials make many small channel size differences matter
        less than one large channel size difference
        Calculate color channel size difference value
    */
    int color_diff = 0;
    if (desired->red_bits != -1) {
        color_diff += (desired->red_bits - current->red_bits) * (desired->red_bits - current->red_bits);
    }
    if (desired->green_bits != -1) {
        color_diff += (desired->green_bits - current->green_bits) * (desired->green_bits - current->green_bits);
    }
    if (desired->blue_bits != -1) {
        color_diff += (desired->blue_bits - current->blue_bits) * (desired->blue_bits - current->blue_bits);
    }

    /* Calculate non-color channel size difference value */
    int extra_diff = 0;
    if (desired->alpha_bits != -1) {
        extra_diff += (desired->alpha_bits - current->alpha_bits) * (desired->alpha_bits - current->alpha_bits);
    }
    if (desired->depth_bits != -1) {
        extra_diff += (desired->depth_bits - current->depth_bits) * (desired->depth_bits - current->depth_bits);
    }
    if (desired->stencil_bits != -1) {
        extra_diff += (desired->stencil_bits - current->stencil_bits) * (desired->stencil_bits - current->stencil_bits);
    }
    if (desired->samples != -1) {
        extra_diff += (desired->samples - current->samples) * (desired->samples - current->samples);
    }

    /* Figure out if the current one is better than the best one found so far
        Least number of missing buffers is the most important heuristic,
        then color buffer size match and lastly size match for other buffers
    */
    bool new_closest = false;
    if (missing < fbselect->least_missing) {
        new_closest = true;
    } else if (missing == fbselect->least_missing) {
        if ((color_diff < fbselect->least_color_diff) ||
            ((color_diff == fbselect->least_color_diff) && (extra_diff < fbselect->least_extra_diff)))
        {
            new_closest = true;
        }
    }
    if (new_closest) {
        fbselect->least_missing = missing;
        fbselect->least_color_diff = color_diff;
        fbselect->least_extra_diff = extra_diff;
        fbselect->best_match = (missing | color_diff | extra_diff) == 0;
    }
    return new_closest;
}

// NOTE: this is used only in the GLX code path
_SOKOL_PRIVATE const _sapp_gl_fbconfig* _sapp_gl_choose_fbconfig(const _sapp_gl_fbconfig* desired, const _sapp_gl_fbconfig* alternatives, int count) {
    int missing, least_missing = 1000000;
    int color_diff, least_color_diff = 10000000;
    int extra_diff, least_extra_diff = 10000000;
    const _sapp_gl_fbconfig* current;
    const _sapp_gl_fbconfig* closest = 0;
    for (int i = 0;  i < count;  i++) {
        current = alternatives + i;
        if (desired->doublebuffer != current->doublebuffer) {
            continue;
        }
        missing = 0;
        if (desired->alpha_bits > 0 && current->alpha_bits == 0) {
            missing++;
        }
        if (desired->depth_bits > 0 && current->depth_bits == 0) {
            missing++;
        }
        if (desired->stencil_bits > 0 && current->stencil_bits == 0) {
            missing++;
        }
        if (desired->samples > 0 && current->samples == 0) {
            /* Technically, several multisampling buffers could be
                involved, but that's a lower level implementation detail and
                not important to us here, so we count them as one
            */
            missing++;
        }

        /* These polynomials make many small channel size differences matter
            less than one large channel size difference
            Calculate color channel size difference value
        */
        color_diff = 0;
        if (desired->red_bits != -1) {
            color_diff += (desired->red_bits - current->red_bits) * (desired->red_bits - current->red_bits);
        }
        if (desired->green_bits != -1) {
            color_diff += (desired->green_bits - current->green_bits) * (desired->green_bits - current->green_bits);
        }
        if (desired->blue_bits != -1) {
            color_diff += (desired->blue_bits - current->blue_bits) * (desired->blue_bits - current->blue_bits);
        }

        /* Calculate non-color channel size difference value */
        extra_diff = 0;
        if (desired->alpha_bits != -1) {
            extra_diff += (desired->alpha_bits - current->alpha_bits) * (desired->alpha_bits - current->alpha_bits);
        }
        if (desired->depth_bits != -1) {
            extra_diff += (desired->depth_bits - current->depth_bits) * (desired->depth_bits - current->depth_bits);
        }
        if (desired->stencil_bits != -1) {
            extra_diff += (desired->stencil_bits - current->stencil_bits) * (desired->stencil_bits - current->stencil_bits);
        }
        if (desired->samples != -1) {
            extra_diff += (desired->samples - current->samples) * (desired->samples - current->samples);
        }

        /* Figure out if the current one is better than the best one found so far
            Least number of missing buffers is the most important heuristic,
            then color buffer size match and lastly size match for other buffers
        */
        if (missing < least_missing) {
            closest = current;
        }
        else if (missing == least_missing) {
            if ((color_diff < least_color_diff) ||
                (color_diff == least_color_diff && extra_diff < least_extra_diff))
            {
                closest = current;
            }
        }
        if (current == closest) {
            least_missing = missing;
            least_color_diff = color_diff;
            least_extra_diff = extra_diff;
        }
    }
    return closest;
}
#endif

// ██     ██ ██ ███    ██ ██████   ██████  ██     ██ ███████
// ██     ██ ██ ████   ██ ██   ██ ██    ██ ██     ██ ██
// ██  █  ██ ██ ██ ██  ██ ██   ██ ██    ██ ██  █  ██ ███████
// ██ ███ ██ ██ ██  ██ ██ ██   ██ ██    ██ ██ ███ ██      ██
//  ███ ███  ██ ██   ████ ██████   ██████   ███ ███  ███████
//
// >>windows
#if defined(_SAPP_WIN32)
_SOKOL_PRIVATE bool _sapp_win32_utf8_to_wide(const char* src, wchar_t* dst, int dst_num_bytes) {
    SOKOL_ASSERT(src && dst && (dst_num_bytes > 1));
    _sapp_clear(dst, (size_t)dst_num_bytes);
    const int dst_chars = dst_num_bytes / (int)sizeof(wchar_t);
    const int dst_needed = MultiByteToWideChar(CP_UTF8, 0, src, -1, 0, 0);
    if ((dst_needed > 0) && (dst_needed < dst_chars)) {
        MultiByteToWideChar(CP_UTF8, 0, src, -1, dst, dst_chars);
        return true;
    }
    else {
        /* input string doesn't fit into destination buffer */
        return false;
    }
}

_SOKOL_PRIVATE void _sapp_win32_app_event(sapp_event_type type) {
    if (_sapp_events_enabled()) {
        _sapp_init_event(type);
        _sapp_call_event(&_sapp.event);
    }
}

_SOKOL_PRIVATE void _sapp_win32_init_keytable(void) {
    /* same as GLFW */
    _sapp.keycodes[0x00B] = SAPP_KEYCODE_0;
    _sapp.keycodes[0x002] = SAPP_KEYCODE_1;
    _sapp.keycodes[0x003] = SAPP_KEYCODE_2;
    _sapp.keycodes[0x004] = SAPP_KEYCODE_3;
    _sapp.keycodes[0x005] = SAPP_KEYCODE_4;
    _sapp.keycodes[0x006] = SAPP_KEYCODE_5;
    _sapp.keycodes[0x007] = SAPP_KEYCODE_6;
    _sapp.keycodes[0x008] = SAPP_KEYCODE_7;
    _sapp.keycodes[0x009] = SAPP_KEYCODE_8;
    _sapp.keycodes[0x00A] = SAPP_KEYCODE_9;
    _sapp.keycodes[0x01E] = SAPP_KEYCODE_A;
    _sapp.keycodes[0x030] = SAPP_KEYCODE_B;
    _sapp.keycodes[0x02E] = SAPP_KEYCODE_C;
    _sapp.keycodes[0x020] = SAPP_KEYCODE_D;
    _sapp.keycodes[0x012] = SAPP_KEYCODE_E;
    _sapp.keycodes[0x021] = SAPP_KEYCODE_F;
    _sapp.keycodes[0x022] = SAPP_KEYCODE_G;
    _sapp.keycodes[0x023] = SAPP_KEYCODE_H;
    _sapp.keycodes[0x017] = SAPP_KEYCODE_I;
    _sapp.keycodes[0x024] = SAPP_KEYCODE_J;
    _sapp.keycodes[0x025] = SAPP_KEYCODE_K;
    _sapp.keycodes[0x026] = SAPP_KEYCODE_L;
    _sapp.keycodes[0x032] = SAPP_KEYCODE_M;
    _sapp.keycodes[0x031] = SAPP_KEYCODE_N;
    _sapp.keycodes[0x018] = SAPP_KEYCODE_O;
    _sapp.keycodes[0x019] = SAPP_KEYCODE_P;
    _sapp.keycodes[0x010] = SAPP_KEYCODE_Q;
    _sapp.keycodes[0x013] = SAPP_KEYCODE_R;
    _sapp.keycodes[0x01F] = SAPP_KEYCODE_S;
    _sapp.keycodes[0x014] = SAPP_KEYCODE_T;
    _sapp.keycodes[0x016] = SAPP_KEYCODE_U;
    _sapp.keycodes[0x02F] = SAPP_KEYCODE_V;
    _sapp.keycodes[0x011] = SAPP_KEYCODE_W;
    _sapp.keycodes[0x02D] = SAPP_KEYCODE_X;
    _sapp.keycodes[0x015] = SAPP_KEYCODE_Y;
    _sapp.keycodes[0x02C] = SAPP_KEYCODE_Z;
    _sapp.keycodes[0x028] = SAPP_KEYCODE_APOSTROPHE;
    _sapp.keycodes[0x02B] = SAPP_KEYCODE_BACKSLASH;
    _sapp.keycodes[0x033] = SAPP_KEYCODE_COMMA;
    _sapp.keycodes[0x00D] = SAPP_KEYCODE_EQUAL;
    _sapp.keycodes[0x029] = SAPP_KEYCODE_GRAVE_ACCENT;
    _sapp.keycodes[0x01A] = SAPP_KEYCODE_LEFT_BRACKET;
    _sapp.keycodes[0x00C] = SAPP_KEYCODE_MINUS;
    _sapp.keycodes[0x034] = SAPP_KEYCODE_PERIOD;
    _sapp.keycodes[0x01B] = SAPP_KEYCODE_RIGHT_BRACKET;
    _sapp.keycodes[0x027] = SAPP_KEYCODE_SEMICOLON;
    _sapp.keycodes[0x035] = SAPP_KEYCODE_SLASH;
    _sapp.keycodes[0x056] = SAPP_KEYCODE_WORLD_2;
    _sapp.keycodes[0x00E] = SAPP_KEYCODE_BACKSPACE;
    _sapp.keycodes[0x153] = SAPP_KEYCODE_DELETE;
    _sapp.keycodes[0x14F] = SAPP_KEYCODE_END;
    _sapp.keycodes[0x01C] = SAPP_KEYCODE_ENTER;
    _sapp.keycodes[0x001] = SAPP_KEYCODE_ESCAPE;
    _sapp.keycodes[0x147] = SAPP_KEYCODE_HOME;
    _sapp.keycodes[0x152] = SAPP_KEYCODE_INSERT;
    _sapp.keycodes[0x15D] = SAPP_KEYCODE_MENU;
    _sapp.keycodes[0x151] = SAPP_KEYCODE_PAGE_DOWN;
    _sapp.keycodes[0x149] = SAPP_KEYCODE_PAGE_UP;
    _sapp.keycodes[0x045] = SAPP_KEYCODE_PAUSE;
    _sapp.keycodes[0x146] = SAPP_KEYCODE_PAUSE;
    _sapp.keycodes[0x039] = SAPP_KEYCODE_SPACE;
    _sapp.keycodes[0x00F] = SAPP_KEYCODE_TAB;
    _sapp.keycodes[0x03A] = SAPP_KEYCODE_CAPS_LOCK;
    _sapp.keycodes[0x145] = SAPP_KEYCODE_NUM_LOCK;
    _sapp.keycodes[0x046] = SAPP_KEYCODE_SCROLL_LOCK;
    _sapp.keycodes[0x03B] = SAPP_KEYCODE_F1;
    _sapp.keycodes[0x03C] = SAPP_KEYCODE_F2;
    _sapp.keycodes[0x03D] = SAPP_KEYCODE_F3;
    _sapp.keycodes[0x03E] = SAPP_KEYCODE_F4;
    _sapp.keycodes[0x03F] = SAPP_KEYCODE_F5;
    _sapp.keycodes[0x040] = SAPP_KEYCODE_F6;
    _sapp.keycodes[0x041] = SAPP_KEYCODE_F7;
    _sapp.keycodes[0x042] = SAPP_KEYCODE_F8;
    _sapp.keycodes[0x043] = SAPP_KEYCODE_F9;
    _sapp.keycodes[0x044] = SAPP_KEYCODE_F10;
    _sapp.keycodes[0x057] = SAPP_KEYCODE_F11;
    _sapp.keycodes[0x058] = SAPP_KEYCODE_F12;
    _sapp.keycodes[0x064] = SAPP_KEYCODE_F13;
    _sapp.keycodes[0x065] = SAPP_KEYCODE_F14;
    _sapp.keycodes[0x066] = SAPP_KEYCODE_F15;
    _sapp.keycodes[0x067] = SAPP_KEYCODE_F16;
    _sapp.keycodes[0x068] = SAPP_KEYCODE_F17;
    _sapp.keycodes[0x069] = SAPP_KEYCODE_F18;
    _sapp.keycodes[0x06A] = SAPP_KEYCODE_F19;
    _sapp.keycodes[0x06B] = SAPP_KEYCODE_F20;
    _sapp.keycodes[0x06C] = SAPP_KEYCODE_F21;
    _sapp.keycodes[0x06D] = SAPP_KEYCODE_F22;
    _sapp.keycodes[0x06E] = SAPP_KEYCODE_F23;
    _sapp.keycodes[0x076] = SAPP_KEYCODE_F24;
    _sapp.keycodes[0x038] = SAPP_KEYCODE_LEFT_ALT;
    _sapp.keycodes[0x01D] = SAPP_KEYCODE_LEFT_CONTROL;
    _sapp.keycodes[0x02A] = SAPP_KEYCODE_LEFT_SHIFT;
    _sapp.keycodes[0x15B] = SAPP_KEYCODE_LEFT_SUPER;
    _sapp.keycodes[0x137] = SAPP_KEYCODE_PRINT_SCREEN;
    _sapp.keycodes[0x138] = SAPP_KEYCODE_RIGHT_ALT;
    _sapp.keycodes[0x11D] = SAPP_KEYCODE_RIGHT_CONTROL;
    _sapp.keycodes[0x036] = SAPP_KEYCODE_RIGHT_SHIFT;
    _sapp.keycodes[0x15C] = SAPP_KEYCODE_RIGHT_SUPER;
    _sapp.keycodes[0x150] = SAPP_KEYCODE_DOWN;
    _sapp.keycodes[0x14B] = SAPP_KEYCODE_LEFT;
    _sapp.keycodes[0x14D] = SAPP_KEYCODE_RIGHT;
    _sapp.keycodes[0x148] = SAPP_KEYCODE_UP;
    _sapp.keycodes[0x052] = SAPP_KEYCODE_KP_0;
    _sapp.keycodes[0x04F] = SAPP_KEYCODE_KP_1;
    _sapp.keycodes[0x050] = SAPP_KEYCODE_KP_2;
    _sapp.keycodes[0x051] = SAPP_KEYCODE_KP_3;
    _sapp.keycodes[0x04B] = SAPP_KEYCODE_KP_4;
    _sapp.keycodes[0x04C] = SAPP_KEYCODE_KP_5;
    _sapp.keycodes[0x04D] = SAPP_KEYCODE_KP_6;
    _sapp.keycodes[0x047] = SAPP_KEYCODE_KP_7;
    _sapp.keycodes[0x048] = SAPP_KEYCODE_KP_8;
    _sapp.keycodes[0x049] = SAPP_KEYCODE_KP_9;
    _sapp.keycodes[0x04E] = SAPP_KEYCODE_KP_ADD;
    _sapp.keycodes[0x053] = SAPP_KEYCODE_KP_DECIMAL;
    _sapp.keycodes[0x135] = SAPP_KEYCODE_KP_DIVIDE;
    _sapp.keycodes[0x11C] = SAPP_KEYCODE_KP_ENTER;
    _sapp.keycodes[0x037] = SAPP_KEYCODE_KP_MULTIPLY;
    _sapp.keycodes[0x04A] = SAPP_KEYCODE_KP_SUBTRACT;
}
#endif // _SAPP_WIN32

#if defined(_SAPP_WIN32)

#if defined(SOKOL_D3D11)

#if defined(__cplusplus)
#define _sapp_d3d11_Release(self) (self)->Release()
#define _sapp_win32_refiid(iid) iid
#else
#define _sapp_d3d11_Release(self) (self)->lpVtbl->Release(self)
#define _sapp_win32_refiid(iid) &iid
#endif

#define _SAPP_SAFE_RELEASE(obj) if (obj) { _sapp_d3d11_Release(obj); obj=0; }


static const IID _sapp_IID_ID3D11Texture2D = { 0x6f15aaf2,0xd208,0x4e89, {0x9a,0xb4,0x48,0x95,0x35,0xd3,0x4f,0x9c} };
static const IID _sapp_IID_IDXGIDevice1    = { 0x77db970f,0x6276,0x48ba, {0xba,0x28,0x07,0x01,0x43,0xb4,0x39,0x2c} };
static const IID _sapp_IID_IDXGIFactory    = { 0x7b7166ec,0x21c7,0x44ae, {0xb2,0x1a,0xc9,0xae,0x32,0x1a,0xe3,0x69} };

static inline HRESULT _sapp_dxgi_GetBuffer(IDXGISwapChain* self, UINT Buffer, REFIID riid, void** ppSurface) {
    #if defined(__cplusplus)
        return self->GetBuffer(Buffer, riid, ppSurface);
    #else
        return self->lpVtbl->GetBuffer(self, Buffer, riid, ppSurface);
    #endif
}

static inline HRESULT _sapp_d3d11_QueryInterface(ID3D11Device* self, REFIID riid, void** ppvObject) {
    #if defined(__cplusplus)
        return self->QueryInterface(riid, ppvObject);
    #else
        return self->lpVtbl->QueryInterface(self, riid, ppvObject);
    #endif
}

static inline HRESULT _sapp_d3d11_CreateRenderTargetView(ID3D11Device* self, ID3D11Resource *pResource, const D3D11_RENDER_TARGET_VIEW_DESC* pDesc, ID3D11RenderTargetView** ppRTView) {
    #if defined(__cplusplus)
        return self->CreateRenderTargetView(pResource, pDesc, ppRTView);
    #else
        return self->lpVtbl->CreateRenderTargetView(self, pResource, pDesc, ppRTView);
    #endif
}

static inline HRESULT _sapp_d3d11_CreateTexture2D(ID3D11Device* self, const D3D11_TEXTURE2D_DESC* pDesc, const D3D11_SUBRESOURCE_DATA* pInitialData, ID3D11Texture2D** ppTexture2D) {
    #if defined(__cplusplus)
        return self->CreateTexture2D(pDesc, pInitialData, ppTexture2D);
    #else
        return self->lpVtbl->CreateTexture2D(self, pDesc, pInitialData, ppTexture2D);
    #endif
}

static inline HRESULT _sapp_d3d11_CreateDepthStencilView(ID3D11Device* self, ID3D11Resource* pResource, const D3D11_DEPTH_STENCIL_VIEW_DESC* pDesc, ID3D11DepthStencilView** ppDepthStencilView) {
    #if defined(__cplusplus)
        return self->CreateDepthStencilView(pResource, pDesc, ppDepthStencilView);
    #else
        return self->lpVtbl->CreateDepthStencilView(self, pResource, pDesc, ppDepthStencilView);
    #endif
}

static inline HRESULT _sapp_dxgi_ResizeBuffers(IDXGISwapChain* self, UINT BufferCount, UINT Width, UINT Height, DXGI_FORMAT NewFormat, UINT SwapChainFlags) {
    #if defined(__cplusplus)
        return self->ResizeBuffers(BufferCount, Width, Height, NewFormat, SwapChainFlags);
    #else
        return self->lpVtbl->ResizeBuffers(self, BufferCount, Width, Height, NewFormat, SwapChainFlags);
    #endif
}

static inline HRESULT _sapp_dxgi_Present(IDXGISwapChain* self, UINT SyncInterval, UINT Flags) {
    #if defined(__cplusplus)
        return self->Present(SyncInterval, Flags);
    #else
        return self->lpVtbl->Present(self, SyncInterval, Flags);
    #endif
}

static inline HRESULT _sapp_dxgi_GetFrameStatistics(IDXGISwapChain* self, DXGI_FRAME_STATISTICS* pStats) {
    #if defined(__cplusplus)
        return self->GetFrameStatistics(pStats);
    #else
        return self->lpVtbl->GetFrameStatistics(self, pStats);
    #endif
}

static inline HRESULT _sapp_dxgi_SetMaximumFrameLatency(IDXGIDevice1* self, UINT MaxLatency) {
    #if defined(__cplusplus)
        return self->SetMaximumFrameLatency(MaxLatency);
    #else
        return self->lpVtbl->SetMaximumFrameLatency(self, MaxLatency);
    #endif
}

static inline HRESULT _sapp_dxgi_GetAdapter(IDXGIDevice1* self, IDXGIAdapter** pAdapter) {
    #if defined(__cplusplus)
        return self->GetAdapter(pAdapter);
    #else
        return self->lpVtbl->GetAdapter(self, pAdapter);
    #endif
}

static inline HRESULT _sapp_dxgi_GetParent(IDXGIObject* self, REFIID riid, void** ppParent) {
    #if defined(__cplusplus)
        return self->GetParent(riid, ppParent);
    #else
        return self->lpVtbl->GetParent(self, riid, ppParent);
    #endif
}

static inline HRESULT _sapp_dxgi_MakeWindowAssociation(IDXGIFactory* self, HWND WindowHandle, UINT Flags) {
    #if defined(__cplusplus)
        return self->MakeWindowAssociation(WindowHandle, Flags);
    #else
        return self->lpVtbl->MakeWindowAssociation(self, WindowHandle, Flags);
    #endif
}

_SOKOL_PRIVATE void _sapp_d3d11_create_device_and_swapchain(void) {
    DXGI_SWAP_CHAIN_DESC* sc_desc = &_sapp.d3d11.swap_chain_desc;
    sc_desc->BufferDesc.Width = (UINT)_sapp.framebuffer_width;
    sc_desc->BufferDesc.Height = (UINT)_sapp.framebuffer_height;
    sc_desc->BufferDesc.Format = DXGI_FORMAT_B8G8R8A8_UNORM;
    sc_desc->BufferDesc.RefreshRate.Numerator = 60;
    sc_desc->BufferDesc.RefreshRate.Denominator = 1;
    sc_desc->OutputWindow = _sapp.win32.hwnd;
    sc_desc->Windowed = true;
    if (_sapp.win32.is_win10_or_greater) {
        sc_desc->BufferCount = 2;
        sc_desc->SwapEffect = (DXGI_SWAP_EFFECT) _SAPP_DXGI_SWAP_EFFECT_FLIP_DISCARD;
        _sapp.d3d11.use_dxgi_frame_stats = true;
    }
    else {
        sc_desc->BufferCount = 1;
        sc_desc->SwapEffect = DXGI_SWAP_EFFECT_DISCARD;
        _sapp.d3d11.use_dxgi_frame_stats = false;
    }
    sc_desc->SampleDesc.Count = 1;
    sc_desc->SampleDesc.Quality = 0;
    sc_desc->BufferUsage = DXGI_USAGE_RENDER_TARGET_OUTPUT;
    UINT create_flags = D3D11_CREATE_DEVICE_SINGLETHREADED | D3D11_CREATE_DEVICE_BGRA_SUPPORT;
    #if defined(SOKOL_DEBUG)
        create_flags |= D3D11_CREATE_DEVICE_DEBUG;
    #endif
    D3D_FEATURE_LEVEL feature_level;
    HRESULT hr = D3D11CreateDeviceAndSwapChain(
        NULL,                           /* pAdapter (use default) */
        D3D_DRIVER_TYPE_HARDWARE,       /* DriverType */
        NULL,                           /* Software */
        create_flags,                   /* Flags */
        NULL,                           /* pFeatureLevels */
        0,                              /* FeatureLevels */
        D3D11_SDK_VERSION,              /* SDKVersion */
        sc_desc,                        /* pSwapChainDesc */
        &_sapp.d3d11.swap_chain,        /* ppSwapChain */
        &_sapp.d3d11.device,            /* ppDevice */
        &feature_level,                 /* pFeatureLevel */
        &_sapp.d3d11.device_context);   /* ppImmediateContext */
    _SOKOL_UNUSED(hr);
    #if defined(SOKOL_DEBUG)
    if (!SUCCEEDED(hr)) {
        // if initialization with D3D11_CREATE_DEVICE_DEBUG fails, this could be because the
        // 'D3D11 debug layer' stopped working, indicated by the error message:
        // ===
        // D3D11CreateDevice: Flags (0x2) were specified which require the D3D11 SDK Layers for Windows 10, but they are not present on the system.
        // These flags must be removed, or the Windows 10 SDK must be installed.
        // Flags include: D3D11_CREATE_DEVICE_DEBUG
        // ===
        //
        // ...just retry with the DEBUG flag switched off
        _SAPP_ERROR(WIN32_D3D11_CREATE_DEVICE_AND_SWAPCHAIN_WITH_DEBUG_FAILED);
        create_flags &= ~D3D11_CREATE_DEVICE_DEBUG;
        hr = D3D11CreateDeviceAndSwapChain(
            NULL,                           /* pAdapter (use default) */
            D3D_DRIVER_TYPE_HARDWARE,       /* DriverType */
            NULL,                           /* Software */
            create_flags,                   /* Flags */
            NULL,                           /* pFeatureLevels */
            0,                              /* FeatureLevels */
            D3D11_SDK_VERSION,              /* SDKVersion */
            sc_desc,                        /* pSwapChainDesc */
            &_sapp.d3d11.swap_chain,        /* ppSwapChain */
            &_sapp.d3d11.device,            /* ppDevice */
            &feature_level,                 /* pFeatureLevel */
            &_sapp.d3d11.device_context);   /* ppImmediateContext */
    }
    #endif
    SOKOL_ASSERT(SUCCEEDED(hr) && _sapp.d3d11.swap_chain && _sapp.d3d11.device && _sapp.d3d11.device_context);

    // minimize frame latency, disable Alt-Enter
    hr = _sapp_d3d11_QueryInterface(_sapp.d3d11.device, _sapp_win32_refiid(_sapp_IID_IDXGIDevice1), (void**)&_sapp.d3d11.dxgi_device);
    if (SUCCEEDED(hr) && _sapp.d3d11.dxgi_device) {
        _sapp_dxgi_SetMaximumFrameLatency(_sapp.d3d11.dxgi_device, 1);
        IDXGIAdapter* dxgi_adapter = 0;
        hr = _sapp_dxgi_GetAdapter(_sapp.d3d11.dxgi_device, &dxgi_adapter);
        if (SUCCEEDED(hr) && dxgi_adapter) {
            IDXGIFactory* dxgi_factory = 0;
            hr = _sapp_dxgi_GetParent((IDXGIObject*)dxgi_adapter, _sapp_win32_refiid(_sapp_IID_IDXGIFactory), (void**)&dxgi_factory);
            if (SUCCEEDED(hr)) {
                _sapp_dxgi_MakeWindowAssociation(dxgi_factory, _sapp.win32.hwnd, DXGI_MWA_NO_ALT_ENTER|DXGI_MWA_NO_PRINT_SCREEN);
                _SAPP_SAFE_RELEASE(dxgi_factory);
            }
            else {
                _SAPP_ERROR(WIN32_D3D11_GET_IDXGIFACTORY_FAILED);
            }
            _SAPP_SAFE_RELEASE(dxgi_adapter);
        }
        else {
            _SAPP_ERROR(WIN32_D3D11_GET_IDXGIADAPTER_FAILED);
        }
    }
    else {
        _SAPP_PANIC(WIN32_D3D11_QUERY_INTERFACE_IDXGIDEVICE1_FAILED);
    }
}

_SOKOL_PRIVATE void _sapp_d3d11_destroy_device_and_swapchain(void) {
    _SAPP_SAFE_RELEASE(_sapp.d3d11.swap_chain);
    _SAPP_SAFE_RELEASE(_sapp.d3d11.dxgi_device);
    _SAPP_SAFE_RELEASE(_sapp.d3d11.device_context);
    _SAPP_SAFE_RELEASE(_sapp.d3d11.device);
}

_SOKOL_PRIVATE void _sapp_d3d11_create_default_render_target(void) {
    SOKOL_ASSERT(0 == _sapp.d3d11.rt);
    SOKOL_ASSERT(0 == _sapp.d3d11.rtv);
    SOKOL_ASSERT(0 == _sapp.d3d11.msaa_rt);
    SOKOL_ASSERT(0 == _sapp.d3d11.msaa_rtv);
    SOKOL_ASSERT(0 == _sapp.d3d11.ds);
    SOKOL_ASSERT(0 == _sapp.d3d11.dsv);

    HRESULT hr;

    /* view for the swapchain-created framebuffer */
    hr = _sapp_dxgi_GetBuffer(_sapp.d3d11.swap_chain, 0, _sapp_win32_refiid(_sapp_IID_ID3D11Texture2D), (void**)&_sapp.d3d11.rt);
    SOKOL_ASSERT(SUCCEEDED(hr) && _sapp.d3d11.rt);
    hr = _sapp_d3d11_CreateRenderTargetView(_sapp.d3d11.device, (ID3D11Resource*)_sapp.d3d11.rt, NULL, &_sapp.d3d11.rtv);
    SOKOL_ASSERT(SUCCEEDED(hr) && _sapp.d3d11.rtv);

    /* common desc for MSAA and depth-stencil texture */
    D3D11_TEXTURE2D_DESC tex_desc;
    _sapp_clear(&tex_desc, sizeof(tex_desc));
    tex_desc.Width = (UINT)_sapp.framebuffer_width;
    tex_desc.Height = (UINT)_sapp.framebuffer_height;
    tex_desc.MipLevels = 1;
    tex_desc.ArraySize = 1;
    tex_desc.Usage = D3D11_USAGE_DEFAULT;
    tex_desc.BindFlags = D3D11_BIND_RENDER_TARGET;
    tex_desc.SampleDesc.Count = (UINT) _sapp.sample_count;
    tex_desc.SampleDesc.Quality = (UINT) (_sapp.sample_count > 1 ? D3D11_STANDARD_MULTISAMPLE_PATTERN : 0);

    /* create MSAA texture and view if antialiasing requested */
    if (_sapp.sample_count > 1) {
        tex_desc.Format = DXGI_FORMAT_B8G8R8A8_UNORM;
        hr = _sapp_d3d11_CreateTexture2D(_sapp.d3d11.device, &tex_desc, NULL, &_sapp.d3d11.msaa_rt);
        SOKOL_ASSERT(SUCCEEDED(hr) && _sapp.d3d11.msaa_rt);
        hr = _sapp_d3d11_CreateRenderTargetView(_sapp.d3d11.device, (ID3D11Resource*)_sapp.d3d11.msaa_rt, NULL, &_sapp.d3d11.msaa_rtv);
        SOKOL_ASSERT(SUCCEEDED(hr) && _sapp.d3d11.msaa_rtv);
    }

    /* texture and view for the depth-stencil-surface */
    tex_desc.Format = DXGI_FORMAT_D24_UNORM_S8_UINT;
    tex_desc.BindFlags = D3D11_BIND_DEPTH_STENCIL;
    hr = _sapp_d3d11_CreateTexture2D(_sapp.d3d11.device, &tex_desc, NULL, &_sapp.d3d11.ds);
    SOKOL_ASSERT(SUCCEEDED(hr) && _sapp.d3d11.ds);
    hr = _sapp_d3d11_CreateDepthStencilView(_sapp.d3d11.device, (ID3D11Resource*)_sapp.d3d11.ds, NULL, &_sapp.d3d11.dsv);
    SOKOL_ASSERT(SUCCEEDED(hr) && _sapp.d3d11.dsv);
}

_SOKOL_PRIVATE void _sapp_d3d11_destroy_default_render_target(void) {
    _SAPP_SAFE_RELEASE(_sapp.d3d11.rt);
    _SAPP_SAFE_RELEASE(_sapp.d3d11.rtv);
    _SAPP_SAFE_RELEASE(_sapp.d3d11.msaa_rt);
    _SAPP_SAFE_RELEASE(_sapp.d3d11.msaa_rtv);
    _SAPP_SAFE_RELEASE(_sapp.d3d11.ds);
    _SAPP_SAFE_RELEASE(_sapp.d3d11.dsv);
}

_SOKOL_PRIVATE void _sapp_d3d11_resize_default_render_target(void) {
    if (_sapp.d3d11.swap_chain) {
        _sapp_d3d11_destroy_default_render_target();
        _sapp_dxgi_ResizeBuffers(_sapp.d3d11.swap_chain, _sapp.d3d11.swap_chain_desc.BufferCount, (UINT)_sapp.framebuffer_width, (UINT)_sapp.framebuffer_height, DXGI_FORMAT_B8G8R8A8_UNORM, 0);
        _sapp_d3d11_create_default_render_target();
    }
}

_SOKOL_PRIVATE void _sapp_d3d11_present(bool do_not_wait) {
    UINT flags = 0;
    if (_sapp.win32.is_win10_or_greater && do_not_wait) {
        /* this hack/workaround somewhat improves window-movement and -sizing
            responsiveness when rendering is controlled via WM_TIMER during window
            move and resize on NVIDIA cards on Win10 with recent drivers.
        */
        flags = DXGI_PRESENT_DO_NOT_WAIT;
    }
    _sapp_dxgi_Present(_sapp.d3d11.swap_chain, (UINT)_sapp.swap_interval, flags);
}

#endif /* SOKOL_D3D11 */

#if defined(SOKOL_GLCORE)
_SOKOL_PRIVATE void _sapp_wgl_init(void) {
    _sapp.wgl.opengl32 = LoadLibraryA("opengl32.dll");
    if (!_sapp.wgl.opengl32) {
        _SAPP_PANIC(WIN32_LOAD_OPENGL32_DLL_FAILED);
    }
    SOKOL_ASSERT(_sapp.wgl.opengl32);
    _sapp.wgl.CreateContext = (PFN_wglCreateContext)(void*) GetProcAddress(_sapp.wgl.opengl32, "wglCreateContext");
    SOKOL_ASSERT(_sapp.wgl.CreateContext);
    _sapp.wgl.DeleteContext = (PFN_wglDeleteContext)(void*) GetProcAddress(_sapp.wgl.opengl32, "wglDeleteContext");
    SOKOL_ASSERT(_sapp.wgl.DeleteContext);
    _sapp.wgl.GetProcAddress = (PFN_wglGetProcAddress)(void*) GetProcAddress(_sapp.wgl.opengl32, "wglGetProcAddress");
    SOKOL_ASSERT(_sapp.wgl.GetProcAddress);
    _sapp.wgl.GetCurrentDC = (PFN_wglGetCurrentDC)(void*) GetProcAddress(_sapp.wgl.opengl32, "wglGetCurrentDC");
    SOKOL_ASSERT(_sapp.wgl.GetCurrentDC);
    _sapp.wgl.MakeCurrent = (PFN_wglMakeCurrent)(void*) GetProcAddress(_sapp.wgl.opengl32, "wglMakeCurrent");
    SOKOL_ASSERT(_sapp.wgl.MakeCurrent);
    _sapp.wgl.GetIntegerv = (void(WINAPI*)(uint32_t, int32_t*)) GetProcAddress(_sapp.wgl.opengl32, "glGetIntegerv");
    SOKOL_ASSERT(_sapp.wgl.GetIntegerv);

    _sapp.wgl.msg_hwnd = CreateWindowExW(WS_EX_OVERLAPPEDWINDOW,
        L"SOKOLAPP",
        L"sokol-app message window",
        WS_CLIPSIBLINGS|WS_CLIPCHILDREN,
        0, 0, 1, 1,
        NULL, NULL,
        GetModuleHandleW(NULL),
        NULL);
    if (!_sapp.wgl.msg_hwnd) {
        _SAPP_PANIC(WIN32_CREATE_HELPER_WINDOW_FAILED);
    }
    SOKOL_ASSERT(_sapp.wgl.msg_hwnd);
    ShowWindow(_sapp.wgl.msg_hwnd, SW_HIDE);
    MSG msg;
    while (PeekMessageW(&msg, _sapp.wgl.msg_hwnd, 0, 0, PM_REMOVE)) {
        TranslateMessage(&msg);
        DispatchMessageW(&msg);
    }
    _sapp.wgl.msg_dc = GetDC(_sapp.wgl.msg_hwnd);
    if (!_sapp.wgl.msg_dc) {
        _SAPP_PANIC(WIN32_HELPER_WINDOW_GETDC_FAILED);
    }
}

_SOKOL_PRIVATE void _sapp_wgl_shutdown(void) {
    SOKOL_ASSERT(_sapp.wgl.opengl32 && _sapp.wgl.msg_hwnd);
    DestroyWindow(_sapp.wgl.msg_hwnd); _sapp.wgl.msg_hwnd = 0;
    FreeLibrary(_sapp.wgl.opengl32); _sapp.wgl.opengl32 = 0;
}

_SOKOL_PRIVATE bool _sapp_wgl_has_ext(const char* ext, const char* extensions) {
    SOKOL_ASSERT(ext && extensions);
    const char* start = extensions;
    while (true) {
        const char* where = strstr(start, ext);
        if (!where) {
            return false;
        }
        const char* terminator = where + strlen(ext);
        if ((where == start) || (*(where - 1) == ' ')) {
            if (*terminator == ' ' || *terminator == '\0') {
                break;
            }
        }
        start = terminator;
    }
    return true;
}

_SOKOL_PRIVATE bool _sapp_wgl_ext_supported(const char* ext) {
    SOKOL_ASSERT(ext);
    if (_sapp.wgl.GetExtensionsStringEXT) {
        const char* extensions = _sapp.wgl.GetExtensionsStringEXT();
        if (extensions) {
            if (_sapp_wgl_has_ext(ext, extensions)) {
                return true;
            }
        }
    }
    if (_sapp.wgl.GetExtensionsStringARB) {
        const char* extensions = _sapp.wgl.GetExtensionsStringARB(_sapp.wgl.GetCurrentDC());
        if (extensions) {
            if (_sapp_wgl_has_ext(ext, extensions)) {
                return true;
            }
        }
    }
    return false;
}

_SOKOL_PRIVATE void _sapp_wgl_load_extensions(void) {
    SOKOL_ASSERT(_sapp.wgl.msg_dc);
    PIXELFORMATDESCRIPTOR pfd;
    _sapp_clear(&pfd, sizeof(pfd));
    pfd.nSize = sizeof(pfd);
    pfd.nVersion = 1;
    pfd.dwFlags = PFD_DRAW_TO_WINDOW | PFD_SUPPORT_OPENGL | PFD_DOUBLEBUFFER;
    pfd.iPixelType = PFD_TYPE_RGBA;
    pfd.cColorBits = 24;
    if (!SetPixelFormat(_sapp.wgl.msg_dc, ChoosePixelFormat(_sapp.wgl.msg_dc, &pfd), &pfd)) {
        _SAPP_PANIC(WIN32_DUMMY_CONTEXT_SET_PIXELFORMAT_FAILED);
    }
    HGLRC rc = _sapp.wgl.CreateContext(_sapp.wgl.msg_dc);
    if (!rc) {
        _SAPP_PANIC(WIN32_CREATE_DUMMY_CONTEXT_FAILED);
    }
    if (!_sapp.wgl.MakeCurrent(_sapp.wgl.msg_dc, rc)) {
        _SAPP_PANIC(WIN32_DUMMY_CONTEXT_MAKE_CURRENT_FAILED);
    }
    _sapp.wgl.GetExtensionsStringEXT = (PFNWGLGETEXTENSIONSSTRINGEXTPROC)(void*) _sapp.wgl.GetProcAddress("wglGetExtensionsStringEXT");
    _sapp.wgl.GetExtensionsStringARB = (PFNWGLGETEXTENSIONSSTRINGARBPROC)(void*) _sapp.wgl.GetProcAddress("wglGetExtensionsStringARB");
    _sapp.wgl.CreateContextAttribsARB = (PFNWGLCREATECONTEXTATTRIBSARBPROC)(void*) _sapp.wgl.GetProcAddress("wglCreateContextAttribsARB");
    _sapp.wgl.SwapIntervalEXT = (PFNWGLSWAPINTERVALEXTPROC)(void*) _sapp.wgl.GetProcAddress("wglSwapIntervalEXT");
    _sapp.wgl.GetPixelFormatAttribivARB = (PFNWGLGETPIXELFORMATATTRIBIVARBPROC)(void*) _sapp.wgl.GetProcAddress("wglGetPixelFormatAttribivARB");
    _sapp.wgl.arb_multisample = _sapp_wgl_ext_supported("WGL_ARB_multisample");
    _sapp.wgl.arb_create_context = _sapp_wgl_ext_supported("WGL_ARB_create_context");
    _sapp.wgl.arb_create_context_profile = _sapp_wgl_ext_supported("WGL_ARB_create_context_profile");
    _sapp.wgl.ext_swap_control = _sapp_wgl_ext_supported("WGL_EXT_swap_control");
    _sapp.wgl.arb_pixel_format = _sapp_wgl_ext_supported("WGL_ARB_pixel_format");
    _sapp.wgl.MakeCurrent(_sapp.wgl.msg_dc, 0);
    _sapp.wgl.DeleteContext(rc);
}

_SOKOL_PRIVATE int _sapp_wgl_attrib(int pixel_format, int attrib) {
    SOKOL_ASSERT(_sapp.wgl.arb_pixel_format);
    int value = 0;
    if (!_sapp.wgl.GetPixelFormatAttribivARB(_sapp.win32.dc, pixel_format, 0, 1, &attrib, &value)) {
        _SAPP_PANIC(WIN32_GET_PIXELFORMAT_ATTRIB_FAILED);
    }
    return value;
}

_SOKOL_PRIVATE void _sapp_wgl_attribiv(int pixel_format, int num_attribs, const int* attribs, int* results) {
    SOKOL_ASSERT(_sapp.wgl.arb_pixel_format);
    if (!_sapp.wgl.GetPixelFormatAttribivARB(_sapp.win32.dc, pixel_format, 0, num_attribs, attribs, results)) {
        _SAPP_PANIC(WIN32_GET_PIXELFORMAT_ATTRIB_FAILED);
    }
}

_SOKOL_PRIVATE int _sapp_wgl_find_pixel_format(void) {
    SOKOL_ASSERT(_sapp.win32.dc);
    SOKOL_ASSERT(_sapp.wgl.arb_pixel_format);

    #define _sapp_wgl_num_query_tags (12)
    const int query_tags[_sapp_wgl_num_query_tags] = {
        WGL_SUPPORT_OPENGL_ARB,
        WGL_DRAW_TO_WINDOW_ARB,
        WGL_PIXEL_TYPE_ARB,
        WGL_ACCELERATION_ARB,
        WGL_DOUBLE_BUFFER_ARB,
        WGL_RED_BITS_ARB,
        WGL_GREEN_BITS_ARB,
        WGL_BLUE_BITS_ARB,
        WGL_ALPHA_BITS_ARB,
        WGL_DEPTH_BITS_ARB,
        WGL_STENCIL_BITS_ARB,
        WGL_SAMPLES_ARB,
    };
    const int result_support_opengl_index = 0;
    const int result_draw_to_window_index = 1;
    const int result_pixel_type_index = 2;
    const int result_acceleration_index = 3;
    const int result_double_buffer_index = 4;
    const int result_red_bits_index = 5;
    const int result_green_bits_index = 6;
    const int result_blue_bits_index = 7;
    const int result_alpha_bits_index = 8;
    const int result_depth_bits_index = 9;
    const int result_stencil_bits_index = 10;
    const int result_samples_index = 11;

    int query_results[_sapp_wgl_num_query_tags] = {0};
    // Drop the last item if multisample extension is not supported.
    //  If in future querying with multiple extensions, will have to shuffle index values to have active extensions on the end.
    int query_count = _sapp_wgl_num_query_tags;
    if (!_sapp.wgl.arb_multisample) {
        query_count = _sapp_wgl_num_query_tags - 1;
    }

    int native_count = _sapp_wgl_attrib(1, WGL_NUMBER_PIXEL_FORMATS_ARB);

    _sapp_gl_fbconfig desired;
    _sapp_gl_init_fbconfig(&desired);
    desired.red_bits = 8;
    desired.green_bits = 8;
    desired.blue_bits = 8;
    desired.alpha_bits = 8;
    desired.depth_bits = 24;
    desired.stencil_bits = 8;
    desired.doublebuffer = true;
    desired.samples = (_sapp.sample_count > 1) ? _sapp.sample_count : 0;

    int pixel_format = 0;

    _sapp_gl_fbselect fbselect;
    _sapp_gl_init_fbselect(&fbselect);
    for (int i = 0; i < native_count; i++) {
        const int n = i + 1;
        _sapp_wgl_attribiv(n, query_count, query_tags, query_results);

        if (query_results[result_support_opengl_index] == 0
            || query_results[result_draw_to_window_index] == 0
            || query_results[result_pixel_type_index] != WGL_TYPE_RGBA_ARB
            || query_results[result_acceleration_index] == WGL_NO_ACCELERATION_ARB)
        {
            continue;
        }

        _sapp_gl_fbconfig u;
        _sapp_clear(&u, sizeof(u));
        u.red_bits     = query_results[result_red_bits_index];
        u.green_bits   = query_results[result_green_bits_index];
        u.blue_bits    = query_results[result_blue_bits_index];
        u.alpha_bits   = query_results[result_alpha_bits_index];
        u.depth_bits   = query_results[result_depth_bits_index];
        u.stencil_bits = query_results[result_stencil_bits_index];
        u.doublebuffer = 0 != query_results[result_double_buffer_index];
        u.samples = query_results[result_samples_index]; // NOTE: If arb_multisample is not supported  - just takes the default 0

        // Test if this pixel format is better than the previous one
        if (_sapp_gl_select_fbconfig(&fbselect, &desired, &u)) {
            pixel_format = (uintptr_t)n;

            // Early exit if matching as good as possible
            if (fbselect.best_match) {
                break;
            }
        }
    }

    return pixel_format;
}

_SOKOL_PRIVATE void _sapp_wgl_create_context(void) {
    int pixel_format = _sapp_wgl_find_pixel_format();
    if (0 == pixel_format) {
        _SAPP_PANIC(WIN32_WGL_FIND_PIXELFORMAT_FAILED);
    }
    PIXELFORMATDESCRIPTOR pfd;
    if (!DescribePixelFormat(_sapp.win32.dc, pixel_format, sizeof(pfd), &pfd)) {
        _SAPP_PANIC(WIN32_WGL_DESCRIBE_PIXELFORMAT_FAILED);
    }
    if (!SetPixelFormat(_sapp.win32.dc, pixel_format, &pfd)) {
        _SAPP_PANIC(WIN32_WGL_SET_PIXELFORMAT_FAILED);
    }
    if (!_sapp.wgl.arb_create_context) {
        _SAPP_PANIC(WIN32_WGL_ARB_CREATE_CONTEXT_REQUIRED);
    }
    if (!_sapp.wgl.arb_create_context_profile) {
        _SAPP_PANIC(WIN32_WGL_ARB_CREATE_CONTEXT_PROFILE_REQUIRED);
    }
    const int attrs[] = {
        WGL_CONTEXT_MAJOR_VERSION_ARB, _sapp.desc.gl_major_version,
        WGL_CONTEXT_MINOR_VERSION_ARB, _sapp.desc.gl_minor_version,
#if defined(SOKOL_DEBUG)
        WGL_CONTEXT_FLAGS_ARB, WGL_CONTEXT_FORWARD_COMPATIBLE_BIT_ARB | WGL_CONTEXT_DEBUG_BIT_ARB,
#else
        WGL_CONTEXT_FLAGS_ARB, WGL_CONTEXT_FORWARD_COMPATIBLE_BIT_ARB,
#endif
        WGL_CONTEXT_PROFILE_MASK_ARB, WGL_CONTEXT_CORE_PROFILE_BIT_ARB,
        0, 0
    };
    _sapp.wgl.gl_ctx = _sapp.wgl.CreateContextAttribsARB(_sapp.win32.dc, 0, attrs);
    if (!_sapp.wgl.gl_ctx) {
        const DWORD err = GetLastError();
        if (err == (0xc0070000 | ERROR_INVALID_VERSION_ARB)) {
            _SAPP_PANIC(WIN32_WGL_OPENGL_3_2_NOT_SUPPORTED);
        }
        else if (err == (0xc0070000 | ERROR_INVALID_PROFILE_ARB)) {
            _SAPP_PANIC(WIN32_WGL_OPENGL_PROFILE_NOT_SUPPORTED);
        }
        else if (err == (0xc0070000 | ERROR_INCOMPATIBLE_DEVICE_CONTEXTS_ARB)) {
            _SAPP_PANIC(WIN32_WGL_INCOMPATIBLE_DEVICE_CONTEXT);
        }
        else {
            _SAPP_PANIC(WIN32_WGL_CREATE_CONTEXT_ATTRIBS_FAILED_OTHER);
        }
    }
    _sapp.wgl.MakeCurrent(_sapp.win32.dc, _sapp.wgl.gl_ctx);
    if (_sapp.wgl.ext_swap_control) {
        /* FIXME: DwmIsCompositionEnabled() (see GLFW) */
        _sapp.wgl.SwapIntervalEXT(_sapp.swap_interval);
    }
    const uint32_t gl_framebuffer_binding = 0x8CA6;
    _sapp.wgl.GetIntegerv(gl_framebuffer_binding, (int32_t*)&_sapp.gl.framebuffer);
}

_SOKOL_PRIVATE void _sapp_wgl_destroy_context(void) {
    SOKOL_ASSERT(_sapp.wgl.gl_ctx);
    _sapp.wgl.DeleteContext(_sapp.wgl.gl_ctx);
    _sapp.wgl.gl_ctx = 0;
}

_SOKOL_PRIVATE void _sapp_wgl_swap_buffers(void) {
    SOKOL_ASSERT(_sapp.win32.dc);
    /* FIXME: DwmIsCompositionEnabled? (see GLFW) */
    SwapBuffers(_sapp.win32.dc);
}
#endif /* SOKOL_GLCORE */

_SOKOL_PRIVATE bool _sapp_win32_wide_to_utf8(const wchar_t* src, char* dst, int dst_num_bytes) {
    SOKOL_ASSERT(src && dst && (dst_num_bytes > 1));
    _sapp_clear(dst, (size_t)dst_num_bytes);
    const int bytes_needed = WideCharToMultiByte(CP_UTF8, 0, src, -1, NULL, 0, NULL, NULL);
    if (bytes_needed <= dst_num_bytes) {
        WideCharToMultiByte(CP_UTF8, 0, src, -1, dst, dst_num_bytes, NULL, NULL);
        return true;
    }
    else {
        return false;
    }
}

/* updates current window and framebuffer size from the window's client rect, returns true if size has changed */
_SOKOL_PRIVATE bool _sapp_win32_update_dimensions(void) {
    RECT rect;
    if (GetClientRect(_sapp.win32.hwnd, &rect)) {
        float window_width = (float)(rect.right - rect.left) / _sapp.win32.dpi.window_scale;
        float window_height = (float)(rect.bottom - rect.top) / _sapp.win32.dpi.window_scale;
        _sapp.window_width = (int)roundf(window_width);
        _sapp.window_height = (int)roundf(window_height);
        int fb_width = (int)roundf(window_width * _sapp.win32.dpi.content_scale);
        int fb_height = (int)roundf(window_height * _sapp.win32.dpi.content_scale);
        /* prevent a framebuffer size of 0 when window is minimized */
        if (0 == fb_width) {
            fb_width = 1;
        }
        if (0 == fb_height) {
            fb_height = 1;
        }
        if ((fb_width != _sapp.framebuffer_width) || (fb_height != _sapp.framebuffer_height)) {
            _sapp.framebuffer_width = fb_width;
            _sapp.framebuffer_height = fb_height;
            return true;
        }
    }
    else {
        _sapp.window_width = _sapp.window_height = 1;
        _sapp.framebuffer_width = _sapp.framebuffer_height = 1;
    }
    return false;
}

_SOKOL_PRIVATE void _sapp_win32_set_fullscreen(bool fullscreen, UINT swp_flags) {
    HMONITOR monitor = MonitorFromWindow(_sapp.win32.hwnd, MONITOR_DEFAULTTONEAREST);
    MONITORINFO minfo;
    _sapp_clear(&minfo, sizeof(minfo));
    minfo.cbSize = sizeof(MONITORINFO);
    GetMonitorInfo(monitor, &minfo);
    const RECT mr = minfo.rcMonitor;
    const int monitor_w = mr.right - mr.left;
    const int monitor_h = mr.bottom - mr.top;

    const DWORD win_ex_style = WS_EX_APPWINDOW | WS_EX_WINDOWEDGE;
    DWORD win_style;
    RECT rect = { 0, 0, 0, 0 };

    _sapp.fullscreen = fullscreen;
    if (!_sapp.fullscreen) {
        win_style = WS_CLIPSIBLINGS | WS_CLIPCHILDREN | WS_CAPTION | WS_SYSMENU | WS_MINIMIZEBOX | WS_MAXIMIZEBOX | WS_SIZEBOX;
        rect = _sapp.win32.stored_window_rect;
    }
    else {
        GetWindowRect(_sapp.win32.hwnd, &_sapp.win32.stored_window_rect);
        win_style = WS_POPUP | WS_SYSMENU | WS_VISIBLE;
        rect.left = mr.left;
        rect.top = mr.top;
        rect.right = rect.left + monitor_w;
        rect.bottom = rect.top + monitor_h;
        AdjustWindowRectEx(&rect, win_style, FALSE, win_ex_style);
    }
    const int win_w = rect.right - rect.left;
    const int win_h = rect.bottom - rect.top;
    const int win_x = rect.left;
    const int win_y = rect.top;
    SetWindowLongPtr(_sapp.win32.hwnd, GWL_STYLE, win_style);
    SetWindowPos(_sapp.win32.hwnd, HWND_TOP, win_x, win_y, win_w, win_h, swp_flags | SWP_FRAMECHANGED);
}

_SOKOL_PRIVATE void _sapp_win32_toggle_fullscreen(void) {
    _sapp_win32_set_fullscreen(!_sapp.fullscreen, SWP_SHOWWINDOW);
}

_SOKOL_PRIVATE void _sapp_win32_init_cursor(sapp_mouse_cursor cursor) {
    SOKOL_ASSERT((cursor >= 0) && (cursor < _SAPP_MOUSECURSOR_NUM));
    // NOTE: the OCR_* constants are only defined if OEMRESOURCE is defined
    // before windows.h is included, but we can't guarantee that because
    // the sokol_app.h implementation may be included with other implementations
    // in the same compilation unit
    int id = 0;
    switch (cursor) {
        case SAPP_MOUSECURSOR_ARROW:            id = 32512; break;  // OCR_NORMAL
        case SAPP_MOUSECURSOR_IBEAM:            id = 32513; break;  // OCR_IBEAM
        case SAPP_MOUSECURSOR_CROSSHAIR:        id = 32515; break;  // OCR_CROSS
        case SAPP_MOUSECURSOR_POINTING_HAND:    id = 32649; break;  // OCR_HAND
        case SAPP_MOUSECURSOR_RESIZE_EW:        id = 32644; break;  // OCR_SIZEWE
        case SAPP_MOUSECURSOR_RESIZE_NS:        id = 32645; break;  // OCR_SIZENS
        case SAPP_MOUSECURSOR_RESIZE_NWSE:      id = 32642; break;  // OCR_SIZENWSE
        case SAPP_MOUSECURSOR_RESIZE_NESW:      id = 32643; break;  // OCR_SIZENESW
        case SAPP_MOUSECURSOR_RESIZE_ALL:       id = 32646; break;  // OCR_SIZEALL
        case SAPP_MOUSECURSOR_NOT_ALLOWED:      id = 32648; break;  // OCR_NO
        default: break;
    }
    if (id != 0) {
        _sapp.win32.cursors[cursor] = (HCURSOR)LoadImageW(NULL, MAKEINTRESOURCEW(id), IMAGE_CURSOR, 0, 0, LR_DEFAULTSIZE|LR_SHARED);
    }
    // fallback: default cursor
    if (0 == _sapp.win32.cursors[cursor]) {
        // 32512 => IDC_ARROW
        _sapp.win32.cursors[cursor] = LoadCursorW(NULL, MAKEINTRESOURCEW(32512));
    }
    SOKOL_ASSERT(0 != _sapp.win32.cursors[cursor]);
}

_SOKOL_PRIVATE void _sapp_win32_init_cursors(void) {
    for (int i = 0; i < _SAPP_MOUSECURSOR_NUM; i++) {
        _sapp_win32_init_cursor((sapp_mouse_cursor)i);
    }
}

_SOKOL_PRIVATE bool _sapp_win32_cursor_in_content_area(void) {
    POINT pos;
    if (!GetCursorPos(&pos)) {
        return false;
    }
    if (WindowFromPoint(pos) != _sapp.win32.hwnd) {
        return false;
    }
    RECT area;
    GetClientRect(_sapp.win32.hwnd, &area);
    ClientToScreen(_sapp.win32.hwnd, (POINT*)&area.left);
    ClientToScreen(_sapp.win32.hwnd, (POINT*)&area.right);
    return PtInRect(&area, pos) == TRUE;
}

_SOKOL_PRIVATE void _sapp_win32_update_cursor(sapp_mouse_cursor cursor, bool shown, bool skip_area_test) {
    // NOTE: when called from WM_SETCURSOR, the area test would be redundant
    if (!skip_area_test) {
        if (!_sapp_win32_cursor_in_content_area()) {
            return;
        }
    }
    if (!shown) {
        SetCursor(NULL);
    }
    else {
        SOKOL_ASSERT((cursor >= 0) && (cursor < _SAPP_MOUSECURSOR_NUM));
        SOKOL_ASSERT(0 != _sapp.win32.cursors[cursor]);
        SetCursor(_sapp.win32.cursors[cursor]);
    }
}

_SOKOL_PRIVATE void _sapp_win32_capture_mouse(uint8_t btn_mask) {
    if (0 == _sapp.win32.mouse_capture_mask) {
        SetCapture(_sapp.win32.hwnd);
    }
    _sapp.win32.mouse_capture_mask |= btn_mask;
}

_SOKOL_PRIVATE void _sapp_win32_release_mouse(uint8_t btn_mask) {
    if (0 != _sapp.win32.mouse_capture_mask) {
        _sapp.win32.mouse_capture_mask &= ~btn_mask;
        if (0 == _sapp.win32.mouse_capture_mask) {
            ReleaseCapture();
        }
    }
}

_SOKOL_PRIVATE void _sapp_win32_lock_mouse(bool lock) {
    if (lock == _sapp.mouse.locked) {
        return;
    }
    _sapp.mouse.dx = 0.0f;
    _sapp.mouse.dy = 0.0f;
    _sapp.mouse.locked = lock;
    _sapp_win32_release_mouse(0xFF);
    if (_sapp.mouse.locked) {
        /* store the current mouse position, so it can be restored when unlocked */
        POINT pos;
        BOOL res = GetCursorPos(&pos);
        SOKOL_ASSERT(res); _SOKOL_UNUSED(res);
        _sapp.win32.mouse_locked_x = pos.x;
        _sapp.win32.mouse_locked_y = pos.y;

        /* while the mouse is locked, make the mouse cursor invisible and
           confine the mouse movement to a small rectangle inside our window
           (so that we don't miss any mouse up events)
        */
        RECT client_rect = {
            _sapp.win32.mouse_locked_x,
            _sapp.win32.mouse_locked_y,
            _sapp.win32.mouse_locked_x,
            _sapp.win32.mouse_locked_y
        };
        ClipCursor(&client_rect);

        /* make the mouse cursor invisible, this will stack with sapp_show_mouse() */
        ShowCursor(FALSE);

        /* enable raw input for mouse, starts sending WM_INPUT messages to WinProc (see GLFW) */
        const RAWINPUTDEVICE rid = {
            0x01,   // usUsagePage: HID_USAGE_PAGE_GENERIC
            0x02,   // usUsage: HID_USAGE_GENERIC_MOUSE
            0,      // dwFlags
            _sapp.win32.hwnd    // hwndTarget
        };
        if (!RegisterRawInputDevices(&rid, 1, sizeof(rid))) {
            _SAPP_ERROR(WIN32_REGISTER_RAW_INPUT_DEVICES_FAILED_MOUSE_LOCK);
        }
        /* in case the raw mouse device only supports absolute position reporting,
           we need to skip the dx/dy compution for the first WM_INPUT event
        */
        _sapp.win32.raw_input_mousepos_valid = false;
    }
    else {
        /* disable raw input for mouse */
        const RAWINPUTDEVICE rid = { 0x01, 0x02, RIDEV_REMOVE, NULL };
        if (!RegisterRawInputDevices(&rid, 1, sizeof(rid))) {
            _SAPP_ERROR(WIN32_REGISTER_RAW_INPUT_DEVICES_FAILED_MOUSE_UNLOCK);
        }

        /* let the mouse roam freely again */
        ClipCursor(NULL);
        ShowCursor(TRUE);

        /* restore the 'pre-locked' mouse position */
        BOOL res = SetCursorPos(_sapp.win32.mouse_locked_x, _sapp.win32.mouse_locked_y);
        SOKOL_ASSERT(res); _SOKOL_UNUSED(res);
    }
}

_SOKOL_PRIVATE bool _sapp_win32_update_monitor(void) {
    const HMONITOR cur_monitor = MonitorFromWindow(_sapp.win32.hwnd, MONITOR_DEFAULTTONULL);
    if (cur_monitor != _sapp.win32.hmonitor) {
        _sapp.win32.hmonitor = cur_monitor;
        return true;
    }
    else {
        return false;
    }
}

_SOKOL_PRIVATE uint32_t _sapp_win32_mods(void) {
    uint32_t mods = 0;
    if (GetKeyState(VK_SHIFT) & (1<<15)) {
        mods |= SAPP_MODIFIER_SHIFT;
    }
    if (GetKeyState(VK_CONTROL) & (1<<15)) {
        mods |= SAPP_MODIFIER_CTRL;
    }
    if (GetKeyState(VK_MENU) & (1<<15)) {
        mods |= SAPP_MODIFIER_ALT;
    }
    if ((GetKeyState(VK_LWIN) | GetKeyState(VK_RWIN)) & (1<<15)) {
        mods |= SAPP_MODIFIER_SUPER;
    }
    const bool swapped = (TRUE == GetSystemMetrics(SM_SWAPBUTTON));
    if (GetAsyncKeyState(VK_LBUTTON)) {
        mods |= swapped ? SAPP_MODIFIER_RMB : SAPP_MODIFIER_LMB;
    }
    if (GetAsyncKeyState(VK_RBUTTON)) {
        mods |= swapped ? SAPP_MODIFIER_LMB : SAPP_MODIFIER_RMB;
    }
    if (GetAsyncKeyState(VK_MBUTTON)) {
        mods |= SAPP_MODIFIER_MMB;
    }
    return mods;
}

_SOKOL_PRIVATE void _sapp_win32_mouse_update(LPARAM lParam) {
    if (!_sapp.mouse.locked) {
        const float new_x  = (float)GET_X_LPARAM(lParam) * _sapp.win32.dpi.mouse_scale;
        const float new_y = (float)GET_Y_LPARAM(lParam) * _sapp.win32.dpi.mouse_scale;
        if (_sapp.mouse.pos_valid) {
            // don't update dx/dy in the very first event
            _sapp.mouse.dx = new_x - _sapp.mouse.x;
            _sapp.mouse.dy = new_y - _sapp.mouse.y;
        }
        _sapp.mouse.x = new_x;
        _sapp.mouse.y = new_y;
        _sapp.mouse.pos_valid = true;
    }
}

_SOKOL_PRIVATE void _sapp_win32_mouse_event(sapp_event_type type, sapp_mousebutton btn) {
    if (_sapp_events_enabled()) {
        _sapp_init_event(type);
        _sapp.event.modifiers = _sapp_win32_mods();
        _sapp.event.mouse_button = btn;
        _sapp_call_event(&_sapp.event);
    }
}

_SOKOL_PRIVATE void _sapp_win32_scroll_event(float x, float y) {
    if (_sapp_events_enabled()) {
        _sapp_init_event(SAPP_EVENTTYPE_MOUSE_SCROLL);
        _sapp.event.modifiers = _sapp_win32_mods();
        _sapp.event.scroll_x = -x / 30.0f;
        _sapp.event.scroll_y = y / 30.0f;
        _sapp_call_event(&_sapp.event);
    }
}

_SOKOL_PRIVATE void _sapp_win32_key_event(sapp_event_type type, int vk, bool repeat) {
    if (_sapp_events_enabled() && (vk < SAPP_MAX_KEYCODES)) {
        _sapp_init_event(type);
        _sapp.event.modifiers = _sapp_win32_mods();
        _sapp.event.key_code = _sapp.keycodes[vk];
        _sapp.event.key_repeat = repeat;
        _sapp_call_event(&_sapp.event);
        /* check if a CLIPBOARD_PASTED event must be sent too */
        if (_sapp.clipboard.enabled &&
            (type == SAPP_EVENTTYPE_KEY_DOWN) &&
            (_sapp.event.modifiers == SAPP_MODIFIER_CTRL) &&
            (_sapp.event.key_code == SAPP_KEYCODE_V))
        {
            _sapp_init_event(SAPP_EVENTTYPE_CLIPBOARD_PASTED);
            _sapp_call_event(&_sapp.event);
        }
    }
}

_SOKOL_PRIVATE void _sapp_win32_char_event(uint32_t c, bool repeat) {
    if (_sapp_events_enabled() && (c >= 32)) {
        _sapp_init_event(SAPP_EVENTTYPE_CHAR);
        _sapp.event.modifiers = _sapp_win32_mods();
        _sapp.event.char_code = c;
        _sapp.event.key_repeat = repeat;
        _sapp_call_event(&_sapp.event);
    }
}

_SOKOL_PRIVATE void _sapp_win32_dpi_changed(HWND hWnd, LPRECT proposed_win_rect) {
    /* called on WM_DPICHANGED, which will only be sent to the application
        if sapp_desc.high_dpi is true and the Windows version is recent enough
        to support DPI_AWARENESS_CONTEXT_PER_MONITOR_AWARE_V2
    */
    SOKOL_ASSERT(_sapp.desc.high_dpi);
    HINSTANCE user32 = LoadLibraryA("user32.dll");
    if (!user32) {
        return;
    }
    typedef UINT(WINAPI * GETDPIFORWINDOW_T)(HWND hwnd);
    GETDPIFORWINDOW_T fn_getdpiforwindow = (GETDPIFORWINDOW_T)(void*)GetProcAddress(user32, "GetDpiForWindow");
    if (fn_getdpiforwindow) {
        UINT dpix = fn_getdpiforwindow(_sapp.win32.hwnd);
        // NOTE: for high-dpi apps, mouse_scale remains one
        _sapp.win32.dpi.window_scale = (float)dpix / 96.0f;
        _sapp.win32.dpi.content_scale = _sapp.win32.dpi.window_scale;
        _sapp.dpi_scale = _sapp.win32.dpi.window_scale;
        SetWindowPos(hWnd, 0,
            proposed_win_rect->left,
            proposed_win_rect->top,
            proposed_win_rect->right - proposed_win_rect->left,
            proposed_win_rect->bottom - proposed_win_rect->top,
            SWP_NOZORDER | SWP_NOACTIVATE);
    }
    FreeLibrary(user32);
}

_SOKOL_PRIVATE void _sapp_win32_files_dropped(HDROP hdrop) {
    if (!_sapp.drop.enabled) {
        return;
    }
    _sapp_clear_drop_buffer();
    bool drop_failed = false;
    const int count = (int) DragQueryFileW(hdrop, 0xffffffff, NULL, 0);
    _sapp.drop.num_files = (count > _sapp.drop.max_files) ? _sapp.drop.max_files : count;
    for (UINT i = 0;  i < (UINT)_sapp.drop.num_files;  i++) {
        const UINT num_chars = DragQueryFileW(hdrop, i, NULL, 0) + 1;
        WCHAR* buffer = (WCHAR*) _sapp_malloc_clear(num_chars * sizeof(WCHAR));
        DragQueryFileW(hdrop, i, buffer, num_chars);
        if (!_sapp_win32_wide_to_utf8(buffer, _sapp_dropped_file_path_ptr((int)i), _sapp.drop.max_path_length)) {
            _SAPP_ERROR(DROPPED_FILE_PATH_TOO_LONG);
            drop_failed = true;
        }
        _sapp_free(buffer);
    }
    DragFinish(hdrop);
    if (!drop_failed) {
        if (_sapp_events_enabled()) {
            _sapp_init_event(SAPP_EVENTTYPE_FILES_DROPPED);
            _sapp.event.modifiers = _sapp_win32_mods();
            _sapp_call_event(&_sapp.event);
        }
    }
    else {
        _sapp_clear_drop_buffer();
        _sapp.drop.num_files = 0;
    }
}

_SOKOL_PRIVATE void _sapp_win32_timing_measure(void) {
    #if defined(SOKOL_D3D11)
        // on D3D11, use the more precise DXGI timestamp
        if (_sapp.d3d11.use_dxgi_frame_stats) {
            DXGI_FRAME_STATISTICS dxgi_stats;
            _sapp_clear(&dxgi_stats, sizeof(dxgi_stats));
            HRESULT hr = _sapp_dxgi_GetFrameStatistics(_sapp.d3d11.swap_chain, &dxgi_stats);
            if (SUCCEEDED(hr)) {
                if (dxgi_stats.SyncRefreshCount != _sapp.d3d11.sync_refresh_count) {
                    if ((_sapp.d3d11.sync_refresh_count + 1) != dxgi_stats.SyncRefreshCount) {
                        _sapp_timing_discontinuity(&_sapp.timing);
                    }
                    _sapp.d3d11.sync_refresh_count = dxgi_stats.SyncRefreshCount;
                    LARGE_INTEGER qpc = dxgi_stats.SyncQPCTime;
                    const uint64_t now = (uint64_t)_sapp_int64_muldiv(qpc.QuadPart - _sapp.timing.timestamp.win.start.QuadPart, 1000000000, _sapp.timing.timestamp.win.freq.QuadPart);
                    _sapp_timing_external(&_sapp.timing, (double)now / 1000000000.0);
                }
                return;
            }
        }
        // fallback if swap model isn't "flip-discard" or GetFrameStatistics failed for another reason
        _sapp_timing_measure(&_sapp.timing);
    #endif
    #if defined(SOKOL_GLCORE)
        _sapp_timing_measure(&_sapp.timing);
    #endif
    #if defined(SOKOL_NOAPI)
        _sapp_timing_measure(&_sapp.timing);
    #endif
}

_SOKOL_PRIVATE LRESULT CALLBACK _sapp_win32_wndproc(HWND hWnd, UINT uMsg, WPARAM wParam, LPARAM lParam) {
    if (!_sapp.win32.in_create_window) {
        switch (uMsg) {
            case WM_CLOSE:
                /* only give user a chance to intervene when sapp_quit() wasn't already called */
                if (!_sapp.quit_ordered) {
                    /* if window should be closed and event handling is enabled, give user code
                        a change to intervene via sapp_cancel_quit()
                    */
                    _sapp.quit_requested = true;
                    _sapp_win32_app_event(SAPP_EVENTTYPE_QUIT_REQUESTED);
                    /* if user code hasn't intervened, quit the app */
                    if (_sapp.quit_requested) {
                        _sapp.quit_ordered = true;
                    }
                }
                if (_sapp.quit_ordered) {
                    PostQuitMessage(0);
                }
                return 0;
            case WM_SYSCOMMAND:
                switch (wParam & 0xFFF0) {
                    case SC_SCREENSAVE:
                    case SC_MONITORPOWER:
                        if (_sapp.fullscreen) {
                            /* disable screen saver and blanking in fullscreen mode */
                            return 0;
                        }
                        break;
                    case SC_KEYMENU:
                        /* user trying to access menu via ALT */
                        return 0;
                }
                break;
            case WM_ERASEBKGND:
                return 1;
            case WM_SIZE:
                {
                    const bool iconified = wParam == SIZE_MINIMIZED;
                    if (iconified != _sapp.win32.iconified) {
                        _sapp.win32.iconified = iconified;
                        if (iconified) {
                            _sapp_win32_app_event(SAPP_EVENTTYPE_ICONIFIED);
                        }
                        else {
                            _sapp_win32_app_event(SAPP_EVENTTYPE_RESTORED);
                        }
                    }
                }
                break;
            case WM_SETFOCUS:
                _sapp_win32_app_event(SAPP_EVENTTYPE_FOCUSED);
                break;
            case WM_KILLFOCUS:
                /* if focus is lost for any reason, and we're in mouse locked mode, disable mouse lock */
                if (_sapp.mouse.locked) {
                    _sapp_win32_lock_mouse(false);
                }
                _sapp_win32_app_event(SAPP_EVENTTYPE_UNFOCUSED);
                break;
            case WM_SETCURSOR:
                if (LOWORD(lParam) == HTCLIENT) {
                    _sapp_win32_update_cursor(_sapp.mouse.current_cursor, _sapp.mouse.shown, true);
                    return TRUE;
                }
                break;
            case WM_DPICHANGED:
            {
                /* Update window's DPI and size if its moved to another monitor with a different DPI
                   Only sent if DPI_AWARENESS_CONTEXT_PER_MONITOR_AWARE_V2 is used.
                */
                _sapp_win32_dpi_changed(hWnd, (LPRECT)lParam);
                break;
            }
            case WM_LBUTTONDOWN:
                _sapp_win32_mouse_update(lParam);
                _sapp_win32_mouse_event(SAPP_EVENTTYPE_MOUSE_DOWN, SAPP_MOUSEBUTTON_LEFT);
                _sapp_win32_capture_mouse(1<<SAPP_MOUSEBUTTON_LEFT);
                break;
            case WM_RBUTTONDOWN:
                _sapp_win32_mouse_update(lParam);
                _sapp_win32_mouse_event(SAPP_EVENTTYPE_MOUSE_DOWN, SAPP_MOUSEBUTTON_RIGHT);
                _sapp_win32_capture_mouse(1<<SAPP_MOUSEBUTTON_RIGHT);
                break;
            case WM_MBUTTONDOWN:
                _sapp_win32_mouse_update(lParam);
                _sapp_win32_mouse_event(SAPP_EVENTTYPE_MOUSE_DOWN, SAPP_MOUSEBUTTON_MIDDLE);
                _sapp_win32_capture_mouse(1<<SAPP_MOUSEBUTTON_MIDDLE);
                break;
            case WM_LBUTTONUP:
                _sapp_win32_mouse_update(lParam);
                _sapp_win32_mouse_event(SAPP_EVENTTYPE_MOUSE_UP, SAPP_MOUSEBUTTON_LEFT);
                _sapp_win32_release_mouse(1<<SAPP_MOUSEBUTTON_LEFT);
                break;
            case WM_RBUTTONUP:
                _sapp_win32_mouse_update(lParam);
                _sapp_win32_mouse_event(SAPP_EVENTTYPE_MOUSE_UP, SAPP_MOUSEBUTTON_RIGHT);
                _sapp_win32_release_mouse(1<<SAPP_MOUSEBUTTON_RIGHT);
                break;
            case WM_MBUTTONUP:
                _sapp_win32_mouse_update(lParam);
                _sapp_win32_mouse_event(SAPP_EVENTTYPE_MOUSE_UP, SAPP_MOUSEBUTTON_MIDDLE);
                _sapp_win32_release_mouse(1<<SAPP_MOUSEBUTTON_MIDDLE);
                break;
            case WM_MOUSEMOVE:
                if (!_sapp.mouse.locked) {
                    _sapp_win32_mouse_update(lParam);
                    if (!_sapp.win32.mouse_tracked) {
                        _sapp.win32.mouse_tracked = true;
                        TRACKMOUSEEVENT tme;
                        _sapp_clear(&tme, sizeof(tme));
                        tme.cbSize = sizeof(tme);
                        tme.dwFlags = TME_LEAVE;
                        tme.hwndTrack = _sapp.win32.hwnd;
                        TrackMouseEvent(&tme);
                        _sapp.mouse.dx = 0.0f;
                        _sapp.mouse.dy = 0.0f;
                        _sapp_win32_mouse_event(SAPP_EVENTTYPE_MOUSE_ENTER, SAPP_MOUSEBUTTON_INVALID);
                    }
                    _sapp_win32_mouse_event(SAPP_EVENTTYPE_MOUSE_MOVE, SAPP_MOUSEBUTTON_INVALID);
                }
                break;
            case WM_INPUT:
                /* raw mouse input during mouse-lock */
                if (_sapp.mouse.locked) {
                    HRAWINPUT ri = (HRAWINPUT) lParam;
                    UINT size = sizeof(_sapp.win32.raw_input_data);
                    // see: https://docs.microsoft.com/en-us/windows/win32/api/winuser/nf-winuser-getrawinputdata
                    if ((UINT)-1 == GetRawInputData(ri, RID_INPUT, &_sapp.win32.raw_input_data, &size, sizeof(RAWINPUTHEADER))) {
                        _SAPP_ERROR(WIN32_GET_RAW_INPUT_DATA_FAILED);
                        break;
                    }
                    const RAWINPUT* raw_mouse_data = (const RAWINPUT*) &_sapp.win32.raw_input_data;
                    if (raw_mouse_data->data.mouse.usFlags & MOUSE_MOVE_ABSOLUTE) {
                        /* mouse only reports absolute position
                           NOTE: This code is untested and will most likely behave wrong in Remote Desktop sessions.
                           (such remote desktop sessions are setting the MOUSE_MOVE_ABSOLUTE flag).
                           See: https://github.com/floooh/sokol/issues/806 and
                           https://github.com/microsoft/DirectXTK/commit/ef56b63f3739381e451f7a5a5bd2c9779d2a7555)
                        */
                        LONG new_x = raw_mouse_data->data.mouse.lLastX;
                        LONG new_y = raw_mouse_data->data.mouse.lLastY;
                        if (_sapp.win32.raw_input_mousepos_valid) {
                            _sapp.mouse.dx = (float) (new_x - _sapp.win32.raw_input_mousepos_x);
                            _sapp.mouse.dy = (float) (new_y - _sapp.win32.raw_input_mousepos_y);
                        }
                        _sapp.win32.raw_input_mousepos_x = new_x;
                        _sapp.win32.raw_input_mousepos_y = new_y;
                        _sapp.win32.raw_input_mousepos_valid = true;
                    }
                    else {
                        /* mouse reports movement delta (this seems to be the common case) */
                        _sapp.mouse.dx = (float) raw_mouse_data->data.mouse.lLastX;
                        _sapp.mouse.dy = (float) raw_mouse_data->data.mouse.lLastY;
                    }
                    _sapp_win32_mouse_event(SAPP_EVENTTYPE_MOUSE_MOVE, SAPP_MOUSEBUTTON_INVALID);
                }
                break;

            case WM_MOUSELEAVE:
                if (!_sapp.mouse.locked) {
                    _sapp.mouse.dx = 0.0f;
                    _sapp.mouse.dy = 0.0f;
                    _sapp.win32.mouse_tracked = false;
                    _sapp_win32_mouse_event(SAPP_EVENTTYPE_MOUSE_LEAVE, SAPP_MOUSEBUTTON_INVALID);
                }
                break;
            case WM_MOUSEWHEEL:
                _sapp_win32_scroll_event(0.0f, (float)((SHORT)HIWORD(wParam)));
                break;
            case WM_MOUSEHWHEEL:
                _sapp_win32_scroll_event((float)((SHORT)HIWORD(wParam)), 0.0f);
                break;
            case WM_CHAR:
                _sapp_win32_char_event((uint32_t)wParam, !!(lParam&0x40000000));
                break;
            case WM_KEYDOWN:
            case WM_SYSKEYDOWN:
                _sapp_win32_key_event(SAPP_EVENTTYPE_KEY_DOWN, (int)(HIWORD(lParam)&0x1FF), !!(lParam&0x40000000));
                break;
            case WM_KEYUP:
            case WM_SYSKEYUP:
                _sapp_win32_key_event(SAPP_EVENTTYPE_KEY_UP, (int)(HIWORD(lParam)&0x1FF), false);
                break;
            case WM_ENTERSIZEMOVE:
                SetTimer(_sapp.win32.hwnd, 1, USER_TIMER_MINIMUM, NULL);
                break;
            case WM_EXITSIZEMOVE:
                KillTimer(_sapp.win32.hwnd, 1);
                break;
            case WM_TIMER:
                _sapp_win32_timing_measure();
                _sapp_frame();
                #if defined(SOKOL_D3D11)
                    // present with DXGI_PRESENT_DO_NOT_WAIT
                    _sapp_d3d11_present(true);
                #endif
                #if defined(SOKOL_GLCORE)
                    _sapp_wgl_swap_buffers();
                #endif
                /* NOTE: resizing the swap-chain during resize leads to a substantial
                   memory spike (hundreds of megabytes for a few seconds).

                if (_sapp_win32_update_dimensions()) {
                    #if defined(SOKOL_D3D11)
                    _sapp_d3d11_resize_default_render_target();
                    #endif
                    _sapp_win32_app_event(SAPP_EVENTTYPE_RESIZED);
                }
                */
                break;
            case WM_NCLBUTTONDOWN:
                /* workaround for half-second pause when starting to move window
                    see: https://gamedev.net/forums/topic/672094-keeping-things-moving-during-win32-moveresize-events/5254386/
                */
                if (SendMessage(_sapp.win32.hwnd, WM_NCHITTEST, wParam, lParam) == HTCAPTION) {
                    POINT point;
                    GetCursorPos(&point);
                    ScreenToClient(_sapp.win32.hwnd, &point);
                    PostMessage(_sapp.win32.hwnd, WM_MOUSEMOVE, 0, ((uint32_t)point.x)|(((uint32_t)point.y) << 16));
                }
                break;
            case WM_DROPFILES:
                _sapp_win32_files_dropped((HDROP)wParam);
                break;
            case WM_DISPLAYCHANGE:
                // refresh rate might have changed
                _sapp_timing_reset(&_sapp.timing);
                break;

            default:
                break;
        }
    }
    return DefWindowProcW(hWnd, uMsg, wParam, lParam);
}

_SOKOL_PRIVATE void _sapp_win32_create_window(void) {
    WNDCLASSW wndclassw;
    _sapp_clear(&wndclassw, sizeof(wndclassw));
    wndclassw.style = CS_HREDRAW | CS_VREDRAW | CS_OWNDC;
    wndclassw.lpfnWndProc = (WNDPROC) _sapp_win32_wndproc;
    wndclassw.hInstance = GetModuleHandleW(NULL);
    wndclassw.hCursor = LoadCursor(NULL, IDC_ARROW);
    wndclassw.hIcon = LoadIcon(NULL, IDI_WINLOGO);
    wndclassw.lpszClassName = L"SOKOLAPP";
    RegisterClassW(&wndclassw);

    /* NOTE: regardless whether fullscreen is requested or not, a regular
       windowed-mode window will always be created first (however in hidden
       mode, so that no windowed-mode window pops up before the fullscreen window)
    */
    const DWORD win_ex_style = WS_EX_APPWINDOW | WS_EX_WINDOWEDGE;
    RECT rect = { 0, 0, 0, 0 };
    DWORD win_style = WS_CLIPSIBLINGS | WS_CLIPCHILDREN | WS_CAPTION | WS_SYSMENU | WS_MINIMIZEBOX | WS_MAXIMIZEBOX | WS_SIZEBOX;
    rect.right = (int) ((float)_sapp.window_width * _sapp.win32.dpi.window_scale);
    rect.bottom = (int) ((float)_sapp.window_height * _sapp.win32.dpi.window_scale);
    const bool use_default_width = 0 == _sapp.window_width;
    const bool use_default_height = 0 == _sapp.window_height;
    AdjustWindowRectEx(&rect, win_style, FALSE, win_ex_style);
    const int win_width = rect.right - rect.left;
    const int win_height = rect.bottom - rect.top;
    _sapp.win32.in_create_window = true;
    _sapp.win32.hwnd = CreateWindowExW(
        win_ex_style,               // dwExStyle
        L"SOKOLAPP",                // lpClassName
        _sapp.window_title_wide,    // lpWindowName
        win_style,                  // dwStyle
        CW_USEDEFAULT,              // X
        SW_HIDE,                    // Y (NOTE: CW_USEDEFAULT is not used for position here, but internally calls ShowWindow!
        use_default_width ? CW_USEDEFAULT : win_width, // nWidth
        use_default_height ? CW_USEDEFAULT : win_height, // nHeight (NOTE: if width is CW_USEDEFAULT, height is actually ignored)
        NULL,                       // hWndParent
        NULL,                       // hMenu
        GetModuleHandle(NULL),      // hInstance
        NULL);                      // lParam
    _sapp.win32.in_create_window = false;
    _sapp.win32.dc = GetDC(_sapp.win32.hwnd);
    _sapp.win32.hmonitor = MonitorFromWindow(_sapp.win32.hwnd, MONITOR_DEFAULTTONULL);
    SOKOL_ASSERT(_sapp.win32.dc);

    /* this will get the actual windowed-mode window size, if fullscreen
       is requested, the set_fullscreen function will then capture the
       current window rectangle, which then might be used later to
       restore the window position when switching back to windowed
    */
    _sapp_win32_update_dimensions();
    if (_sapp.fullscreen) {
        _sapp_win32_set_fullscreen(_sapp.fullscreen, SWP_HIDEWINDOW);
        _sapp_win32_update_dimensions();
    }
    ShowWindow(_sapp.win32.hwnd, SW_SHOW);
    DragAcceptFiles(_sapp.win32.hwnd, 1);
}

_SOKOL_PRIVATE void _sapp_win32_destroy_window(void) {
    DestroyWindow(_sapp.win32.hwnd); _sapp.win32.hwnd = 0;
    UnregisterClassW(L"SOKOLAPP", GetModuleHandleW(NULL));
}

_SOKOL_PRIVATE void _sapp_win32_destroy_icons(void) {
    if (_sapp.win32.big_icon) {
        DestroyIcon(_sapp.win32.big_icon);
        _sapp.win32.big_icon = 0;
    }
    if (_sapp.win32.small_icon) {
        DestroyIcon(_sapp.win32.small_icon);
        _sapp.win32.small_icon = 0;
    }
}

_SOKOL_PRIVATE void _sapp_win32_init_console(void) {
    if (_sapp.desc.win32_console_create || _sapp.desc.win32_console_attach) {
        BOOL con_valid = FALSE;
        if (_sapp.desc.win32_console_create) {
            con_valid = AllocConsole();
        }
        else if (_sapp.desc.win32_console_attach) {
            con_valid = AttachConsole(ATTACH_PARENT_PROCESS);
        }
        if (con_valid) {
            FILE* res_fp = 0;
            errno_t err;
            err = freopen_s(&res_fp, "CON", "w", stdout);
            (void)err;
            err = freopen_s(&res_fp, "CON", "w", stderr);
            (void)err;
        }
    }
    if (_sapp.desc.win32_console_utf8) {
        _sapp.win32.orig_codepage = GetConsoleOutputCP();
        SetConsoleOutputCP(CP_UTF8);
    }
}

_SOKOL_PRIVATE void _sapp_win32_restore_console(void) {
    if (_sapp.desc.win32_console_utf8) {
        SetConsoleOutputCP(_sapp.win32.orig_codepage);
    }
}

_SOKOL_PRIVATE void _sapp_win32_init_dpi(void) {

    DECLARE_HANDLE(DPI_AWARENESS_CONTEXT_T);
    typedef BOOL(WINAPI * SETPROCESSDPIAWARE_T)(void);
    typedef bool (WINAPI * SETPROCESSDPIAWARENESSCONTEXT_T)(DPI_AWARENESS_CONTEXT_T); // since Windows 10, version 1703
    typedef HRESULT(WINAPI * SETPROCESSDPIAWARENESS_T)(PROCESS_DPI_AWARENESS);
    typedef HRESULT(WINAPI * GETDPIFORMONITOR_T)(HMONITOR, MONITOR_DPI_TYPE, UINT*, UINT*);

    SETPROCESSDPIAWARE_T fn_setprocessdpiaware = 0;
    SETPROCESSDPIAWARENESS_T fn_setprocessdpiawareness = 0;
    GETDPIFORMONITOR_T fn_getdpiformonitor = 0;
    SETPROCESSDPIAWARENESSCONTEXT_T fn_setprocessdpiawarenesscontext =0;

    HINSTANCE user32 = LoadLibraryA("user32.dll");
    if (user32) {
        fn_setprocessdpiaware = (SETPROCESSDPIAWARE_T)(void*) GetProcAddress(user32, "SetProcessDPIAware");
        fn_setprocessdpiawarenesscontext = (SETPROCESSDPIAWARENESSCONTEXT_T)(void*) GetProcAddress(user32, "SetProcessDpiAwarenessContext");
    }
    HINSTANCE shcore = LoadLibraryA("shcore.dll");
    if (shcore) {
        fn_setprocessdpiawareness = (SETPROCESSDPIAWARENESS_T)(void*) GetProcAddress(shcore, "SetProcessDpiAwareness");
        fn_getdpiformonitor = (GETDPIFORMONITOR_T)(void*) GetProcAddress(shcore, "GetDpiForMonitor");
    }
    /*
        NOTE on SetProcessDpiAware() vs SetProcessDpiAwareness() vs SetProcessDpiAwarenessContext():

        These are different attempts to get DPI handling on Windows right, from oldest
        to newest. SetProcessDpiAwarenessContext() is required for the new
        DPI_AWARENESS_CONTEXT_PER_MONITOR_AWARE_V2 method.
    */
    if (fn_setprocessdpiawareness) {
        if (_sapp.desc.high_dpi) {
            /* app requests HighDPI rendering, first try the Win10 Creator Update per-monitor-dpi awareness,
               if that fails, fall back to system-dpi-awareness
            */
            _sapp.win32.dpi.aware = true;
            DPI_AWARENESS_CONTEXT_T per_monitor_aware_v2 = (DPI_AWARENESS_CONTEXT_T)-4;
            if (!(fn_setprocessdpiawarenesscontext && fn_setprocessdpiawarenesscontext(per_monitor_aware_v2))) {
                // fallback to system-dpi-aware
                fn_setprocessdpiawareness(PROCESS_SYSTEM_DPI_AWARE);
            }
        }
        else {
            /* if the app didn't request HighDPI rendering, let Windows do the upscaling */
            _sapp.win32.dpi.aware = false;
            fn_setprocessdpiawareness(PROCESS_DPI_UNAWARE);
        }
    }
    else if (fn_setprocessdpiaware) {
        // fallback for Windows 7
        _sapp.win32.dpi.aware = true;
        fn_setprocessdpiaware();
    }
    /* get dpi scale factor for main monitor */
    if (fn_getdpiformonitor && _sapp.win32.dpi.aware) {
        POINT pt = { 1, 1 };
        HMONITOR hm = MonitorFromPoint(pt, MONITOR_DEFAULTTONEAREST);
        UINT dpix, dpiy;
        HRESULT hr = fn_getdpiformonitor(hm, MDT_EFFECTIVE_DPI, &dpix, &dpiy);
        _SOKOL_UNUSED(hr);
        SOKOL_ASSERT(SUCCEEDED(hr));
        /* clamp window scale to an integer factor */
        _sapp.win32.dpi.window_scale = (float)dpix / 96.0f;
    }
    else {
        _sapp.win32.dpi.window_scale = 1.0f;
    }
    if (_sapp.desc.high_dpi) {
        _sapp.win32.dpi.content_scale = _sapp.win32.dpi.window_scale;
        _sapp.win32.dpi.mouse_scale = 1.0f;
    }
    else {
        _sapp.win32.dpi.content_scale = 1.0f;
        _sapp.win32.dpi.mouse_scale = 1.0f / _sapp.win32.dpi.window_scale;
    }
    _sapp.dpi_scale = _sapp.win32.dpi.content_scale;
    if (user32) {
        FreeLibrary(user32);
    }
    if (shcore) {
        FreeLibrary(shcore);
    }
}

_SOKOL_PRIVATE bool _sapp_win32_set_clipboard_string(const char* str) {
    SOKOL_ASSERT(str);
    SOKOL_ASSERT(_sapp.win32.hwnd);
    SOKOL_ASSERT(_sapp.clipboard.enabled && (_sapp.clipboard.buf_size > 0));

    if (!OpenClipboard(_sapp.win32.hwnd)) {
        return false;
    }

    HANDLE object = 0;
    wchar_t* wchar_buf = 0;

    const SIZE_T wchar_buf_size = (SIZE_T)_sapp.clipboard.buf_size * sizeof(wchar_t);
    object = GlobalAlloc(GMEM_MOVEABLE, wchar_buf_size);
    if (NULL == object) {
        goto error;
    }
    wchar_buf = (wchar_t*) GlobalLock(object);
    if (NULL == wchar_buf) {
        goto error;
    }
    if (!_sapp_win32_utf8_to_wide(str, wchar_buf, (int)wchar_buf_size)) {
        goto error;
    }
    GlobalUnlock(object);
    wchar_buf = 0;
    EmptyClipboard();
    // NOTE: when successful, SetClipboardData() takes ownership of memory object!
    if (NULL == SetClipboardData(CF_UNICODETEXT, object)) {
        goto error;
    }
    CloseClipboard();
    return true;

error:
    if (wchar_buf) {
        GlobalUnlock(object);
    }
    if (object) {
        GlobalFree(object);
    }
    CloseClipboard();
    return false;
}

_SOKOL_PRIVATE const char* _sapp_win32_get_clipboard_string(void) {
    SOKOL_ASSERT(_sapp.clipboard.enabled && _sapp.clipboard.buffer);
    SOKOL_ASSERT(_sapp.win32.hwnd);
    if (!OpenClipboard(_sapp.win32.hwnd)) {
        /* silently ignore any errors and just return the current
           content of the local clipboard buffer
        */
        return _sapp.clipboard.buffer;
    }
    HANDLE object = GetClipboardData(CF_UNICODETEXT);
    if (!object) {
        CloseClipboard();
        return _sapp.clipboard.buffer;
    }
    const wchar_t* wchar_buf = (const wchar_t*) GlobalLock(object);
    if (!wchar_buf) {
        CloseClipboard();
        return _sapp.clipboard.buffer;
    }
    if (!_sapp_win32_wide_to_utf8(wchar_buf, _sapp.clipboard.buffer, _sapp.clipboard.buf_size)) {
        _SAPP_ERROR(CLIPBOARD_STRING_TOO_BIG);
    }
    GlobalUnlock(object);
    CloseClipboard();
    return _sapp.clipboard.buffer;
}

_SOKOL_PRIVATE void _sapp_win32_update_window_title(void) {
    _sapp_win32_utf8_to_wide(_sapp.window_title, _sapp.window_title_wide, sizeof(_sapp.window_title_wide));
    SetWindowTextW(_sapp.win32.hwnd, _sapp.window_title_wide);
}

_SOKOL_PRIVATE HICON _sapp_win32_create_icon_from_image(const sapp_image_desc* desc) {
    BITMAPV5HEADER bi;
    _sapp_clear(&bi, sizeof(bi));
    bi.bV5Size = sizeof(bi);
    bi.bV5Width = desc->width;
    bi.bV5Height = -desc->height;   // NOTE the '-' here to indicate that origin is top-left
    bi.bV5Planes = 1;
    bi.bV5BitCount = 32;
    bi.bV5Compression = BI_BITFIELDS;
    bi.bV5RedMask = 0x00FF0000;
    bi.bV5GreenMask = 0x0000FF00;
    bi.bV5BlueMask = 0x000000FF;
    bi.bV5AlphaMask = 0xFF000000;

    uint8_t* target = 0;
    const uint8_t* source = (const uint8_t*)desc->pixels.ptr;

    HDC dc = GetDC(NULL);
    HBITMAP color = CreateDIBSection(dc, (BITMAPINFO*)&bi, DIB_RGB_COLORS, (void**)&target, NULL, (DWORD)0);
    ReleaseDC(NULL, dc);
    if (0 == color) {
        return NULL;
    }
    SOKOL_ASSERT(target);

    HBITMAP mask = CreateBitmap(desc->width, desc->height, 1, 1, NULL);
    if (0 == mask) {
        DeleteObject(color);
        return NULL;
    }

    for (int i = 0; i < (desc->width*desc->height); i++) {
        target[0] = source[2];
        target[1] = source[1];
        target[2] = source[0];
        target[3] = source[3];
        target += 4;
        source += 4;
    }

    ICONINFO icon_info;
    _sapp_clear(&icon_info, sizeof(icon_info));
    icon_info.fIcon = true;
    icon_info.xHotspot = 0;
    icon_info.yHotspot = 0;
    icon_info.hbmMask = mask;
    icon_info.hbmColor = color;
    HICON icon_handle = CreateIconIndirect(&icon_info);
    DeleteObject(color);
    DeleteObject(mask);

    return icon_handle;
}

_SOKOL_PRIVATE void _sapp_win32_set_icon(const sapp_icon_desc* icon_desc, int num_images) {
    SOKOL_ASSERT((num_images > 0) && (num_images <= SAPP_MAX_ICONIMAGES));

    int big_img_index = _sapp_image_bestmatch(icon_desc->images, num_images, GetSystemMetrics(SM_CXICON), GetSystemMetrics(SM_CYICON));
    int sml_img_index = _sapp_image_bestmatch(icon_desc->images, num_images, GetSystemMetrics(SM_CXSMICON), GetSystemMetrics(SM_CYSMICON));
    HICON big_icon = _sapp_win32_create_icon_from_image(&icon_desc->images[big_img_index]);
    HICON sml_icon = _sapp_win32_create_icon_from_image(&icon_desc->images[sml_img_index]);

    // if icon creation or lookup has failed for some reason, leave the currently set icon untouched
    if (0 != big_icon) {
        SendMessage(_sapp.win32.hwnd, WM_SETICON, ICON_BIG, (LPARAM) big_icon);
        if (0 != _sapp.win32.big_icon) {
            DestroyIcon(_sapp.win32.big_icon);
        }
        _sapp.win32.big_icon = big_icon;
    }
    if (0 != sml_icon) {
        SendMessage(_sapp.win32.hwnd, WM_SETICON, ICON_SMALL, (LPARAM) sml_icon);
        if (0 != _sapp.win32.small_icon) {
            DestroyIcon(_sapp.win32.small_icon);
        }
        _sapp.win32.small_icon = sml_icon;
    }
}

/* don't laugh, but this seems to be the easiest and most robust
   way to check if we're running on Win10

   From: https://github.com/videolan/vlc/blob/232fb13b0d6110c4d1b683cde24cf9a7f2c5c2ea/modules/video_output/win32/d3d11_swapchain.c#L263
*/
_SOKOL_PRIVATE bool _sapp_win32_is_win10_or_greater(void) {
    HMODULE h = GetModuleHandleW(L"kernel32.dll");
    if (NULL != h) {
        return (NULL != GetProcAddress(h, "GetSystemCpuSetInformation"));
    }
    else {
        return false;
    }
}

_SOKOL_PRIVATE void _sapp_win32_run(const sapp_desc* desc) {
    _sapp_init_state(desc);
    _sapp_win32_init_console();
    _sapp.win32.is_win10_or_greater = _sapp_win32_is_win10_or_greater();
    _sapp_win32_init_keytable();
    _sapp_win32_utf8_to_wide(_sapp.window_title, _sapp.window_title_wide, sizeof(_sapp.window_title_wide));
    _sapp_win32_init_dpi();
    _sapp_win32_init_cursors();
    _sapp_win32_create_window();
    sapp_set_icon(&desc->icon);
    #if defined(SOKOL_D3D11)
        _sapp_d3d11_create_device_and_swapchain();
        _sapp_d3d11_create_default_render_target();
    #endif
    #if defined(SOKOL_GLCORE)
        _sapp_wgl_init();
        _sapp_wgl_load_extensions();
        _sapp_wgl_create_context();
    #endif
    _sapp.valid = true;

    bool done = false;
    while (!(done || _sapp.quit_ordered)) {
        _sapp_win32_timing_measure();
        MSG msg;
        while (PeekMessageW(&msg, NULL, 0, 0, PM_REMOVE)) {
            if (WM_QUIT == msg.message) {
                done = true;
                continue;
            }
            else {
                TranslateMessage(&msg);
                DispatchMessageW(&msg);
            }
        }
        _sapp_frame();
        #if defined(SOKOL_D3D11)
            _sapp_d3d11_present(false);
            if (IsIconic(_sapp.win32.hwnd)) {
                Sleep((DWORD)(16 * _sapp.swap_interval));
            }
        #endif
        #if defined(SOKOL_GLCORE)
            _sapp_wgl_swap_buffers();
        #endif
        /* check for window resized, this cannot happen in WM_SIZE as it explodes memory usage */
        if (_sapp_win32_update_dimensions()) {
            #if defined(SOKOL_D3D11)
            _sapp_d3d11_resize_default_render_target();
            #endif
            _sapp_win32_app_event(SAPP_EVENTTYPE_RESIZED);
        }
        /* check if the window monitor has changed, need to reset timing because
           the new monitor might have a different refresh rate
        */
        if (_sapp_win32_update_monitor()) {
            _sapp_timing_reset(&_sapp.timing);
        }
        if (_sapp.quit_requested) {
            PostMessage(_sapp.win32.hwnd, WM_CLOSE, 0, 0);
        }
    }
    _sapp_call_cleanup();

    #if defined(SOKOL_D3D11)
        _sapp_d3d11_destroy_default_render_target();
        _sapp_d3d11_destroy_device_and_swapchain();
    #else
        _sapp_wgl_destroy_context();
        _sapp_wgl_shutdown();
    #endif
    _sapp_win32_destroy_window();
    _sapp_win32_destroy_icons();
    _sapp_win32_restore_console();
    _sapp_discard_state();
}

_SOKOL_PRIVATE char** _sapp_win32_command_line_to_utf8_argv(LPWSTR w_command_line, int* o_argc) {
    int argc = 0;
    char** argv = 0;
    char* args;

    LPWSTR* w_argv = CommandLineToArgvW(w_command_line, &argc);
    if (w_argv == NULL) {
        // FIXME: chicken egg problem, can't report errors before sokol_main() is called!
    } else {
        size_t size = wcslen(w_command_line) * 4;
        argv = (char**) _sapp_malloc_clear(((size_t)argc + 1) * sizeof(char*) + size);
        SOKOL_ASSERT(argv);
        args = (char*) &argv[argc + 1];
        int n;
        for (int i = 0; i < argc; ++i) {
            n = WideCharToMultiByte(CP_UTF8, 0, w_argv[i], -1, args, (int)size, NULL, NULL);
            if (n == 0) {
                // FIXME: chicken egg problem, can't report errors before sokol_main() is called!
                break;
            }
            argv[i] = args;
            size -= (size_t)n;
            args += n;
        }
        LocalFree(w_argv);
    }
    *o_argc = argc;
    return argv;
}

#if !defined(SOKOL_NO_ENTRY)
#if defined(SOKOL_WIN32_FORCE_MAIN)
int main(int argc, char* argv[]) {
    sapp_desc desc = sokol_main(argc, argv);
    _sapp_win32_run(&desc);
    return 0;
}
#else
int WINAPI WinMain(_In_ HINSTANCE hInstance, _In_opt_ HINSTANCE hPrevInstance, _In_ LPSTR lpCmdLine, _In_ int nCmdShow) {
    _SOKOL_UNUSED(hInstance);
    _SOKOL_UNUSED(hPrevInstance);
    _SOKOL_UNUSED(lpCmdLine);
    _SOKOL_UNUSED(nCmdShow);
    int argc_utf8 = 0;
    char** argv_utf8 = _sapp_win32_command_line_to_utf8_argv(GetCommandLineW(), &argc_utf8);
    sapp_desc desc = sokol_main(argc_utf8, argv_utf8);
    _sapp_win32_run(&desc);
    _sapp_free(argv_utf8);
    return 0;
}
#endif /* SOKOL_WIN32_FORCE_MAIN */
#endif /* SOKOL_NO_ENTRY */

#ifdef _MSC_VER
    #pragma warning(pop)
#endif

#endif /* _SAPP_WIN32 */

//  █████  ███    ██ ██████  ██████   ██████  ██ ██████
// ██   ██ ████   ██ ██   ██ ██   ██ ██    ██ ██ ██   ██
// ███████ ██ ██  ██ ██   ██ ██████  ██    ██ ██ ██   ██
// ██   ██ ██  ██ ██ ██   ██ ██   ██ ██    ██ ██ ██   ██
// ██   ██ ██   ████ ██████  ██   ██  ██████  ██ ██████
//
// >>android
#if defined(_SAPP_ANDROID)

/* android loop thread */
_SOKOL_PRIVATE bool _sapp_android_init_egl(void) {
    SOKOL_ASSERT(_sapp.android.display == EGL_NO_DISPLAY);
    SOKOL_ASSERT(_sapp.android.context == EGL_NO_CONTEXT);

    EGLDisplay display = eglGetDisplay(EGL_DEFAULT_DISPLAY);
    if (display == EGL_NO_DISPLAY) {
        return false;
    }
    if (eglInitialize(display, NULL, NULL) == EGL_FALSE) {
        return false;
    }
    EGLint alpha_size = _sapp.desc.alpha ? 8 : 0;
    const EGLint cfg_attributes[] = {
        EGL_SURFACE_TYPE, EGL_WINDOW_BIT,
        EGL_RENDERABLE_TYPE, EGL_OPENGL_ES3_BIT,
        EGL_RED_SIZE, 8,
        EGL_GREEN_SIZE, 8,
        EGL_BLUE_SIZE, 8,
        EGL_ALPHA_SIZE, alpha_size,
        EGL_DEPTH_SIZE, 16,
        EGL_STENCIL_SIZE, 0,
        EGL_NONE,
    };
    EGLConfig available_cfgs[32];
    EGLint cfg_count;
    eglChooseConfig(display, cfg_attributes, available_cfgs, 32, &cfg_count);
    SOKOL_ASSERT(cfg_count > 0);
    SOKOL_ASSERT(cfg_count <= 32);

    /* find config with 8-bit rgb buffer if available, ndk sample does not trust egl spec */
    EGLConfig config;
    bool exact_cfg_found = false;
    for (int i = 0; i < cfg_count; ++i) {
        EGLConfig c = available_cfgs[i];
        EGLint r, g, b, a, d;
        if (eglGetConfigAttrib(display, c, EGL_RED_SIZE, &r) == EGL_TRUE &&
            eglGetConfigAttrib(display, c, EGL_GREEN_SIZE, &g) == EGL_TRUE &&
            eglGetConfigAttrib(display, c, EGL_BLUE_SIZE, &b) == EGL_TRUE &&
            eglGetConfigAttrib(display, c, EGL_ALPHA_SIZE, &a) == EGL_TRUE &&
            eglGetConfigAttrib(display, c, EGL_DEPTH_SIZE, &d) == EGL_TRUE &&
            r == 8 && g == 8 && b == 8 && (alpha_size == 0 || a == alpha_size) && d == 16) {
            exact_cfg_found = true;
            config = c;
            break;
        }
    }
    if (!exact_cfg_found) {
        config = available_cfgs[0];
    }

    EGLint ctx_attributes[] = {
        EGL_CONTEXT_CLIENT_VERSION, 3,
        EGL_NONE,
    };
    EGLContext context = eglCreateContext(display, config, EGL_NO_CONTEXT, ctx_attributes);
    if (context == EGL_NO_CONTEXT) {
        return false;
    }

    _sapp.android.config = config;
    _sapp.android.display = display;
    _sapp.android.context = context;
    return true;
}

_SOKOL_PRIVATE void _sapp_android_cleanup_egl(void) {
    if (_sapp.android.display != EGL_NO_DISPLAY) {
        eglMakeCurrent(_sapp.android.display, EGL_NO_SURFACE, EGL_NO_SURFACE, EGL_NO_CONTEXT);
        if (_sapp.android.surface != EGL_NO_SURFACE) {
            eglDestroySurface(_sapp.android.display, _sapp.android.surface);
            _sapp.android.surface = EGL_NO_SURFACE;
        }
        if (_sapp.android.context != EGL_NO_CONTEXT) {
            eglDestroyContext(_sapp.android.display, _sapp.android.context);
            _sapp.android.context = EGL_NO_CONTEXT;
        }
        eglTerminate(_sapp.android.display);
        _sapp.android.display = EGL_NO_DISPLAY;
    }
}

_SOKOL_PRIVATE bool _sapp_android_init_egl_surface(ANativeWindow* window) {
    SOKOL_ASSERT(_sapp.android.display != EGL_NO_DISPLAY);
    SOKOL_ASSERT(_sapp.android.context != EGL_NO_CONTEXT);
    SOKOL_ASSERT(_sapp.android.surface == EGL_NO_SURFACE);
    SOKOL_ASSERT(window);

    /* TODO: set window flags */
    /* ANativeActivity_setWindowFlags(activity, AWINDOW_FLAG_KEEP_SCREEN_ON, 0); */

    /* create egl surface and make it current */
    EGLSurface surface = eglCreateWindowSurface(_sapp.android.display, _sapp.android.config, window, NULL);
    if (surface == EGL_NO_SURFACE) {
        return false;
    }
    if (eglMakeCurrent(_sapp.android.display, surface, surface, _sapp.android.context) == EGL_FALSE) {
        return false;
    }
    _sapp.android.surface = surface;
    glGetIntegerv(GL_FRAMEBUFFER_BINDING, (GLint*)&_sapp.gl.framebuffer);
    return true;
}

_SOKOL_PRIVATE void _sapp_android_cleanup_egl_surface(void) {
    if (_sapp.android.display == EGL_NO_DISPLAY) {
        return;
    }
    eglMakeCurrent(_sapp.android.display, EGL_NO_SURFACE, EGL_NO_SURFACE, EGL_NO_CONTEXT);
    if (_sapp.android.surface != EGL_NO_SURFACE) {
        eglDestroySurface(_sapp.android.display, _sapp.android.surface);
        _sapp.android.surface = EGL_NO_SURFACE;
    }
}

_SOKOL_PRIVATE void _sapp_android_app_event(sapp_event_type type) {
    if (_sapp_events_enabled()) {
        _sapp_init_event(type);
        _sapp_call_event(&_sapp.event);
    }
}

_SOKOL_PRIVATE void _sapp_android_update_dimensions(ANativeWindow* window, bool force_update) {
    SOKOL_ASSERT(_sapp.android.display != EGL_NO_DISPLAY);
    SOKOL_ASSERT(_sapp.android.context != EGL_NO_CONTEXT);
    SOKOL_ASSERT(_sapp.android.surface != EGL_NO_SURFACE);
    SOKOL_ASSERT(window);

    const int32_t win_w = ANativeWindow_getWidth(window);
    const int32_t win_h = ANativeWindow_getHeight(window);
    SOKOL_ASSERT(win_w >= 0 && win_h >= 0);
    const bool win_changed = (win_w != _sapp.window_width) || (win_h != _sapp.window_height);
    _sapp.window_width = win_w;
    _sapp.window_height = win_h;
    if (win_changed || force_update) {
        if (!_sapp.desc.high_dpi) {
            const int32_t buf_w = win_w / 2;
            const int32_t buf_h = win_h / 2;
            EGLint format;
            EGLBoolean egl_result = eglGetConfigAttrib(_sapp.android.display, _sapp.android.config, EGL_NATIVE_VISUAL_ID, &format);
            SOKOL_ASSERT(egl_result == EGL_TRUE); _SOKOL_UNUSED(egl_result);
            /* NOTE: calling ANativeWindow_setBuffersGeometry() with the same dimensions
                as the ANativeWindow size results in weird display artefacts, that's
                why it's only called when the buffer geometry is different from
                the window size
            */
            int32_t result = ANativeWindow_setBuffersGeometry(window, buf_w, buf_h, format);
            SOKOL_ASSERT(result == 0); _SOKOL_UNUSED(result);
        }
    }

    /* query surface size */
    EGLint fb_w, fb_h;
    EGLBoolean egl_result_w = eglQuerySurface(_sapp.android.display, _sapp.android.surface, EGL_WIDTH, &fb_w);
    EGLBoolean egl_result_h = eglQuerySurface(_sapp.android.display, _sapp.android.surface, EGL_HEIGHT, &fb_h);
    SOKOL_ASSERT(egl_result_w == EGL_TRUE); _SOKOL_UNUSED(egl_result_w);
    SOKOL_ASSERT(egl_result_h == EGL_TRUE); _SOKOL_UNUSED(egl_result_h);
    const bool fb_changed = (fb_w != _sapp.framebuffer_width) || (fb_h != _sapp.framebuffer_height);
    _sapp.framebuffer_width = fb_w;
    _sapp.framebuffer_height = fb_h;
    _sapp.dpi_scale = (float)_sapp.framebuffer_width / (float)_sapp.window_width;
    if (win_changed || fb_changed || force_update) {
        if (!_sapp.first_frame) {
            _sapp_android_app_event(SAPP_EVENTTYPE_RESIZED);
        }
    }
}

_SOKOL_PRIVATE void _sapp_android_cleanup(void) {
    if (_sapp.android.surface != EGL_NO_SURFACE) {
        /* egl context is bound, cleanup gracefully */
        if (_sapp.init_called && !_sapp.cleanup_called) {
            _sapp_call_cleanup();
        }
    }
    /* always try to cleanup by destroying egl context */
    _sapp_android_cleanup_egl();
}

_SOKOL_PRIVATE void _sapp_android_shutdown(void) {
    /* try to cleanup while we still have a surface and can call cleanup_cb() */
    _sapp_android_cleanup();
    /* request exit */
    ANativeActivity_finish(_sapp.android.activity);
}

_SOKOL_PRIVATE void _sapp_android_frame(void) {
    SOKOL_ASSERT(_sapp.android.display != EGL_NO_DISPLAY);
    SOKOL_ASSERT(_sapp.android.context != EGL_NO_CONTEXT);
    SOKOL_ASSERT(_sapp.android.surface != EGL_NO_SURFACE);
    _sapp_timing_measure(&_sapp.timing);
    _sapp_android_update_dimensions(_sapp.android.current.window, false);
    _sapp_frame();
    eglSwapBuffers(_sapp.android.display, _sapp.android.surface);
}

_SOKOL_PRIVATE bool _sapp_android_touch_event(const AInputEvent* e) {
    if (AInputEvent_getType(e) != AINPUT_EVENT_TYPE_MOTION) {
        return false;
    }
    if (!_sapp_events_enabled()) {
        return false;
    }
    int32_t action_idx = AMotionEvent_getAction(e);
    int32_t action = action_idx & AMOTION_EVENT_ACTION_MASK;
    sapp_event_type type = SAPP_EVENTTYPE_INVALID;
    switch (action) {
        case AMOTION_EVENT_ACTION_DOWN:
        case AMOTION_EVENT_ACTION_POINTER_DOWN:
            type = SAPP_EVENTTYPE_TOUCHES_BEGAN;
            break;
        case AMOTION_EVENT_ACTION_MOVE:
            type = SAPP_EVENTTYPE_TOUCHES_MOVED;
            break;
        case AMOTION_EVENT_ACTION_UP:
        case AMOTION_EVENT_ACTION_POINTER_UP:
            type = SAPP_EVENTTYPE_TOUCHES_ENDED;
            break;
        case AMOTION_EVENT_ACTION_CANCEL:
            type = SAPP_EVENTTYPE_TOUCHES_CANCELLED;
            break;
        default:
            break;
    }
    if (type == SAPP_EVENTTYPE_INVALID) {
        return false;
    }
    int32_t idx = action_idx >> AMOTION_EVENT_ACTION_POINTER_INDEX_SHIFT;
    _sapp_init_event(type);
    _sapp.event.num_touches = (int)AMotionEvent_getPointerCount(e);
    if (_sapp.event.num_touches > SAPP_MAX_TOUCHPOINTS) {
        _sapp.event.num_touches = SAPP_MAX_TOUCHPOINTS;
    }
    for (int32_t i = 0; i < _sapp.event.num_touches; i++) {
        sapp_touchpoint* dst = &_sapp.event.touches[i];
        dst->identifier = (uintptr_t)AMotionEvent_getPointerId(e, (size_t)i);
        dst->pos_x = (AMotionEvent_getX(e, (size_t)i) / _sapp.window_width) * _sapp.framebuffer_width;
        dst->pos_y = (AMotionEvent_getY(e, (size_t)i) / _sapp.window_height) * _sapp.framebuffer_height;
        dst->android_tooltype = (sapp_android_tooltype) AMotionEvent_getToolType(e, (size_t)i);
        if (action == AMOTION_EVENT_ACTION_POINTER_DOWN ||
            action == AMOTION_EVENT_ACTION_POINTER_UP) {
            dst->changed = (i == idx);
        } else {
            dst->changed = true;
        }
    }
    _sapp_call_event(&_sapp.event);
    return true;
}

_SOKOL_PRIVATE bool _sapp_android_key_event(const AInputEvent* e) {
    if (AInputEvent_getType(e) != AINPUT_EVENT_TYPE_KEY) {
        return false;
    }
    if (AKeyEvent_getKeyCode(e) == AKEYCODE_BACK) {
        /* FIXME: this should be hooked into a "really quit?" mechanism
           so the app can ask the user for confirmation, this is currently
           generally missing in sokol_app.h
        */
        _sapp_android_shutdown();
        return true;
    }
    return false;
}

_SOKOL_PRIVATE int _sapp_android_input_cb(int fd, int events, void* data) {
    _SOKOL_UNUSED(fd);
    _SOKOL_UNUSED(data);
    if ((events & ALOOPER_EVENT_INPUT) == 0) {
        _SAPP_ERROR(ANDROID_UNSUPPORTED_INPUT_EVENT_INPUT_CB);
        return 1;
    }
    SOKOL_ASSERT(_sapp.android.current.input);
    AInputEvent* event = NULL;
    while (AInputQueue_getEvent(_sapp.android.current.input, &event) >= 0) {
        if (AInputQueue_preDispatchEvent(_sapp.android.current.input, event) != 0) {
            continue;
        }
        int32_t handled = 0;
        if (_sapp_android_touch_event(event) || _sapp_android_key_event(event)) {
            handled = 1;
        }
        AInputQueue_finishEvent(_sapp.android.current.input, event, handled);
    }
    return 1;
}

_SOKOL_PRIVATE int _sapp_android_main_cb(int fd, int events, void* data) {
    _SOKOL_UNUSED(data);
    if ((events & ALOOPER_EVENT_INPUT) == 0) {
        _SAPP_ERROR(ANDROID_UNSUPPORTED_INPUT_EVENT_MAIN_CB);
        return 1;
    }

    _sapp_android_msg_t msg;
    if (read(fd, &msg, sizeof(msg)) != sizeof(msg)) {
        _SAPP_ERROR(ANDROID_READ_MSG_FAILED);
        return 1;
    }

    pthread_mutex_lock(&_sapp.android.pt.mutex);
    switch (msg) {
        case _SOKOL_ANDROID_MSG_CREATE:
            {
                _SAPP_INFO(ANDROID_MSG_CREATE);
                SOKOL_ASSERT(!_sapp.valid);
                bool result = _sapp_android_init_egl();
                SOKOL_ASSERT(result); _SOKOL_UNUSED(result);
                _sapp.valid = true;
                _sapp.android.has_created = true;
            }
            break;
        case _SOKOL_ANDROID_MSG_RESUME:
            _SAPP_INFO(ANDROID_MSG_RESUME);
            _sapp.android.has_resumed = true;
            _sapp_android_app_event(SAPP_EVENTTYPE_RESUMED);
            break;
        case _SOKOL_ANDROID_MSG_PAUSE:
            _SAPP_INFO(ANDROID_MSG_PAUSE);
            _sapp.android.has_resumed = false;
            _sapp_android_app_event(SAPP_EVENTTYPE_SUSPENDED);
            break;
        case _SOKOL_ANDROID_MSG_FOCUS:
            _SAPP_INFO(ANDROID_MSG_FOCUS);
            _sapp.android.has_focus = true;
            break;
        case _SOKOL_ANDROID_MSG_NO_FOCUS:
            _SAPP_INFO(ANDROID_MSG_NO_FOCUS);
            _sapp.android.has_focus = false;
            break;
        case _SOKOL_ANDROID_MSG_SET_NATIVE_WINDOW:
            _SAPP_INFO(ANDROID_MSG_SET_NATIVE_WINDOW);
            if (_sapp.android.current.window != _sapp.android.pending.window) {
                if (_sapp.android.current.window != NULL) {
                    _sapp_android_cleanup_egl_surface();
                }
                if (_sapp.android.pending.window != NULL) {
                    if (_sapp_android_init_egl_surface(_sapp.android.pending.window)) {
                        _sapp_android_update_dimensions(_sapp.android.pending.window, true);
                    } else {
                        _sapp_android_shutdown();
                    }
                }
            }
            _sapp.android.current.window = _sapp.android.pending.window;
            break;
        case _SOKOL_ANDROID_MSG_SET_INPUT_QUEUE:
            _SAPP_INFO(ANDROID_MSG_SET_INPUT_QUEUE);
            if (_sapp.android.current.input != _sapp.android.pending.input) {
                if (_sapp.android.current.input != NULL) {
                    AInputQueue_detachLooper(_sapp.android.current.input);
                }
                if (_sapp.android.pending.input != NULL) {
                    AInputQueue_attachLooper(
                        _sapp.android.pending.input,
                        _sapp.android.looper,
                        ALOOPER_POLL_CALLBACK,
                        _sapp_android_input_cb,
                        NULL); /* data */
                }
            }
            _sapp.android.current.input = _sapp.android.pending.input;
            break;
        case _SOKOL_ANDROID_MSG_DESTROY:
            _SAPP_INFO(ANDROID_MSG_DESTROY);
            _sapp_android_cleanup();
            _sapp.valid = false;
            _sapp.android.is_thread_stopping = true;
            break;
        default:
            _SAPP_WARN(ANDROID_UNKNOWN_MSG);
            break;
    }
    pthread_cond_broadcast(&_sapp.android.pt.cond); /* signal "received" */
    pthread_mutex_unlock(&_sapp.android.pt.mutex);
    return 1;
}

_SOKOL_PRIVATE bool _sapp_android_should_update(void) {
    bool is_in_front = _sapp.android.has_resumed && _sapp.android.has_focus;
    bool has_surface = _sapp.android.surface != EGL_NO_SURFACE;
    return is_in_front && has_surface;
}

_SOKOL_PRIVATE void _sapp_android_show_keyboard(bool shown) {
    SOKOL_ASSERT(_sapp.valid);
    /* This seems to be broken in the NDK, but there is (a very cumbersome) workaround... */
    if (shown) {
        ANativeActivity_showSoftInput(_sapp.android.activity, ANATIVEACTIVITY_SHOW_SOFT_INPUT_FORCED);
    } else {
        ANativeActivity_hideSoftInput(_sapp.android.activity, ANATIVEACTIVITY_HIDE_SOFT_INPUT_NOT_ALWAYS);
    }
}

_SOKOL_PRIVATE void* _sapp_android_loop(void* arg) {
    _SOKOL_UNUSED(arg);
    _SAPP_INFO(ANDROID_LOOP_THREAD_STARTED);

    _sapp.android.looper = ALooper_prepare(0 /* or ALOOPER_PREPARE_ALLOW_NON_CALLBACKS*/);
    ALooper_addFd(_sapp.android.looper,
        _sapp.android.pt.read_from_main_fd,
        ALOOPER_POLL_CALLBACK,
        ALOOPER_EVENT_INPUT,
        _sapp_android_main_cb,
        NULL); /* data */

    /* signal start to main thread */
    pthread_mutex_lock(&_sapp.android.pt.mutex);
    _sapp.android.is_thread_started = true;
    pthread_cond_broadcast(&_sapp.android.pt.cond);
    pthread_mutex_unlock(&_sapp.android.pt.mutex);

    /* main loop */
    while (!_sapp.android.is_thread_stopping) {
        /* sokol frame */
        if (_sapp_android_should_update()) {
            _sapp_android_frame();
        }

        /* process all events (or stop early if app is requested to quit) */
        bool process_events = true;
        while (process_events && !_sapp.android.is_thread_stopping) {
            bool block_until_event = !_sapp.android.is_thread_stopping && !_sapp_android_should_update();
            process_events = ALooper_pollOnce(block_until_event ? -1 : 0, NULL, NULL, NULL) == ALOOPER_POLL_CALLBACK;
        }
    }

    /* cleanup thread */
    if (_sapp.android.current.input != NULL) {
        AInputQueue_detachLooper(_sapp.android.current.input);
    }

    /* the following causes heap corruption on exit, why??
    ALooper_removeFd(_sapp.android.looper, _sapp.android.pt.read_from_main_fd);
    ALooper_release(_sapp.android.looper);*/

    /* signal "destroyed" */
    pthread_mutex_lock(&_sapp.android.pt.mutex);
    _sapp.android.is_thread_stopped = true;
    pthread_cond_broadcast(&_sapp.android.pt.cond);
    pthread_mutex_unlock(&_sapp.android.pt.mutex);

    _SAPP_INFO(ANDROID_LOOP_THREAD_DONE);
    return NULL;
}

/* android main/ui thread */
_SOKOL_PRIVATE void _sapp_android_msg(_sapp_android_msg_t msg) {
    if (write(_sapp.android.pt.write_from_main_fd, &msg, sizeof(msg)) != sizeof(msg)) {
        _SAPP_ERROR(ANDROID_WRITE_MSG_FAILED);
    }
}

_SOKOL_PRIVATE void _sapp_android_on_start(ANativeActivity* activity) {
    _SOKOL_UNUSED(activity);
    _SAPP_INFO(ANDROID_NATIVE_ACTIVITY_ONSTART);
}

_SOKOL_PRIVATE void _sapp_android_on_resume(ANativeActivity* activity) {
    _SOKOL_UNUSED(activity);
    _SAPP_INFO(ANDROID_NATIVE_ACTIVITY_ONRESUME);
    _sapp_android_msg(_SOKOL_ANDROID_MSG_RESUME);
}

_SOKOL_PRIVATE void* _sapp_android_on_save_instance_state(ANativeActivity* activity, size_t* out_size) {
    _SOKOL_UNUSED(activity);
    _SAPP_INFO(ANDROID_NATIVE_ACTIVITY_ONSAVEINSTANCESTATE);
    *out_size = 0;
    return NULL;
}

_SOKOL_PRIVATE void _sapp_android_on_window_focus_changed(ANativeActivity* activity, int has_focus) {
    _SOKOL_UNUSED(activity);
    _SAPP_INFO(ANDROID_NATIVE_ACTIVITY_ONWINDOWFOCUSCHANGED);
    if (has_focus) {
        _sapp_android_msg(_SOKOL_ANDROID_MSG_FOCUS);
    } else {
        _sapp_android_msg(_SOKOL_ANDROID_MSG_NO_FOCUS);
    }
}

_SOKOL_PRIVATE void _sapp_android_on_pause(ANativeActivity* activity) {
    _SOKOL_UNUSED(activity);
    _SAPP_INFO(ANDROID_NATIVE_ACTIVITY_ONPAUSE);
    _sapp_android_msg(_SOKOL_ANDROID_MSG_PAUSE);
}

_SOKOL_PRIVATE void _sapp_android_on_stop(ANativeActivity* activity) {
    _SOKOL_UNUSED(activity);
    _SAPP_INFO(ANDROID_NATIVE_ACTIVITY_ONSTOP);
}

_SOKOL_PRIVATE void _sapp_android_msg_set_native_window(ANativeWindow* window) {
    pthread_mutex_lock(&_sapp.android.pt.mutex);
    _sapp.android.pending.window = window;
    _sapp_android_msg(_SOKOL_ANDROID_MSG_SET_NATIVE_WINDOW);
    while (_sapp.android.current.window != window) {
        pthread_cond_wait(&_sapp.android.pt.cond, &_sapp.android.pt.mutex);
    }
    pthread_mutex_unlock(&_sapp.android.pt.mutex);
}

_SOKOL_PRIVATE void _sapp_android_on_native_window_created(ANativeActivity* activity, ANativeWindow* window) {
    _SOKOL_UNUSED(activity);
    _SAPP_INFO(ANDROID_NATIVE_ACTIVITY_ONNATIVEWINDOWCREATED);
    _sapp_android_msg_set_native_window(window);
}

_SOKOL_PRIVATE void _sapp_android_on_native_window_destroyed(ANativeActivity* activity, ANativeWindow* window) {
    _SOKOL_UNUSED(activity);
    _SOKOL_UNUSED(window);
    _SAPP_INFO(ANDROID_NATIVE_ACTIVITY_ONNATIVEWINDOWDESTROYED);
    _sapp_android_msg_set_native_window(NULL);
}

_SOKOL_PRIVATE void _sapp_android_msg_set_input_queue(AInputQueue* input) {
    pthread_mutex_lock(&_sapp.android.pt.mutex);
    _sapp.android.pending.input = input;
    _sapp_android_msg(_SOKOL_ANDROID_MSG_SET_INPUT_QUEUE);
    while (_sapp.android.current.input != input) {
        pthread_cond_wait(&_sapp.android.pt.cond, &_sapp.android.pt.mutex);
    }
    pthread_mutex_unlock(&_sapp.android.pt.mutex);
}

_SOKOL_PRIVATE void _sapp_android_on_input_queue_created(ANativeActivity* activity, AInputQueue* queue) {
    _SOKOL_UNUSED(activity);
    _SAPP_INFO(ANDROID_NATIVE_ACTIVITY_ONINPUTQUEUECREATED);
    _sapp_android_msg_set_input_queue(queue);
}

_SOKOL_PRIVATE void _sapp_android_on_input_queue_destroyed(ANativeActivity* activity, AInputQueue* queue) {
    _SOKOL_UNUSED(activity);
    _SOKOL_UNUSED(queue);
    _SAPP_INFO(ANDROID_NATIVE_ACTIVITY_ONINPUTQUEUEDESTROYED);
    _sapp_android_msg_set_input_queue(NULL);
}

_SOKOL_PRIVATE void _sapp_android_on_config_changed(ANativeActivity* activity) {
    _SOKOL_UNUSED(activity);
    _SAPP_INFO(ANDROID_NATIVE_ACTIVITY_ONCONFIGURATIONCHANGED);
    /* see android:configChanges in manifest */
}

_SOKOL_PRIVATE void _sapp_android_on_low_memory(ANativeActivity* activity) {
    _SOKOL_UNUSED(activity);
    _SAPP_INFO(ANDROID_NATIVE_ACTIVITY_ONLOWMEMORY);
}

_SOKOL_PRIVATE void _sapp_android_on_destroy(ANativeActivity* activity) {
    /*
     * For some reason even an empty app using nativeactivity.h will crash (WIN DEATH)
     * on my device (Moto X 2nd gen) when the app is removed from the task view
     * (TaskStackView: onTaskViewDismissed).
     *
     * However, if ANativeActivity_finish() is explicitly called from for example
     * _sapp_android_on_stop(), the crash disappears. Is this a bug in NativeActivity?
     */
    _SOKOL_UNUSED(activity);
    _SAPP_INFO(ANDROID_NATIVE_ACTIVITY_ONDESTROY);

    /* send destroy msg */
    pthread_mutex_lock(&_sapp.android.pt.mutex);
    _sapp_android_msg(_SOKOL_ANDROID_MSG_DESTROY);
    while (!_sapp.android.is_thread_stopped) {
        pthread_cond_wait(&_sapp.android.pt.cond, &_sapp.android.pt.mutex);
    }
    pthread_mutex_unlock(&_sapp.android.pt.mutex);

    /* clean up main thread */
    pthread_cond_destroy(&_sapp.android.pt.cond);
    pthread_mutex_destroy(&_sapp.android.pt.mutex);

    close(_sapp.android.pt.read_from_main_fd);
    close(_sapp.android.pt.write_from_main_fd);

    _SAPP_INFO(ANDROID_NATIVE_ACTIVITY_DONE);

    /* this is a bit naughty, but causes a clean restart of the app (static globals are reset) */
    exit(0);
}

JNIEXPORT
void ANativeActivity_onCreate(ANativeActivity* activity, void* saved_state, size_t saved_state_size) {
    _SOKOL_UNUSED(saved_state);
    _SOKOL_UNUSED(saved_state_size);
    _SAPP_INFO(ANDROID_NATIVE_ACTIVITY_ONCREATE);

    // the NativeActity pointer needs to be available inside sokol_main()
    // (see https://github.com/floooh/sokol/issues/708), however _sapp_init_state()
    // will clear the global _sapp_t struct, so we need to initialize the native
    // activity pointer twice, once before sokol_main() and once after _sapp_init_state()
    _sapp_clear(&_sapp, sizeof(_sapp));
    _sapp.android.activity = activity;
    sapp_desc desc = sokol_main(0, NULL);
    _sapp_init_state(&desc);
    _sapp.android.activity = activity;

    int pipe_fd[2];
    if (pipe(pipe_fd) != 0) {
        _SAPP_ERROR(ANDROID_CREATE_THREAD_PIPE_FAILED);
        return;
    }
    _sapp.android.pt.read_from_main_fd = pipe_fd[0];
    _sapp.android.pt.write_from_main_fd = pipe_fd[1];

    pthread_mutex_init(&_sapp.android.pt.mutex, NULL);
    pthread_cond_init(&_sapp.android.pt.cond, NULL);

    pthread_attr_t attr;
    pthread_attr_init(&attr);
    pthread_attr_setdetachstate(&attr, PTHREAD_CREATE_DETACHED);
    pthread_create(&_sapp.android.pt.thread, &attr, _sapp_android_loop, 0);
    pthread_attr_destroy(&attr);

    /* wait until main loop has started */
    pthread_mutex_lock(&_sapp.android.pt.mutex);
    while (!_sapp.android.is_thread_started) {
        pthread_cond_wait(&_sapp.android.pt.cond, &_sapp.android.pt.mutex);
    }
    pthread_mutex_unlock(&_sapp.android.pt.mutex);

    /* send create msg */
    pthread_mutex_lock(&_sapp.android.pt.mutex);
    _sapp_android_msg(_SOKOL_ANDROID_MSG_CREATE);
    while (!_sapp.android.has_created) {
        pthread_cond_wait(&_sapp.android.pt.cond, &_sapp.android.pt.mutex);
    }
    pthread_mutex_unlock(&_sapp.android.pt.mutex);

    /* register for callbacks */
    activity->callbacks->onStart = _sapp_android_on_start;
    activity->callbacks->onResume = _sapp_android_on_resume;
    activity->callbacks->onSaveInstanceState = _sapp_android_on_save_instance_state;
    activity->callbacks->onWindowFocusChanged = _sapp_android_on_window_focus_changed;
    activity->callbacks->onPause = _sapp_android_on_pause;
    activity->callbacks->onStop = _sapp_android_on_stop;
    activity->callbacks->onDestroy = _sapp_android_on_destroy;
    activity->callbacks->onNativeWindowCreated = _sapp_android_on_native_window_created;
    /* activity->callbacks->onNativeWindowResized = _sapp_android_on_native_window_resized; */
    /* activity->callbacks->onNativeWindowRedrawNeeded = _sapp_android_on_native_window_redraw_needed; */
    activity->callbacks->onNativeWindowDestroyed = _sapp_android_on_native_window_destroyed;
    activity->callbacks->onInputQueueCreated = _sapp_android_on_input_queue_created;
    activity->callbacks->onInputQueueDestroyed = _sapp_android_on_input_queue_destroyed;
    /* activity->callbacks->onContentRectChanged = _sapp_android_on_content_rect_changed; */
    activity->callbacks->onConfigurationChanged = _sapp_android_on_config_changed;
    activity->callbacks->onLowMemory = _sapp_android_on_low_memory;

    _SAPP_INFO(ANDROID_NATIVE_ACTIVITY_CREATE_SUCCESS);

    /* NOT A BUG: do NOT call sapp_discard_state() */
}

#endif /* _SAPP_ANDROID */

// ██      ██ ███    ██ ██    ██ ██   ██
// ██      ██ ████   ██ ██    ██  ██ ██
// ██      ██ ██ ██  ██ ██    ██   ███
// ██      ██ ██  ██ ██ ██    ██  ██ ██
// ███████ ██ ██   ████  ██████  ██   ██
//
// >>linux
#if defined(_SAPP_LINUX)

/* see GLFW's xkb_unicode.c */
static const struct _sapp_x11_codepair {
  uint16_t keysym;
  uint16_t ucs;
} _sapp_x11_keysymtab[] = {
  { 0x01a1, 0x0104 },
  { 0x01a2, 0x02d8 },
  { 0x01a3, 0x0141 },
  { 0x01a5, 0x013d },
  { 0x01a6, 0x015a },
  { 0x01a9, 0x0160 },
  { 0x01aa, 0x015e },
  { 0x01ab, 0x0164 },
  { 0x01ac, 0x0179 },
  { 0x01ae, 0x017d },
  { 0x01af, 0x017b },
  { 0x01b1, 0x0105 },
  { 0x01b2, 0x02db },
  { 0x01b3, 0x0142 },
  { 0x01b5, 0x013e },
  { 0x01b6, 0x015b },
  { 0x01b7, 0x02c7 },
  { 0x01b9, 0x0161 },
  { 0x01ba, 0x015f },
  { 0x01bb, 0x0165 },
  { 0x01bc, 0x017a },
  { 0x01bd, 0x02dd },
  { 0x01be, 0x017e },
  { 0x01bf, 0x017c },
  { 0x01c0, 0x0154 },
  { 0x01c3, 0x0102 },
  { 0x01c5, 0x0139 },
  { 0x01c6, 0x0106 },
  { 0x01c8, 0x010c },
  { 0x01ca, 0x0118 },
  { 0x01cc, 0x011a },
  { 0x01cf, 0x010e },
  { 0x01d0, 0x0110 },
  { 0x01d1, 0x0143 },
  { 0x01d2, 0x0147 },
  { 0x01d5, 0x0150 },
  { 0x01d8, 0x0158 },
  { 0x01d9, 0x016e },
  { 0x01db, 0x0170 },
  { 0x01de, 0x0162 },
  { 0x01e0, 0x0155 },
  { 0x01e3, 0x0103 },
  { 0x01e5, 0x013a },
  { 0x01e6, 0x0107 },
  { 0x01e8, 0x010d },
  { 0x01ea, 0x0119 },
  { 0x01ec, 0x011b },
  { 0x01ef, 0x010f },
  { 0x01f0, 0x0111 },
  { 0x01f1, 0x0144 },
  { 0x01f2, 0x0148 },
  { 0x01f5, 0x0151 },
  { 0x01f8, 0x0159 },
  { 0x01f9, 0x016f },
  { 0x01fb, 0x0171 },
  { 0x01fe, 0x0163 },
  { 0x01ff, 0x02d9 },
  { 0x02a1, 0x0126 },
  { 0x02a6, 0x0124 },
  { 0x02a9, 0x0130 },
  { 0x02ab, 0x011e },
  { 0x02ac, 0x0134 },
  { 0x02b1, 0x0127 },
  { 0x02b6, 0x0125 },
  { 0x02b9, 0x0131 },
  { 0x02bb, 0x011f },
  { 0x02bc, 0x0135 },
  { 0x02c5, 0x010a },
  { 0x02c6, 0x0108 },
  { 0x02d5, 0x0120 },
  { 0x02d8, 0x011c },
  { 0x02dd, 0x016c },
  { 0x02de, 0x015c },
  { 0x02e5, 0x010b },
  { 0x02e6, 0x0109 },
  { 0x02f5, 0x0121 },
  { 0x02f8, 0x011d },
  { 0x02fd, 0x016d },
  { 0x02fe, 0x015d },
  { 0x03a2, 0x0138 },
  { 0x03a3, 0x0156 },
  { 0x03a5, 0x0128 },
  { 0x03a6, 0x013b },
  { 0x03aa, 0x0112 },
  { 0x03ab, 0x0122 },
  { 0x03ac, 0x0166 },
  { 0x03b3, 0x0157 },
  { 0x03b5, 0x0129 },
  { 0x03b6, 0x013c },
  { 0x03ba, 0x0113 },
  { 0x03bb, 0x0123 },
  { 0x03bc, 0x0167 },
  { 0x03bd, 0x014a },
  { 0x03bf, 0x014b },
  { 0x03c0, 0x0100 },
  { 0x03c7, 0x012e },
  { 0x03cc, 0x0116 },
  { 0x03cf, 0x012a },
  { 0x03d1, 0x0145 },
  { 0x03d2, 0x014c },
  { 0x03d3, 0x0136 },
  { 0x03d9, 0x0172 },
  { 0x03dd, 0x0168 },
  { 0x03de, 0x016a },
  { 0x03e0, 0x0101 },
  { 0x03e7, 0x012f },
  { 0x03ec, 0x0117 },
  { 0x03ef, 0x012b },
  { 0x03f1, 0x0146 },
  { 0x03f2, 0x014d },
  { 0x03f3, 0x0137 },
  { 0x03f9, 0x0173 },
  { 0x03fd, 0x0169 },
  { 0x03fe, 0x016b },
  { 0x047e, 0x203e },
  { 0x04a1, 0x3002 },
  { 0x04a2, 0x300c },
  { 0x04a3, 0x300d },
  { 0x04a4, 0x3001 },
  { 0x04a5, 0x30fb },
  { 0x04a6, 0x30f2 },
  { 0x04a7, 0x30a1 },
  { 0x04a8, 0x30a3 },
  { 0x04a9, 0x30a5 },
  { 0x04aa, 0x30a7 },
  { 0x04ab, 0x30a9 },
  { 0x04ac, 0x30e3 },
  { 0x04ad, 0x30e5 },
  { 0x04ae, 0x30e7 },
  { 0x04af, 0x30c3 },
  { 0x04b0, 0x30fc },
  { 0x04b1, 0x30a2 },
  { 0x04b2, 0x30a4 },
  { 0x04b3, 0x30a6 },
  { 0x04b4, 0x30a8 },
  { 0x04b5, 0x30aa },
  { 0x04b6, 0x30ab },
  { 0x04b7, 0x30ad },
  { 0x04b8, 0x30af },
  { 0x04b9, 0x30b1 },
  { 0x04ba, 0x30b3 },
  { 0x04bb, 0x30b5 },
  { 0x04bc, 0x30b7 },
  { 0x04bd, 0x30b9 },
  { 0x04be, 0x30bb },
  { 0x04bf, 0x30bd },
  { 0x04c0, 0x30bf },
  { 0x04c1, 0x30c1 },
  { 0x04c2, 0x30c4 },
  { 0x04c3, 0x30c6 },
  { 0x04c4, 0x30c8 },
  { 0x04c5, 0x30ca },
  { 0x04c6, 0x30cb },
  { 0x04c7, 0x30cc },
  { 0x04c8, 0x30cd },
  { 0x04c9, 0x30ce },
  { 0x04ca, 0x30cf },
  { 0x04cb, 0x30d2 },
  { 0x04cc, 0x30d5 },
  { 0x04cd, 0x30d8 },
  { 0x04ce, 0x30db },
  { 0x04cf, 0x30de },
  { 0x04d0, 0x30df },
  { 0x04d1, 0x30e0 },
  { 0x04d2, 0x30e1 },
  { 0x04d3, 0x30e2 },
  { 0x04d4, 0x30e4 },
  { 0x04d5, 0x30e6 },
  { 0x04d6, 0x30e8 },
  { 0x04d7, 0x30e9 },
  { 0x04d8, 0x30ea },
  { 0x04d9, 0x30eb },
  { 0x04da, 0x30ec },
  { 0x04db, 0x30ed },
  { 0x04dc, 0x30ef },
  { 0x04dd, 0x30f3 },
  { 0x04de, 0x309b },
  { 0x04df, 0x309c },
  { 0x05ac, 0x060c },
  { 0x05bb, 0x061b },
  { 0x05bf, 0x061f },
  { 0x05c1, 0x0621 },
  { 0x05c2, 0x0622 },
  { 0x05c3, 0x0623 },
  { 0x05c4, 0x0624 },
  { 0x05c5, 0x0625 },
  { 0x05c6, 0x0626 },
  { 0x05c7, 0x0627 },
  { 0x05c8, 0x0628 },
  { 0x05c9, 0x0629 },
  { 0x05ca, 0x062a },
  { 0x05cb, 0x062b },
  { 0x05cc, 0x062c },
  { 0x05cd, 0x062d },
  { 0x05ce, 0x062e },
  { 0x05cf, 0x062f },
  { 0x05d0, 0x0630 },
  { 0x05d1, 0x0631 },
  { 0x05d2, 0x0632 },
  { 0x05d3, 0x0633 },
  { 0x05d4, 0x0634 },
  { 0x05d5, 0x0635 },
  { 0x05d6, 0x0636 },
  { 0x05d7, 0x0637 },
  { 0x05d8, 0x0638 },
  { 0x05d9, 0x0639 },
  { 0x05da, 0x063a },
  { 0x05e0, 0x0640 },
  { 0x05e1, 0x0641 },
  { 0x05e2, 0x0642 },
  { 0x05e3, 0x0643 },
  { 0x05e4, 0x0644 },
  { 0x05e5, 0x0645 },
  { 0x05e6, 0x0646 },
  { 0x05e7, 0x0647 },
  { 0x05e8, 0x0648 },
  { 0x05e9, 0x0649 },
  { 0x05ea, 0x064a },
  { 0x05eb, 0x064b },
  { 0x05ec, 0x064c },
  { 0x05ed, 0x064d },
  { 0x05ee, 0x064e },
  { 0x05ef, 0x064f },
  { 0x05f0, 0x0650 },
  { 0x05f1, 0x0651 },
  { 0x05f2, 0x0652 },
  { 0x06a1, 0x0452 },
  { 0x06a2, 0x0453 },
  { 0x06a3, 0x0451 },
  { 0x06a4, 0x0454 },
  { 0x06a5, 0x0455 },
  { 0x06a6, 0x0456 },
  { 0x06a7, 0x0457 },
  { 0x06a8, 0x0458 },
  { 0x06a9, 0x0459 },
  { 0x06aa, 0x045a },
  { 0x06ab, 0x045b },
  { 0x06ac, 0x045c },
  { 0x06ae, 0x045e },
  { 0x06af, 0x045f },
  { 0x06b0, 0x2116 },
  { 0x06b1, 0x0402 },
  { 0x06b2, 0x0403 },
  { 0x06b3, 0x0401 },
  { 0x06b4, 0x0404 },
  { 0x06b5, 0x0405 },
  { 0x06b6, 0x0406 },
  { 0x06b7, 0x0407 },
  { 0x06b8, 0x0408 },
  { 0x06b9, 0x0409 },
  { 0x06ba, 0x040a },
  { 0x06bb, 0x040b },
  { 0x06bc, 0x040c },
  { 0x06be, 0x040e },
  { 0x06bf, 0x040f },
  { 0x06c0, 0x044e },
  { 0x06c1, 0x0430 },
  { 0x06c2, 0x0431 },
  { 0x06c3, 0x0446 },
  { 0x06c4, 0x0434 },
  { 0x06c5, 0x0435 },
  { 0x06c6, 0x0444 },
  { 0x06c7, 0x0433 },
  { 0x06c8, 0x0445 },
  { 0x06c9, 0x0438 },
  { 0x06ca, 0x0439 },
  { 0x06cb, 0x043a },
  { 0x06cc, 0x043b },
  { 0x06cd, 0x043c },
  { 0x06ce, 0x043d },
  { 0x06cf, 0x043e },
  { 0x06d0, 0x043f },
  { 0x06d1, 0x044f },
  { 0x06d2, 0x0440 },
  { 0x06d3, 0x0441 },
  { 0x06d4, 0x0442 },
  { 0x06d5, 0x0443 },
  { 0x06d6, 0x0436 },
  { 0x06d7, 0x0432 },
  { 0x06d8, 0x044c },
  { 0x06d9, 0x044b },
  { 0x06da, 0x0437 },
  { 0x06db, 0x0448 },
  { 0x06dc, 0x044d },
  { 0x06dd, 0x0449 },
  { 0x06de, 0x0447 },
  { 0x06df, 0x044a },
  { 0x06e0, 0x042e },
  { 0x06e1, 0x0410 },
  { 0x06e2, 0x0411 },
  { 0x06e3, 0x0426 },
  { 0x06e4, 0x0414 },
  { 0x06e5, 0x0415 },
  { 0x06e6, 0x0424 },
  { 0x06e7, 0x0413 },
  { 0x06e8, 0x0425 },
  { 0x06e9, 0x0418 },
  { 0x06ea, 0x0419 },
  { 0x06eb, 0x041a },
  { 0x06ec, 0x041b },
  { 0x06ed, 0x041c },
  { 0x06ee, 0x041d },
  { 0x06ef, 0x041e },
  { 0x06f0, 0x041f },
  { 0x06f1, 0x042f },
  { 0x06f2, 0x0420 },
  { 0x06f3, 0x0421 },
  { 0x06f4, 0x0422 },
  { 0x06f5, 0x0423 },
  { 0x06f6, 0x0416 },
  { 0x06f7, 0x0412 },
  { 0x06f8, 0x042c },
  { 0x06f9, 0x042b },
  { 0x06fa, 0x0417 },
  { 0x06fb, 0x0428 },
  { 0x06fc, 0x042d },
  { 0x06fd, 0x0429 },
  { 0x06fe, 0x0427 },
  { 0x06ff, 0x042a },
  { 0x07a1, 0x0386 },
  { 0x07a2, 0x0388 },
  { 0x07a3, 0x0389 },
  { 0x07a4, 0x038a },
  { 0x07a5, 0x03aa },
  { 0x07a7, 0x038c },
  { 0x07a8, 0x038e },
  { 0x07a9, 0x03ab },
  { 0x07ab, 0x038f },
  { 0x07ae, 0x0385 },
  { 0x07af, 0x2015 },
  { 0x07b1, 0x03ac },
  { 0x07b2, 0x03ad },
  { 0x07b3, 0x03ae },
  { 0x07b4, 0x03af },
  { 0x07b5, 0x03ca },
  { 0x07b6, 0x0390 },
  { 0x07b7, 0x03cc },
  { 0x07b8, 0x03cd },
  { 0x07b9, 0x03cb },
  { 0x07ba, 0x03b0 },
  { 0x07bb, 0x03ce },
  { 0x07c1, 0x0391 },
  { 0x07c2, 0x0392 },
  { 0x07c3, 0x0393 },
  { 0x07c4, 0x0394 },
  { 0x07c5, 0x0395 },
  { 0x07c6, 0x0396 },
  { 0x07c7, 0x0397 },
  { 0x07c8, 0x0398 },
  { 0x07c9, 0x0399 },
  { 0x07ca, 0x039a },
  { 0x07cb, 0x039b },
  { 0x07cc, 0x039c },
  { 0x07cd, 0x039d },
  { 0x07ce, 0x039e },
  { 0x07cf, 0x039f },
  { 0x07d0, 0x03a0 },
  { 0x07d1, 0x03a1 },
  { 0x07d2, 0x03a3 },
  { 0x07d4, 0x03a4 },
  { 0x07d5, 0x03a5 },
  { 0x07d6, 0x03a6 },
  { 0x07d7, 0x03a7 },
  { 0x07d8, 0x03a8 },
  { 0x07d9, 0x03a9 },
  { 0x07e1, 0x03b1 },
  { 0x07e2, 0x03b2 },
  { 0x07e3, 0x03b3 },
  { 0x07e4, 0x03b4 },
  { 0x07e5, 0x03b5 },
  { 0x07e6, 0x03b6 },
  { 0x07e7, 0x03b7 },
  { 0x07e8, 0x03b8 },
  { 0x07e9, 0x03b9 },
  { 0x07ea, 0x03ba },
  { 0x07eb, 0x03bb },
  { 0x07ec, 0x03bc },
  { 0x07ed, 0x03bd },
  { 0x07ee, 0x03be },
  { 0x07ef, 0x03bf },
  { 0x07f0, 0x03c0 },
  { 0x07f1, 0x03c1 },
  { 0x07f2, 0x03c3 },
  { 0x07f3, 0x03c2 },
  { 0x07f4, 0x03c4 },
  { 0x07f5, 0x03c5 },
  { 0x07f6, 0x03c6 },
  { 0x07f7, 0x03c7 },
  { 0x07f8, 0x03c8 },
  { 0x07f9, 0x03c9 },
  { 0x08a1, 0x23b7 },
  { 0x08a2, 0x250c },
  { 0x08a3, 0x2500 },
  { 0x08a4, 0x2320 },
  { 0x08a5, 0x2321 },
  { 0x08a6, 0x2502 },
  { 0x08a7, 0x23a1 },
  { 0x08a8, 0x23a3 },
  { 0x08a9, 0x23a4 },
  { 0x08aa, 0x23a6 },
  { 0x08ab, 0x239b },
  { 0x08ac, 0x239d },
  { 0x08ad, 0x239e },
  { 0x08ae, 0x23a0 },
  { 0x08af, 0x23a8 },
  { 0x08b0, 0x23ac },
  { 0x08bc, 0x2264 },
  { 0x08bd, 0x2260 },
  { 0x08be, 0x2265 },
  { 0x08bf, 0x222b },
  { 0x08c0, 0x2234 },
  { 0x08c1, 0x221d },
  { 0x08c2, 0x221e },
  { 0x08c5, 0x2207 },
  { 0x08c8, 0x223c },
  { 0x08c9, 0x2243 },
  { 0x08cd, 0x21d4 },
  { 0x08ce, 0x21d2 },
  { 0x08cf, 0x2261 },
  { 0x08d6, 0x221a },
  { 0x08da, 0x2282 },
  { 0x08db, 0x2283 },
  { 0x08dc, 0x2229 },
  { 0x08dd, 0x222a },
  { 0x08de, 0x2227 },
  { 0x08df, 0x2228 },
  { 0x08ef, 0x2202 },
  { 0x08f6, 0x0192 },
  { 0x08fb, 0x2190 },
  { 0x08fc, 0x2191 },
  { 0x08fd, 0x2192 },
  { 0x08fe, 0x2193 },
  { 0x09e0, 0x25c6 },
  { 0x09e1, 0x2592 },
  { 0x09e2, 0x2409 },
  { 0x09e3, 0x240c },
  { 0x09e4, 0x240d },
  { 0x09e5, 0x240a },
  { 0x09e8, 0x2424 },
  { 0x09e9, 0x240b },
  { 0x09ea, 0x2518 },
  { 0x09eb, 0x2510 },
  { 0x09ec, 0x250c },
  { 0x09ed, 0x2514 },
  { 0x09ee, 0x253c },
  { 0x09ef, 0x23ba },
  { 0x09f0, 0x23bb },
  { 0x09f1, 0x2500 },
  { 0x09f2, 0x23bc },
  { 0x09f3, 0x23bd },
  { 0x09f4, 0x251c },
  { 0x09f5, 0x2524 },
  { 0x09f6, 0x2534 },
  { 0x09f7, 0x252c },
  { 0x09f8, 0x2502 },
  { 0x0aa1, 0x2003 },
  { 0x0aa2, 0x2002 },
  { 0x0aa3, 0x2004 },
  { 0x0aa4, 0x2005 },
  { 0x0aa5, 0x2007 },
  { 0x0aa6, 0x2008 },
  { 0x0aa7, 0x2009 },
  { 0x0aa8, 0x200a },
  { 0x0aa9, 0x2014 },
  { 0x0aaa, 0x2013 },
  { 0x0aae, 0x2026 },
  { 0x0aaf, 0x2025 },
  { 0x0ab0, 0x2153 },
  { 0x0ab1, 0x2154 },
  { 0x0ab2, 0x2155 },
  { 0x0ab3, 0x2156 },
  { 0x0ab4, 0x2157 },
  { 0x0ab5, 0x2158 },
  { 0x0ab6, 0x2159 },
  { 0x0ab7, 0x215a },
  { 0x0ab8, 0x2105 },
  { 0x0abb, 0x2012 },
  { 0x0abc, 0x2329 },
  { 0x0abe, 0x232a },
  { 0x0ac3, 0x215b },
  { 0x0ac4, 0x215c },
  { 0x0ac5, 0x215d },
  { 0x0ac6, 0x215e },
  { 0x0ac9, 0x2122 },
  { 0x0aca, 0x2613 },
  { 0x0acc, 0x25c1 },
  { 0x0acd, 0x25b7 },
  { 0x0ace, 0x25cb },
  { 0x0acf, 0x25af },
  { 0x0ad0, 0x2018 },
  { 0x0ad1, 0x2019 },
  { 0x0ad2, 0x201c },
  { 0x0ad3, 0x201d },
  { 0x0ad4, 0x211e },
  { 0x0ad6, 0x2032 },
  { 0x0ad7, 0x2033 },
  { 0x0ad9, 0x271d },
  { 0x0adb, 0x25ac },
  { 0x0adc, 0x25c0 },
  { 0x0add, 0x25b6 },
  { 0x0ade, 0x25cf },
  { 0x0adf, 0x25ae },
  { 0x0ae0, 0x25e6 },
  { 0x0ae1, 0x25ab },
  { 0x0ae2, 0x25ad },
  { 0x0ae3, 0x25b3 },
  { 0x0ae4, 0x25bd },
  { 0x0ae5, 0x2606 },
  { 0x0ae6, 0x2022 },
  { 0x0ae7, 0x25aa },
  { 0x0ae8, 0x25b2 },
  { 0x0ae9, 0x25bc },
  { 0x0aea, 0x261c },
  { 0x0aeb, 0x261e },
  { 0x0aec, 0x2663 },
  { 0x0aed, 0x2666 },
  { 0x0aee, 0x2665 },
  { 0x0af0, 0x2720 },
  { 0x0af1, 0x2020 },
  { 0x0af2, 0x2021 },
  { 0x0af3, 0x2713 },
  { 0x0af4, 0x2717 },
  { 0x0af5, 0x266f },
  { 0x0af6, 0x266d },
  { 0x0af7, 0x2642 },
  { 0x0af8, 0x2640 },
  { 0x0af9, 0x260e },
  { 0x0afa, 0x2315 },
  { 0x0afb, 0x2117 },
  { 0x0afc, 0x2038 },
  { 0x0afd, 0x201a },
  { 0x0afe, 0x201e },
  { 0x0ba3, 0x003c },
  { 0x0ba6, 0x003e },
  { 0x0ba8, 0x2228 },
  { 0x0ba9, 0x2227 },
  { 0x0bc0, 0x00af },
  { 0x0bc2, 0x22a5 },
  { 0x0bc3, 0x2229 },
  { 0x0bc4, 0x230a },
  { 0x0bc6, 0x005f },
  { 0x0bca, 0x2218 },
  { 0x0bcc, 0x2395 },
  { 0x0bce, 0x22a4 },
  { 0x0bcf, 0x25cb },
  { 0x0bd3, 0x2308 },
  { 0x0bd6, 0x222a },
  { 0x0bd8, 0x2283 },
  { 0x0bda, 0x2282 },
  { 0x0bdc, 0x22a2 },
  { 0x0bfc, 0x22a3 },
  { 0x0cdf, 0x2017 },
  { 0x0ce0, 0x05d0 },
  { 0x0ce1, 0x05d1 },
  { 0x0ce2, 0x05d2 },
  { 0x0ce3, 0x05d3 },
  { 0x0ce4, 0x05d4 },
  { 0x0ce5, 0x05d5 },
  { 0x0ce6, 0x05d6 },
  { 0x0ce7, 0x05d7 },
  { 0x0ce8, 0x05d8 },
  { 0x0ce9, 0x05d9 },
  { 0x0cea, 0x05da },
  { 0x0ceb, 0x05db },
  { 0x0cec, 0x05dc },
  { 0x0ced, 0x05dd },
  { 0x0cee, 0x05de },
  { 0x0cef, 0x05df },
  { 0x0cf0, 0x05e0 },
  { 0x0cf1, 0x05e1 },
  { 0x0cf2, 0x05e2 },
  { 0x0cf3, 0x05e3 },
  { 0x0cf4, 0x05e4 },
  { 0x0cf5, 0x05e5 },
  { 0x0cf6, 0x05e6 },
  { 0x0cf7, 0x05e7 },
  { 0x0cf8, 0x05e8 },
  { 0x0cf9, 0x05e9 },
  { 0x0cfa, 0x05ea },
  { 0x0da1, 0x0e01 },
  { 0x0da2, 0x0e02 },
  { 0x0da3, 0x0e03 },
  { 0x0da4, 0x0e04 },
  { 0x0da5, 0x0e05 },
  { 0x0da6, 0x0e06 },
  { 0x0da7, 0x0e07 },
  { 0x0da8, 0x0e08 },
  { 0x0da9, 0x0e09 },
  { 0x0daa, 0x0e0a },
  { 0x0dab, 0x0e0b },
  { 0x0dac, 0x0e0c },
  { 0x0dad, 0x0e0d },
  { 0x0dae, 0x0e0e },
  { 0x0daf, 0x0e0f },
  { 0x0db0, 0x0e10 },
  { 0x0db1, 0x0e11 },
  { 0x0db2, 0x0e12 },
  { 0x0db3, 0x0e13 },
  { 0x0db4, 0x0e14 },
  { 0x0db5, 0x0e15 },
  { 0x0db6, 0x0e16 },
  { 0x0db7, 0x0e17 },
  { 0x0db8, 0x0e18 },
  { 0x0db9, 0x0e19 },
  { 0x0dba, 0x0e1a },
  { 0x0dbb, 0x0e1b },
  { 0x0dbc, 0x0e1c },
  { 0x0dbd, 0x0e1d },
  { 0x0dbe, 0x0e1e },
  { 0x0dbf, 0x0e1f },
  { 0x0dc0, 0x0e20 },
  { 0x0dc1, 0x0e21 },
  { 0x0dc2, 0x0e22 },
  { 0x0dc3, 0x0e23 },
  { 0x0dc4, 0x0e24 },
  { 0x0dc5, 0x0e25 },
  { 0x0dc6, 0x0e26 },
  { 0x0dc7, 0x0e27 },
  { 0x0dc8, 0x0e28 },
  { 0x0dc9, 0x0e29 },
  { 0x0dca, 0x0e2a },
  { 0x0dcb, 0x0e2b },
  { 0x0dcc, 0x0e2c },
  { 0x0dcd, 0x0e2d },
  { 0x0dce, 0x0e2e },
  { 0x0dcf, 0x0e2f },
  { 0x0dd0, 0x0e30 },
  { 0x0dd1, 0x0e31 },
  { 0x0dd2, 0x0e32 },
  { 0x0dd3, 0x0e33 },
  { 0x0dd4, 0x0e34 },
  { 0x0dd5, 0x0e35 },
  { 0x0dd6, 0x0e36 },
  { 0x0dd7, 0x0e37 },
  { 0x0dd8, 0x0e38 },
  { 0x0dd9, 0x0e39 },
  { 0x0dda, 0x0e3a },
  { 0x0ddf, 0x0e3f },
  { 0x0de0, 0x0e40 },
  { 0x0de1, 0x0e41 },
  { 0x0de2, 0x0e42 },
  { 0x0de3, 0x0e43 },
  { 0x0de4, 0x0e44 },
  { 0x0de5, 0x0e45 },
  { 0x0de6, 0x0e46 },
  { 0x0de7, 0x0e47 },
  { 0x0de8, 0x0e48 },
  { 0x0de9, 0x0e49 },
  { 0x0dea, 0x0e4a },
  { 0x0deb, 0x0e4b },
  { 0x0dec, 0x0e4c },
  { 0x0ded, 0x0e4d },
  { 0x0df0, 0x0e50 },
  { 0x0df1, 0x0e51 },
  { 0x0df2, 0x0e52 },
  { 0x0df3, 0x0e53 },
  { 0x0df4, 0x0e54 },
  { 0x0df5, 0x0e55 },
  { 0x0df6, 0x0e56 },
  { 0x0df7, 0x0e57 },
  { 0x0df8, 0x0e58 },
  { 0x0df9, 0x0e59 },
  { 0x0ea1, 0x3131 },
  { 0x0ea2, 0x3132 },
  { 0x0ea3, 0x3133 },
  { 0x0ea4, 0x3134 },
  { 0x0ea5, 0x3135 },
  { 0x0ea6, 0x3136 },
  { 0x0ea7, 0x3137 },
  { 0x0ea8, 0x3138 },
  { 0x0ea9, 0x3139 },
  { 0x0eaa, 0x313a },
  { 0x0eab, 0x313b },
  { 0x0eac, 0x313c },
  { 0x0ead, 0x313d },
  { 0x0eae, 0x313e },
  { 0x0eaf, 0x313f },
  { 0x0eb0, 0x3140 },
  { 0x0eb1, 0x3141 },
  { 0x0eb2, 0x3142 },
  { 0x0eb3, 0x3143 },
  { 0x0eb4, 0x3144 },
  { 0x0eb5, 0x3145 },
  { 0x0eb6, 0x3146 },
  { 0x0eb7, 0x3147 },
  { 0x0eb8, 0x3148 },
  { 0x0eb9, 0x3149 },
  { 0x0eba, 0x314a },
  { 0x0ebb, 0x314b },
  { 0x0ebc, 0x314c },
  { 0x0ebd, 0x314d },
  { 0x0ebe, 0x314e },
  { 0x0ebf, 0x314f },
  { 0x0ec0, 0x3150 },
  { 0x0ec1, 0x3151 },
  { 0x0ec2, 0x3152 },
  { 0x0ec3, 0x3153 },
  { 0x0ec4, 0x3154 },
  { 0x0ec5, 0x3155 },
  { 0x0ec6, 0x3156 },
  { 0x0ec7, 0x3157 },
  { 0x0ec8, 0x3158 },
  { 0x0ec9, 0x3159 },
  { 0x0eca, 0x315a },
  { 0x0ecb, 0x315b },
  { 0x0ecc, 0x315c },
  { 0x0ecd, 0x315d },
  { 0x0ece, 0x315e },
  { 0x0ecf, 0x315f },
  { 0x0ed0, 0x3160 },
  { 0x0ed1, 0x3161 },
  { 0x0ed2, 0x3162 },
  { 0x0ed3, 0x3163 },
  { 0x0ed4, 0x11a8 },
  { 0x0ed5, 0x11a9 },
  { 0x0ed6, 0x11aa },
  { 0x0ed7, 0x11ab },
  { 0x0ed8, 0x11ac },
  { 0x0ed9, 0x11ad },
  { 0x0eda, 0x11ae },
  { 0x0edb, 0x11af },
  { 0x0edc, 0x11b0 },
  { 0x0edd, 0x11b1 },
  { 0x0ede, 0x11b2 },
  { 0x0edf, 0x11b3 },
  { 0x0ee0, 0x11b4 },
  { 0x0ee1, 0x11b5 },
  { 0x0ee2, 0x11b6 },
  { 0x0ee3, 0x11b7 },
  { 0x0ee4, 0x11b8 },
  { 0x0ee5, 0x11b9 },
  { 0x0ee6, 0x11ba },
  { 0x0ee7, 0x11bb },
  { 0x0ee8, 0x11bc },
  { 0x0ee9, 0x11bd },
  { 0x0eea, 0x11be },
  { 0x0eeb, 0x11bf },
  { 0x0eec, 0x11c0 },
  { 0x0eed, 0x11c1 },
  { 0x0eee, 0x11c2 },
  { 0x0eef, 0x316d },
  { 0x0ef0, 0x3171 },
  { 0x0ef1, 0x3178 },
  { 0x0ef2, 0x317f },
  { 0x0ef3, 0x3181 },
  { 0x0ef4, 0x3184 },
  { 0x0ef5, 0x3186 },
  { 0x0ef6, 0x318d },
  { 0x0ef7, 0x318e },
  { 0x0ef8, 0x11eb },
  { 0x0ef9, 0x11f0 },
  { 0x0efa, 0x11f9 },
  { 0x0eff, 0x20a9 },
  { 0x13a4, 0x20ac },
  { 0x13bc, 0x0152 },
  { 0x13bd, 0x0153 },
  { 0x13be, 0x0178 },
  { 0x20ac, 0x20ac },
  { 0xfe50,    '`' },
  { 0xfe51, 0x00b4 },
  { 0xfe52,    '^' },
  { 0xfe53,    '~' },
  { 0xfe54, 0x00af },
  { 0xfe55, 0x02d8 },
  { 0xfe56, 0x02d9 },
  { 0xfe57, 0x00a8 },
  { 0xfe58, 0x02da },
  { 0xfe59, 0x02dd },
  { 0xfe5a, 0x02c7 },
  { 0xfe5b, 0x00b8 },
  { 0xfe5c, 0x02db },
  { 0xfe5d, 0x037a },
  { 0xfe5e, 0x309b },
  { 0xfe5f, 0x309c },
  { 0xfe63,    '/' },
  { 0xfe64, 0x02bc },
  { 0xfe65, 0x02bd },
  { 0xfe66, 0x02f5 },
  { 0xfe67, 0x02f3 },
  { 0xfe68, 0x02cd },
  { 0xfe69, 0xa788 },
  { 0xfe6a, 0x02f7 },
  { 0xfe6e,    ',' },
  { 0xfe6f, 0x00a4 },
  { 0xfe80,    'a' }, /* XK_dead_a */
  { 0xfe81,    'A' }, /* XK_dead_A */
  { 0xfe82,    'e' }, /* XK_dead_e */
  { 0xfe83,    'E' }, /* XK_dead_E */
  { 0xfe84,    'i' }, /* XK_dead_i */
  { 0xfe85,    'I' }, /* XK_dead_I */
  { 0xfe86,    'o' }, /* XK_dead_o */
  { 0xfe87,    'O' }, /* XK_dead_O */
  { 0xfe88,    'u' }, /* XK_dead_u */
  { 0xfe89,    'U' }, /* XK_dead_U */
  { 0xfe8a, 0x0259 },
  { 0xfe8b, 0x018f },
  { 0xfe8c, 0x00b5 },
  { 0xfe90,    '_' },
  { 0xfe91, 0x02c8 },
  { 0xfe92, 0x02cc },
  { 0xff80 /*XKB_KEY_KP_Space*/,     ' ' },
  { 0xff95 /*XKB_KEY_KP_7*/, 0x0037 },
  { 0xff96 /*XKB_KEY_KP_4*/, 0x0034 },
  { 0xff97 /*XKB_KEY_KP_8*/, 0x0038 },
  { 0xff98 /*XKB_KEY_KP_6*/, 0x0036 },
  { 0xff99 /*XKB_KEY_KP_2*/, 0x0032 },
  { 0xff9a /*XKB_KEY_KP_9*/, 0x0039 },
  { 0xff9b /*XKB_KEY_KP_3*/, 0x0033 },
  { 0xff9c /*XKB_KEY_KP_1*/, 0x0031 },
  { 0xff9d /*XKB_KEY_KP_5*/, 0x0035 },
  { 0xff9e /*XKB_KEY_KP_0*/, 0x0030 },
  { 0xffaa /*XKB_KEY_KP_Multiply*/,  '*' },
  { 0xffab /*XKB_KEY_KP_Add*/,       '+' },
  { 0xffac /*XKB_KEY_KP_Separator*/, ',' },
  { 0xffad /*XKB_KEY_KP_Subtract*/,  '-' },
  { 0xffae /*XKB_KEY_KP_Decimal*/,   '.' },
  { 0xffaf /*XKB_KEY_KP_Divide*/,    '/' },
  { 0xffb0 /*XKB_KEY_KP_0*/, 0x0030 },
  { 0xffb1 /*XKB_KEY_KP_1*/, 0x0031 },
  { 0xffb2 /*XKB_KEY_KP_2*/, 0x0032 },
  { 0xffb3 /*XKB_KEY_KP_3*/, 0x0033 },
  { 0xffb4 /*XKB_KEY_KP_4*/, 0x0034 },
  { 0xffb5 /*XKB_KEY_KP_5*/, 0x0035 },
  { 0xffb6 /*XKB_KEY_KP_6*/, 0x0036 },
  { 0xffb7 /*XKB_KEY_KP_7*/, 0x0037 },
  { 0xffb8 /*XKB_KEY_KP_8*/, 0x0038 },
  { 0xffb9 /*XKB_KEY_KP_9*/, 0x0039 },
  { 0xffbd /*XKB_KEY_KP_Equal*/,     '=' }
};

_SOKOL_PRIVATE int _sapp_x11_error_handler(Display* display, XErrorEvent* event) {
    _SOKOL_UNUSED(display);
    _sapp.x11.error_code = event->error_code;
    return 0;
}

_SOKOL_PRIVATE void _sapp_x11_grab_error_handler(void) {
    _sapp.x11.error_code = Success;
    XSetErrorHandler(_sapp_x11_error_handler);
}

_SOKOL_PRIVATE void _sapp_x11_release_error_handler(void) {
    XSync(_sapp.x11.display, False);
    XSetErrorHandler(NULL);
}

_SOKOL_PRIVATE void _sapp_x11_init_extensions(void) {
    _sapp.x11.UTF8_STRING             = XInternAtom(_sapp.x11.display, "UTF8_STRING", False);
    _sapp.x11.WM_PROTOCOLS            = XInternAtom(_sapp.x11.display, "WM_PROTOCOLS", False);
    _sapp.x11.WM_DELETE_WINDOW        = XInternAtom(_sapp.x11.display, "WM_DELETE_WINDOW", False);
    _sapp.x11.WM_STATE                = XInternAtom(_sapp.x11.display, "WM_STATE", False);
    _sapp.x11.NET_WM_NAME             = XInternAtom(_sapp.x11.display, "_NET_WM_NAME", False);
    _sapp.x11.NET_WM_ICON_NAME        = XInternAtom(_sapp.x11.display, "_NET_WM_ICON_NAME", False);
    _sapp.x11.NET_WM_ICON             = XInternAtom(_sapp.x11.display, "_NET_WM_ICON", False);
    _sapp.x11.NET_WM_STATE            = XInternAtom(_sapp.x11.display, "_NET_WM_STATE", False);
    _sapp.x11.NET_WM_STATE_FULLSCREEN = XInternAtom(_sapp.x11.display, "_NET_WM_STATE_FULLSCREEN", False);
    if (_sapp.drop.enabled) {
        _sapp.x11.xdnd.XdndAware        = XInternAtom(_sapp.x11.display, "XdndAware", False);
        _sapp.x11.xdnd.XdndEnter        = XInternAtom(_sapp.x11.display, "XdndEnter", False);
        _sapp.x11.xdnd.XdndPosition     = XInternAtom(_sapp.x11.display, "XdndPosition", False);
        _sapp.x11.xdnd.XdndStatus       = XInternAtom(_sapp.x11.display, "XdndStatus", False);
        _sapp.x11.xdnd.XdndActionCopy   = XInternAtom(_sapp.x11.display, "XdndActionCopy", False);
        _sapp.x11.xdnd.XdndDrop         = XInternAtom(_sapp.x11.display, "XdndDrop", False);
        _sapp.x11.xdnd.XdndFinished     = XInternAtom(_sapp.x11.display, "XdndFinished", False);
        _sapp.x11.xdnd.XdndSelection    = XInternAtom(_sapp.x11.display, "XdndSelection", False);
        _sapp.x11.xdnd.XdndTypeList     = XInternAtom(_sapp.x11.display, "XdndTypeList", False);
        _sapp.x11.xdnd.text_uri_list    = XInternAtom(_sapp.x11.display, "text/uri-list", False);
    }

    /* check Xi extension for raw mouse input */
    if (XQueryExtension(_sapp.x11.display, "XInputExtension", &_sapp.x11.xi.major_opcode, &_sapp.x11.xi.event_base, &_sapp.x11.xi.error_base)) {
        _sapp.x11.xi.major = 2;
        _sapp.x11.xi.minor = 0;
        if (XIQueryVersion(_sapp.x11.display, &_sapp.x11.xi.major, &_sapp.x11.xi.minor) == Success) {
            _sapp.x11.xi.available = true;
        }
    }
}

_SOKOL_PRIVATE void _sapp_x11_query_system_dpi(void) {
    /* from GLFW:

       NOTE: Default to the display-wide DPI as we don't currently have a policy
             for which monitor a window is considered to be on

        _sapp.x11.dpi = DisplayWidth(_sapp.x11.display, _sapp.x11.screen) *
                        25.4f / DisplayWidthMM(_sapp.x11.display, _sapp.x11.screen);

       NOTE: Basing the scale on Xft.dpi where available should provide the most
             consistent user experience (matches Qt, Gtk, etc), although not
             always the most accurate one
    */
    bool dpi_ok = false;
    char* rms = XResourceManagerString(_sapp.x11.display);
    if (rms) {
        XrmDatabase db = XrmGetStringDatabase(rms);
        if (db) {
            XrmValue value;
            char* type = NULL;
            if (XrmGetResource(db, "Xft.dpi", "Xft.Dpi", &type, &value)) {
                if (type && strcmp(type, "String") == 0) {
                    _sapp.x11.dpi = atof(value.addr);
                    dpi_ok = true;
                }
            }
            XrmDestroyDatabase(db);
        }
    }
    // fallback if querying DPI had failed: assume the standard DPI 96.0f
    if (!dpi_ok) {
        _sapp.x11.dpi = 96.0f;
        _SAPP_WARN(LINUX_X11_QUERY_SYSTEM_DPI_FAILED);
    }
}

#if defined(_SAPP_GLX)

_SOKOL_PRIVATE bool _sapp_glx_has_ext(const char* ext, const char* extensions) {
    SOKOL_ASSERT(ext);
    const char* start = extensions;
    while (true) {
        const char* where = strstr(start, ext);
        if (!where) {
            return false;
        }
        const char* terminator = where + strlen(ext);
        if ((where == start) || (*(where - 1) == ' ')) {
            if (*terminator == ' ' || *terminator == '\0') {
                break;
            }
        }
        start = terminator;
    }
    return true;
}

_SOKOL_PRIVATE bool _sapp_glx_extsupported(const char* ext, const char* extensions) {
    if (extensions) {
        return _sapp_glx_has_ext(ext, extensions);
    }
    else {
        return false;
    }
}

_SOKOL_PRIVATE void* _sapp_glx_getprocaddr(const char* procname)
{
    if (_sapp.glx.GetProcAddress) {
        return (void*) _sapp.glx.GetProcAddress(procname);
    }
    else if (_sapp.glx.GetProcAddressARB) {
        return (void*) _sapp.glx.GetProcAddressARB(procname);
    }
    else {
        return dlsym(_sapp.glx.libgl, procname);
    }
}

_SOKOL_PRIVATE void _sapp_glx_init(void) {
    const char* sonames[] = { "libGL.so.1", "libGL.so", 0 };
    for (int i = 0; sonames[i]; i++) {
        _sapp.glx.libgl = dlopen(sonames[i], RTLD_LAZY|RTLD_GLOBAL);
        if (_sapp.glx.libgl) {
            break;
        }
    }
    if (!_sapp.glx.libgl) {
        _SAPP_PANIC(LINUX_GLX_LOAD_LIBGL_FAILED);
    }
    _sapp.glx.GetFBConfigs          = (PFNGLXGETFBCONFIGSPROC)          dlsym(_sapp.glx.libgl, "glXGetFBConfigs");
    _sapp.glx.GetFBConfigAttrib     = (PFNGLXGETFBCONFIGATTRIBPROC)     dlsym(_sapp.glx.libgl, "glXGetFBConfigAttrib");
    _sapp.glx.GetClientString       = (PFNGLXGETCLIENTSTRINGPROC)       dlsym(_sapp.glx.libgl, "glXGetClientString");
    _sapp.glx.QueryExtension        = (PFNGLXQUERYEXTENSIONPROC)        dlsym(_sapp.glx.libgl, "glXQueryExtension");
    _sapp.glx.QueryVersion          = (PFNGLXQUERYVERSIONPROC)          dlsym(_sapp.glx.libgl, "glXQueryVersion");
    _sapp.glx.DestroyContext        = (PFNGLXDESTROYCONTEXTPROC)        dlsym(_sapp.glx.libgl, "glXDestroyContext");
    _sapp.glx.MakeCurrent           = (PFNGLXMAKECURRENTPROC)           dlsym(_sapp.glx.libgl, "glXMakeCurrent");
    _sapp.glx.SwapBuffers           = (PFNGLXSWAPBUFFERSPROC)           dlsym(_sapp.glx.libgl, "glXSwapBuffers");
    _sapp.glx.QueryExtensionsString = (PFNGLXQUERYEXTENSIONSSTRINGPROC) dlsym(_sapp.glx.libgl, "glXQueryExtensionsString");
    _sapp.glx.CreateWindow          = (PFNGLXCREATEWINDOWPROC)          dlsym(_sapp.glx.libgl, "glXCreateWindow");
    _sapp.glx.DestroyWindow         = (PFNGLXDESTROYWINDOWPROC)         dlsym(_sapp.glx.libgl, "glXDestroyWindow");
    _sapp.glx.GetProcAddress        = (PFNGLXGETPROCADDRESSPROC)        dlsym(_sapp.glx.libgl, "glXGetProcAddress");
    _sapp.glx.GetProcAddressARB     = (PFNGLXGETPROCADDRESSPROC)        dlsym(_sapp.glx.libgl, "glXGetProcAddressARB");
    _sapp.glx.GetVisualFromFBConfig = (PFNGLXGETVISUALFROMFBCONFIGPROC) dlsym(_sapp.glx.libgl, "glXGetVisualFromFBConfig");
    if (!_sapp.glx.GetFBConfigs ||
        !_sapp.glx.GetFBConfigAttrib ||
        !_sapp.glx.GetClientString ||
        !_sapp.glx.QueryExtension ||
        !_sapp.glx.QueryVersion ||
        !_sapp.glx.DestroyContext ||
        !_sapp.glx.MakeCurrent ||
        !_sapp.glx.SwapBuffers ||
        !_sapp.glx.QueryExtensionsString ||
        !_sapp.glx.CreateWindow ||
        !_sapp.glx.DestroyWindow ||
        !_sapp.glx.GetProcAddress ||
        !_sapp.glx.GetProcAddressARB ||
        !_sapp.glx.GetVisualFromFBConfig)
    {
        _SAPP_PANIC(LINUX_GLX_LOAD_ENTRY_POINTS_FAILED);
    }

    if (!_sapp.glx.QueryExtension(_sapp.x11.display, &_sapp.glx.error_base, &_sapp.glx.event_base)) {
        _SAPP_PANIC(LINUX_GLX_EXTENSION_NOT_FOUND);
    }
    if (!_sapp.glx.QueryVersion(_sapp.x11.display, &_sapp.glx.major, &_sapp.glx.minor)) {
        _SAPP_PANIC(LINUX_GLX_QUERY_VERSION_FAILED);
    }
    if (_sapp.glx.major == 1 && _sapp.glx.minor < 3) {
        _SAPP_PANIC(LINUX_GLX_VERSION_TOO_LOW);
    }
    const char* exts = _sapp.glx.QueryExtensionsString(_sapp.x11.display, _sapp.x11.screen);
    if (_sapp_glx_extsupported("GLX_EXT_swap_control", exts)) {
        _sapp.glx.SwapIntervalEXT = (PFNGLXSWAPINTERVALEXTPROC) _sapp_glx_getprocaddr("glXSwapIntervalEXT");
        _sapp.glx.EXT_swap_control = 0 != _sapp.glx.SwapIntervalEXT;
    }
    if (_sapp_glx_extsupported("GLX_MESA_swap_control", exts)) {
        _sapp.glx.SwapIntervalMESA = (PFNGLXSWAPINTERVALMESAPROC) _sapp_glx_getprocaddr("glXSwapIntervalMESA");
        _sapp.glx.MESA_swap_control = 0 != _sapp.glx.SwapIntervalMESA;
    }
    _sapp.glx.ARB_multisample = _sapp_glx_extsupported("GLX_ARB_multisample", exts);
    if (_sapp_glx_extsupported("GLX_ARB_create_context", exts)) {
        _sapp.glx.CreateContextAttribsARB = (PFNGLXCREATECONTEXTATTRIBSARBPROC) _sapp_glx_getprocaddr("glXCreateContextAttribsARB");
        _sapp.glx.ARB_create_context = 0 != _sapp.glx.CreateContextAttribsARB;
    }
    _sapp.glx.ARB_create_context_profile = _sapp_glx_extsupported("GLX_ARB_create_context_profile", exts);
}

_SOKOL_PRIVATE int _sapp_glx_attrib(GLXFBConfig fbconfig, int attrib) {
    int value;
    _sapp.glx.GetFBConfigAttrib(_sapp.x11.display, fbconfig, attrib, &value);
    return value;
}

_SOKOL_PRIVATE GLXFBConfig _sapp_glx_choosefbconfig(void) {
    GLXFBConfig* native_configs;
    _sapp_gl_fbconfig* usable_configs;
    const _sapp_gl_fbconfig* closest;
    int i, native_count, usable_count;
    const char* vendor;
    bool trust_window_bit = true;

    /* HACK: This is a (hopefully temporary) workaround for Chromium
           (VirtualBox GL) not setting the window bit on any GLXFBConfigs
    */
    vendor = _sapp.glx.GetClientString(_sapp.x11.display, GLX_VENDOR);
    if (vendor && strcmp(vendor, "Chromium") == 0) {
        trust_window_bit = false;
    }

    native_configs = _sapp.glx.GetFBConfigs(_sapp.x11.display, _sapp.x11.screen, &native_count);
    if (!native_configs || !native_count) {
        _SAPP_PANIC(LINUX_GLX_NO_GLXFBCONFIGS);
    }

    usable_configs = (_sapp_gl_fbconfig*) _sapp_malloc_clear((size_t)native_count * sizeof(_sapp_gl_fbconfig));
    usable_count = 0;
    for (i = 0;  i < native_count;  i++) {
        const GLXFBConfig n = native_configs[i];
        _sapp_gl_fbconfig* u = usable_configs + usable_count;
        _sapp_gl_init_fbconfig(u);

        /* Only consider RGBA GLXFBConfigs */
        if (0 == (_sapp_glx_attrib(n, GLX_RENDER_TYPE) & GLX_RGBA_BIT)) {
            continue;
        }
        /* Only consider window GLXFBConfigs */
        if (0 == (_sapp_glx_attrib(n, GLX_DRAWABLE_TYPE) & GLX_WINDOW_BIT)) {
            if (trust_window_bit) {
                continue;
            }
        }
        u->red_bits = _sapp_glx_attrib(n, GLX_RED_SIZE);
        u->green_bits = _sapp_glx_attrib(n, GLX_GREEN_SIZE);
        u->blue_bits = _sapp_glx_attrib(n, GLX_BLUE_SIZE);
        u->alpha_bits = _sapp_glx_attrib(n, GLX_ALPHA_SIZE);
        u->depth_bits = _sapp_glx_attrib(n, GLX_DEPTH_SIZE);
        u->stencil_bits = _sapp_glx_attrib(n, GLX_STENCIL_SIZE);
        if (_sapp_glx_attrib(n, GLX_DOUBLEBUFFER)) {
            u->doublebuffer = true;
        }
        if (_sapp.glx.ARB_multisample) {
            u->samples = _sapp_glx_attrib(n, GLX_SAMPLES);
        }
        u->handle = (uintptr_t) n;
        usable_count++;
    }
    _sapp_gl_fbconfig desired;
    _sapp_gl_init_fbconfig(&desired);
    desired.red_bits = 8;
    desired.green_bits = 8;
    desired.blue_bits = 8;
    desired.alpha_bits = 8;
    desired.depth_bits = 24;
    desired.stencil_bits = 8;
    desired.doublebuffer = true;
    desired.samples = _sapp.sample_count > 1 ? _sapp.sample_count : 0;
    closest = _sapp_gl_choose_fbconfig(&desired, usable_configs, usable_count);
    GLXFBConfig result = 0;
    if (closest) {
        result = (GLXFBConfig) closest->handle;
    }
    XFree(native_configs);
    _sapp_free(usable_configs);
    return result;
}

_SOKOL_PRIVATE void _sapp_glx_choose_visual(Visual** visual, int* depth) {
    GLXFBConfig native = _sapp_glx_choosefbconfig();
    if (0 == native) {
        _SAPP_PANIC(LINUX_GLX_NO_SUITABLE_GLXFBCONFIG);
    }
    XVisualInfo* result = _sapp.glx.GetVisualFromFBConfig(_sapp.x11.display, native);
    if (!result) {
        _SAPP_PANIC(LINUX_GLX_GET_VISUAL_FROM_FBCONFIG_FAILED);
    }
    *visual = result->visual;
    *depth = result->depth;
    XFree(result);
}

_SOKOL_PRIVATE void _sapp_glx_make_current(void) {
    _sapp.glx.MakeCurrent(_sapp.x11.display, _sapp.glx.window, _sapp.glx.ctx);
    glGetIntegerv(GL_FRAMEBUFFER_BINDING, (GLint*)&_sapp.gl.framebuffer);
}

_SOKOL_PRIVATE void _sapp_glx_create_context(void) {
    GLXFBConfig native = _sapp_glx_choosefbconfig();
    if (0 == native){
        _SAPP_PANIC(LINUX_GLX_NO_SUITABLE_GLXFBCONFIG);
    }
    if (!(_sapp.glx.ARB_create_context && _sapp.glx.ARB_create_context_profile)) {
        _SAPP_PANIC(LINUX_GLX_REQUIRED_EXTENSIONS_MISSING);
    }
    _sapp_x11_grab_error_handler();
    const int attribs[] = {
        GLX_CONTEXT_MAJOR_VERSION_ARB, _sapp.desc.gl_major_version,
        GLX_CONTEXT_MINOR_VERSION_ARB, _sapp.desc.gl_minor_version,
        GLX_CONTEXT_PROFILE_MASK_ARB, GLX_CONTEXT_CORE_PROFILE_BIT_ARB,
        GLX_CONTEXT_FLAGS_ARB, GLX_CONTEXT_FORWARD_COMPATIBLE_BIT_ARB,
        0, 0
    };
    _sapp.glx.ctx = _sapp.glx.CreateContextAttribsARB(_sapp.x11.display, native, NULL, True, attribs);
    if (!_sapp.glx.ctx) {
        _SAPP_PANIC(LINUX_GLX_CREATE_CONTEXT_FAILED);
    }
    _sapp_x11_release_error_handler();
    _sapp.glx.window = _sapp.glx.CreateWindow(_sapp.x11.display, native, _sapp.x11.window, NULL);
    if (!_sapp.glx.window) {
        _SAPP_PANIC(LINUX_GLX_CREATE_WINDOW_FAILED);
    }
    _sapp_glx_make_current();
}

_SOKOL_PRIVATE void _sapp_glx_destroy_context(void) {
    if (_sapp.glx.window) {
        _sapp.glx.DestroyWindow(_sapp.x11.display, _sapp.glx.window);
        _sapp.glx.window = 0;
    }
    if (_sapp.glx.ctx) {
        _sapp.glx.DestroyContext(_sapp.x11.display, _sapp.glx.ctx);
        _sapp.glx.ctx = 0;
    }
}

_SOKOL_PRIVATE void _sapp_glx_swap_buffers(void) {
    _sapp.glx.SwapBuffers(_sapp.x11.display, _sapp.glx.window);
}

_SOKOL_PRIVATE void _sapp_glx_swapinterval(int interval) {
    if (_sapp.glx.EXT_swap_control) {
        _sapp.glx.SwapIntervalEXT(_sapp.x11.display, _sapp.glx.window, interval);
    }
    else if (_sapp.glx.MESA_swap_control) {
        _sapp.glx.SwapIntervalMESA(interval);
    }
}

#endif /* _SAPP_GLX */

_SOKOL_PRIVATE void _sapp_x11_send_event(Atom type, int a, int b, int c, int d, int e) {
    XEvent event;
    _sapp_clear(&event, sizeof(event));

    event.type = ClientMessage;
    event.xclient.window = _sapp.x11.window;
    event.xclient.format = 32;
    event.xclient.message_type = type;
    event.xclient.data.l[0] = a;
    event.xclient.data.l[1] = b;
    event.xclient.data.l[2] = c;
    event.xclient.data.l[3] = d;
    event.xclient.data.l[4] = e;

    XSendEvent(_sapp.x11.display, _sapp.x11.root,
               False,
               SubstructureNotifyMask | SubstructureRedirectMask,
               &event);
}

_SOKOL_PRIVATE void _sapp_x11_query_window_size(void) {
    XWindowAttributes attribs;
    XGetWindowAttributes(_sapp.x11.display, _sapp.x11.window, &attribs);
    _sapp.window_width = attribs.width;
    _sapp.window_height = attribs.height;
    _sapp.framebuffer_width = _sapp.window_width;
    _sapp.framebuffer_height = _sapp.window_height;
}

_SOKOL_PRIVATE void _sapp_x11_set_fullscreen(bool enable) {
    /* NOTE: this function must be called after XMapWindow (which happens in _sapp_x11_show_window()) */
    if (_sapp.x11.NET_WM_STATE && _sapp.x11.NET_WM_STATE_FULLSCREEN) {
        if (enable) {
            const int _NET_WM_STATE_ADD = 1;
            _sapp_x11_send_event(_sapp.x11.NET_WM_STATE,
                                _NET_WM_STATE_ADD,
                                _sapp.x11.NET_WM_STATE_FULLSCREEN,
                                0, 1, 0);
        }
        else {
            const int _NET_WM_STATE_REMOVE = 0;
            _sapp_x11_send_event(_sapp.x11.NET_WM_STATE,
                                _NET_WM_STATE_REMOVE,
                                _sapp.x11.NET_WM_STATE_FULLSCREEN,
                                0, 1, 0);
        }
    }
    XFlush(_sapp.x11.display);
}

_SOKOL_PRIVATE void _sapp_x11_create_hidden_cursor(void) {
    SOKOL_ASSERT(0 == _sapp.x11.hidden_cursor);
    const int w = 16;
    const int h = 16;
    XcursorImage* img = XcursorImageCreate(w, h);
    SOKOL_ASSERT(img && (img->width == 16) && (img->height == 16) && img->pixels);
    img->xhot = 0;
    img->yhot = 0;
    const size_t num_bytes = (size_t)(w * h) * sizeof(XcursorPixel);
    _sapp_clear(img->pixels, num_bytes);
    _sapp.x11.hidden_cursor = XcursorImageLoadCursor(_sapp.x11.display, img);
    XcursorImageDestroy(img);
}

 _SOKOL_PRIVATE void _sapp_x11_create_standard_cursor(sapp_mouse_cursor cursor, const char* name, const char* theme, int size, uint32_t fallback_native) {
    SOKOL_ASSERT((cursor >= 0) && (cursor < _SAPP_MOUSECURSOR_NUM));
    SOKOL_ASSERT(_sapp.x11.display);
    if (theme) {
        XcursorImage* img = XcursorLibraryLoadImage(name, theme, size);
        if (img) {
            _sapp.x11.cursors[cursor] = XcursorImageLoadCursor(_sapp.x11.display, img);
            XcursorImageDestroy(img);
        }
    }
    if (0 == _sapp.x11.cursors[cursor]) {
        _sapp.x11.cursors[cursor] = XCreateFontCursor(_sapp.x11.display, fallback_native);
    }
}

_SOKOL_PRIVATE void _sapp_x11_create_cursors(void) {
    SOKOL_ASSERT(_sapp.x11.display);
    const char* cursor_theme = XcursorGetTheme(_sapp.x11.display);
    const int size = XcursorGetDefaultSize(_sapp.x11.display);
    _sapp_x11_create_standard_cursor(SAPP_MOUSECURSOR_ARROW, "default", cursor_theme, size, XC_left_ptr);
    _sapp_x11_create_standard_cursor(SAPP_MOUSECURSOR_IBEAM, "text", cursor_theme, size, XC_xterm);
    _sapp_x11_create_standard_cursor(SAPP_MOUSECURSOR_CROSSHAIR, "crosshair", cursor_theme, size, XC_crosshair);
    _sapp_x11_create_standard_cursor(SAPP_MOUSECURSOR_POINTING_HAND, "pointer", cursor_theme, size, XC_hand2);
    _sapp_x11_create_standard_cursor(SAPP_MOUSECURSOR_RESIZE_EW, "ew-resize", cursor_theme, size, XC_sb_h_double_arrow);
    _sapp_x11_create_standard_cursor(SAPP_MOUSECURSOR_RESIZE_NS, "ns-resize", cursor_theme, size, XC_sb_v_double_arrow);
    _sapp_x11_create_standard_cursor(SAPP_MOUSECURSOR_RESIZE_NWSE, "nwse-resize", cursor_theme, size, 0);
    _sapp_x11_create_standard_cursor(SAPP_MOUSECURSOR_RESIZE_NESW, "nesw-resize", cursor_theme, size, 0);
    _sapp_x11_create_standard_cursor(SAPP_MOUSECURSOR_RESIZE_ALL, "all-scroll", cursor_theme, size, XC_fleur);
    _sapp_x11_create_standard_cursor(SAPP_MOUSECURSOR_NOT_ALLOWED, "no-allowed", cursor_theme, size, 0);
    _sapp_x11_create_hidden_cursor();
}

_SOKOL_PRIVATE void _sapp_x11_destroy_cursors(void) {
    SOKOL_ASSERT(_sapp.x11.display);
    if (_sapp.x11.hidden_cursor) {
        XFreeCursor(_sapp.x11.display, _sapp.x11.hidden_cursor);
        _sapp.x11.hidden_cursor = 0;
    }
    for (int i = 0; i < _SAPP_MOUSECURSOR_NUM; i++) {
        if (_sapp.x11.cursors[i]) {
            XFreeCursor(_sapp.x11.display, _sapp.x11.cursors[i]);
            _sapp.x11.cursors[i] = 0;
        }
    }
}

_SOKOL_PRIVATE void _sapp_x11_toggle_fullscreen(void) {
    _sapp.fullscreen = !_sapp.fullscreen;
    _sapp_x11_set_fullscreen(_sapp.fullscreen);
    _sapp_x11_query_window_size();
}

_SOKOL_PRIVATE void _sapp_x11_update_cursor(sapp_mouse_cursor cursor, bool shown) {
    SOKOL_ASSERT((cursor >= 0) && (cursor < _SAPP_MOUSECURSOR_NUM));
    if (shown) {
        if (_sapp.x11.cursors[cursor]) {
            XDefineCursor(_sapp.x11.display, _sapp.x11.window, _sapp.x11.cursors[cursor]);
        }
        else {
            XUndefineCursor(_sapp.x11.display, _sapp.x11.window);
        }
    }
    else {
        XDefineCursor(_sapp.x11.display, _sapp.x11.window, _sapp.x11.hidden_cursor);
    }
    XFlush(_sapp.x11.display);
}

_SOKOL_PRIVATE void _sapp_x11_lock_mouse(bool lock) {
    if (lock == _sapp.mouse.locked) {
        return;
    }
    _sapp.mouse.dx = 0.0f;
    _sapp.mouse.dy = 0.0f;
    _sapp.mouse.locked = lock;
    if (_sapp.mouse.locked) {
        if (_sapp.x11.xi.available) {
            XIEventMask em;
            unsigned char mask[XIMaskLen(XI_RawMotion)] = { 0 }; // XIMaskLen is a macro
            em.deviceid = XIAllMasterDevices;
            em.mask_len = sizeof(mask);
            em.mask = mask;
            XISetMask(mask, XI_RawMotion);
            XISelectEvents(_sapp.x11.display, _sapp.x11.root, &em, 1);
        }
        XGrabPointer(_sapp.x11.display, // display
            _sapp.x11.window,           // grab_window
            True,                       // owner_events
            ButtonPressMask | ButtonReleaseMask | PointerMotionMask,    // event_mask
            GrabModeAsync,              // pointer_mode
            GrabModeAsync,              // keyboard_mode
            _sapp.x11.window,           // confine_to
            _sapp.x11.hidden_cursor,    // cursor
            CurrentTime);               // time
    }
    else {
        if (_sapp.x11.xi.available) {
            XIEventMask em;
            unsigned char mask[] = { 0 };
            em.deviceid = XIAllMasterDevices;
            em.mask_len = sizeof(mask);
            em.mask = mask;
            XISelectEvents(_sapp.x11.display, _sapp.x11.root, &em, 1);
        }
        XWarpPointer(_sapp.x11.display, None, _sapp.x11.window, 0, 0, 0, 0, (int) _sapp.mouse.x, _sapp.mouse.y);
        XUngrabPointer(_sapp.x11.display, CurrentTime);
    }
    XFlush(_sapp.x11.display);
}

_SOKOL_PRIVATE void _sapp_x11_update_window_title(void) {
    Xutf8SetWMProperties(_sapp.x11.display,
        _sapp.x11.window,
        _sapp.window_title, _sapp.window_title,
        NULL, 0, NULL, NULL, NULL);
    XChangeProperty(_sapp.x11.display, _sapp.x11.window,
        _sapp.x11.NET_WM_NAME, _sapp.x11.UTF8_STRING, 8,
        PropModeReplace,
        (unsigned char*)_sapp.window_title,
        strlen(_sapp.window_title));
    XChangeProperty(_sapp.x11.display, _sapp.x11.window,
        _sapp.x11.NET_WM_ICON_NAME, _sapp.x11.UTF8_STRING, 8,
        PropModeReplace,
        (unsigned char*)_sapp.window_title,
        strlen(_sapp.window_title));
    XFlush(_sapp.x11.display);
}

_SOKOL_PRIVATE void _sapp_x11_set_icon(const sapp_icon_desc* icon_desc, int num_images) {
    SOKOL_ASSERT((num_images > 0) && (num_images <= SAPP_MAX_ICONIMAGES));
    int long_count = 0;
    for (int i = 0; i < num_images; i++) {
        const sapp_image_desc* img_desc = &icon_desc->images[i];
        long_count += 2 + (img_desc->width * img_desc->height);
    }
    long* icon_data = (long*) _sapp_malloc_clear((size_t)long_count * sizeof(long));
    SOKOL_ASSERT(icon_data);
    long* dst = icon_data;
    for (int img_index = 0; img_index < num_images; img_index++) {
        const sapp_image_desc* img_desc = &icon_desc->images[img_index];
        const uint8_t* src = (const uint8_t*) img_desc->pixels.ptr;
        *dst++ = img_desc->width;
        *dst++ = img_desc->height;
        const int num_pixels = img_desc->width * img_desc->height;
        for (int pixel_index = 0; pixel_index < num_pixels; pixel_index++) {
            *dst++ = ((long)(src[pixel_index * 4 + 0]) << 16) |
                     ((long)(src[pixel_index * 4 + 1]) << 8) |
                     ((long)(src[pixel_index * 4 + 2]) << 0) |
                     ((long)(src[pixel_index * 4 + 3]) << 24);
        }
    }
    XChangeProperty(_sapp.x11.display, _sapp.x11.window,
        _sapp.x11.NET_WM_ICON,
        XA_CARDINAL, 32,
        PropModeReplace,
        (unsigned char*)icon_data,
        long_count);
    _sapp_free(icon_data);
    XFlush(_sapp.x11.display);
}

_SOKOL_PRIVATE void _sapp_x11_create_window(Visual* visual, int depth) {
    _sapp.x11.colormap = XCreateColormap(_sapp.x11.display, _sapp.x11.root, visual, AllocNone);
    XSetWindowAttributes wa;
    _sapp_clear(&wa, sizeof(wa));
    const uint32_t wamask = CWBorderPixel | CWColormap | CWEventMask;
    wa.colormap = _sapp.x11.colormap;
    wa.border_pixel = 0;
    wa.event_mask = StructureNotifyMask | KeyPressMask | KeyReleaseMask |
                    PointerMotionMask | ButtonPressMask | ButtonReleaseMask |
                    ExposureMask | FocusChangeMask | VisibilityChangeMask |
                    EnterWindowMask | LeaveWindowMask | PropertyChangeMask;

    int display_width = DisplayWidth(_sapp.x11.display, _sapp.x11.screen);
    int display_height = DisplayHeight(_sapp.x11.display, _sapp.x11.screen);
    int window_width = _sapp.window_width;
    int window_height = _sapp.window_height;
    if (0 == window_width) {
        window_width = (display_width * 4) / 5;
    }
    if (0 == window_height) {
        window_height = (display_height * 4) / 5;
    }
    int window_xpos = (display_width - window_width) / 2;
    int window_ypos = (display_height - window_height) / 2;
    if (window_xpos < 0) {
        window_xpos = 0;
    }
    if (window_ypos < 0) {
        window_ypos = 0;
    }
    _sapp_x11_grab_error_handler();
    _sapp.x11.window = XCreateWindow(_sapp.x11.display,
                                     _sapp.x11.root,
                                     window_xpos,
                                     window_ypos,
                                     (uint32_t)window_width,
                                     (uint32_t)window_height,
                                     0,     /* border width */
                                     depth, /* color depth */
                                     InputOutput,
                                     visual,
                                     wamask,
                                     &wa);
    _sapp_x11_release_error_handler();
    if (!_sapp.x11.window) {
        _SAPP_PANIC(LINUX_X11_CREATE_WINDOW_FAILED);
    }
    Atom protocols[] = {
        _sapp.x11.WM_DELETE_WINDOW
    };
    XSetWMProtocols(_sapp.x11.display, _sapp.x11.window, protocols, 1);

    XSizeHints* hints = XAllocSizeHints();
    hints->flags = (PWinGravity | PPosition | PSize);
    hints->win_gravity = StaticGravity;
    hints->x = window_xpos;
    hints->y = window_ypos;
    hints->width = window_width;
    hints->height = window_height;
    XSetWMNormalHints(_sapp.x11.display, _sapp.x11.window, hints);
    XFree(hints);

    /* announce support for drag'n'drop */
    if (_sapp.drop.enabled) {
        const Atom version = _SAPP_X11_XDND_VERSION;
        XChangeProperty(_sapp.x11.display, _sapp.x11.window, _sapp.x11.xdnd.XdndAware, XA_ATOM, 32, PropModeReplace, (unsigned char*) &version, 1);
    }
    _sapp_x11_update_window_title();
    _sapp_x11_query_window_size();
}

_SOKOL_PRIVATE void _sapp_x11_destroy_window(void) {
    if (_sapp.x11.window) {
        XUnmapWindow(_sapp.x11.display, _sapp.x11.window);
        XDestroyWindow(_sapp.x11.display, _sapp.x11.window);
        _sapp.x11.window = 0;
    }
    if (_sapp.x11.colormap) {
        XFreeColormap(_sapp.x11.display, _sapp.x11.colormap);
        _sapp.x11.colormap = 0;
    }
    XFlush(_sapp.x11.display);
}

_SOKOL_PRIVATE bool _sapp_x11_window_visible(void) {
    XWindowAttributes wa;
    XGetWindowAttributes(_sapp.x11.display, _sapp.x11.window, &wa);
    return wa.map_state == IsViewable;
}

_SOKOL_PRIVATE void _sapp_x11_show_window(void) {
    if (!_sapp_x11_window_visible()) {
        XMapWindow(_sapp.x11.display, _sapp.x11.window);
        XRaiseWindow(_sapp.x11.display, _sapp.x11.window);
        XFlush(_sapp.x11.display);
    }
}

_SOKOL_PRIVATE void _sapp_x11_hide_window(void) {
    XUnmapWindow(_sapp.x11.display, _sapp.x11.window);
    XFlush(_sapp.x11.display);
}

_SOKOL_PRIVATE unsigned long _sapp_x11_get_window_property(Window window, Atom property, Atom type, unsigned char** value) {
    Atom actualType;
    int actualFormat;
    unsigned long itemCount, bytesAfter;
    XGetWindowProperty(_sapp.x11.display,
                       window,
                       property,
                       0,
                       LONG_MAX,
                       False,
                       type,
                       &actualType,
                       &actualFormat,
                       &itemCount,
                       &bytesAfter,
                       value);
    return itemCount;
}

_SOKOL_PRIVATE int _sapp_x11_get_window_state(void) {
    int result = WithdrawnState;
    struct {
        CARD32 state;
        Window icon;
    } *state = NULL;

    if (_sapp_x11_get_window_property(_sapp.x11.window, _sapp.x11.WM_STATE, _sapp.x11.WM_STATE, (unsigned char**)&state) >= 2) {
        result = (int)state->state;
    }
    if (state) {
        XFree(state);
    }
    return result;
}

_SOKOL_PRIVATE uint32_t _sapp_x11_key_modifier_bit(sapp_keycode key) {
    switch (key) {
        case SAPP_KEYCODE_LEFT_SHIFT:
        case SAPP_KEYCODE_RIGHT_SHIFT:
            return SAPP_MODIFIER_SHIFT;
        case SAPP_KEYCODE_LEFT_CONTROL:
        case SAPP_KEYCODE_RIGHT_CONTROL:
            return SAPP_MODIFIER_CTRL;
        case SAPP_KEYCODE_LEFT_ALT:
        case SAPP_KEYCODE_RIGHT_ALT:
            return SAPP_MODIFIER_ALT;
        case SAPP_KEYCODE_LEFT_SUPER:
        case SAPP_KEYCODE_RIGHT_SUPER:
            return SAPP_MODIFIER_SUPER;
        default:
            return 0;
    }
}

_SOKOL_PRIVATE uint32_t _sapp_x11_button_modifier_bit(sapp_mousebutton btn) {
    switch (btn) {
        case SAPP_MOUSEBUTTON_LEFT:     return SAPP_MODIFIER_LMB;
        case SAPP_MOUSEBUTTON_RIGHT:    return SAPP_MODIFIER_RMB;
        case SAPP_MOUSEBUTTON_MIDDLE:   return SAPP_MODIFIER_MMB;
        default: return 0;
    }
}

_SOKOL_PRIVATE uint32_t _sapp_x11_mods(uint32_t x11_mods) {
    uint32_t mods = 0;
    if (x11_mods & ShiftMask) {
        mods |= SAPP_MODIFIER_SHIFT;
    }
    if (x11_mods & ControlMask) {
        mods |= SAPP_MODIFIER_CTRL;
    }
    if (x11_mods & Mod1Mask) {
        mods |= SAPP_MODIFIER_ALT;
    }
    if (x11_mods & Mod4Mask) {
        mods |= SAPP_MODIFIER_SUPER;
    }
    if (x11_mods & Button1Mask) {
        mods |= SAPP_MODIFIER_LMB;
    }
    if (x11_mods & Button2Mask) {
        mods |= SAPP_MODIFIER_MMB;
    }
    if (x11_mods & Button3Mask) {
        mods |= SAPP_MODIFIER_RMB;
    }
    return mods;
}

_SOKOL_PRIVATE void _sapp_x11_app_event(sapp_event_type type) {
    if (_sapp_events_enabled()) {
        _sapp_init_event(type);
        _sapp_call_event(&_sapp.event);
    }
}

_SOKOL_PRIVATE sapp_mousebutton _sapp_x11_translate_button(const XEvent* event) {
    switch (event->xbutton.button) {
        case Button1: return SAPP_MOUSEBUTTON_LEFT;
        case Button2: return SAPP_MOUSEBUTTON_MIDDLE;
        case Button3: return SAPP_MOUSEBUTTON_RIGHT;
        default:      return SAPP_MOUSEBUTTON_INVALID;
    }
}

_SOKOL_PRIVATE void _sapp_x11_mouse_update(int x, int y, bool clear_dxdy) {
    if (!_sapp.mouse.locked) {
        const float new_x = (float) x;
        const float new_y = (float) y;
        if (clear_dxdy) {
            _sapp.mouse.dx = 0.0f;
            _sapp.mouse.dy = 0.0f;
        } else if (_sapp.mouse.pos_valid) {
            _sapp.mouse.dx = new_x - _sapp.mouse.x;
            _sapp.mouse.dy = new_y - _sapp.mouse.y;
        }
        _sapp.mouse.x = new_x;
        _sapp.mouse.y = new_y;
        _sapp.mouse.pos_valid = true;
    }
}

_SOKOL_PRIVATE void _sapp_x11_mouse_event(sapp_event_type type, sapp_mousebutton btn, uint32_t mods) {
    if (_sapp_events_enabled()) {
        _sapp_init_event(type);
        _sapp.event.mouse_button = btn;
        _sapp.event.modifiers = mods;
        _sapp_call_event(&_sapp.event);
    }
}

_SOKOL_PRIVATE void _sapp_x11_scroll_event(float x, float y, uint32_t mods) {
    if (_sapp_events_enabled()) {
        _sapp_init_event(SAPP_EVENTTYPE_MOUSE_SCROLL);
        _sapp.event.modifiers = mods;
        _sapp.event.scroll_x = x;
        _sapp.event.scroll_y = y;
        _sapp_call_event(&_sapp.event);
    }
}

_SOKOL_PRIVATE void _sapp_x11_key_event(sapp_event_type type, sapp_keycode key, bool repeat, uint32_t mods) {
    if (_sapp_events_enabled()) {
        _sapp_init_event(type);
        _sapp.event.key_code = key;
        _sapp.event.key_repeat = repeat;
        _sapp.event.modifiers = mods;
        _sapp_call_event(&_sapp.event);
        /* check if a CLIPBOARD_PASTED event must be sent too */
        if (_sapp.clipboard.enabled &&
            (type == SAPP_EVENTTYPE_KEY_DOWN) &&
            (_sapp.event.modifiers == SAPP_MODIFIER_CTRL) &&
            (_sapp.event.key_code == SAPP_KEYCODE_V))
        {
            _sapp_init_event(SAPP_EVENTTYPE_CLIPBOARD_PASTED);
            _sapp_call_event(&_sapp.event);
        }
    }
}

_SOKOL_PRIVATE void _sapp_x11_char_event(uint32_t chr, bool repeat, uint32_t mods) {
    if (_sapp_events_enabled()) {
        _sapp_init_event(SAPP_EVENTTYPE_CHAR);
        _sapp.event.char_code = chr;
        _sapp.event.key_repeat = repeat;
        _sapp.event.modifiers = mods;
        _sapp_call_event(&_sapp.event);
    }
}

_SOKOL_PRIVATE sapp_keycode _sapp_x11_translate_key(int scancode) {
    int dummy;
    KeySym* keysyms = XGetKeyboardMapping(_sapp.x11.display, scancode, 1, &dummy);
    SOKOL_ASSERT(keysyms);
    KeySym keysym = keysyms[0];
    XFree(keysyms);
    switch (keysym) {
        case XK_Escape:         return SAPP_KEYCODE_ESCAPE;
        case XK_Tab:            return SAPP_KEYCODE_TAB;
        case XK_Shift_L:        return SAPP_KEYCODE_LEFT_SHIFT;
        case XK_Shift_R:        return SAPP_KEYCODE_RIGHT_SHIFT;
        case XK_Control_L:      return SAPP_KEYCODE_LEFT_CONTROL;
        case XK_Control_R:      return SAPP_KEYCODE_RIGHT_CONTROL;
        case XK_Meta_L:
        case XK_Alt_L:          return SAPP_KEYCODE_LEFT_ALT;
        case XK_Mode_switch:    /* Mapped to Alt_R on many keyboards */
        case XK_ISO_Level3_Shift: /* AltGr on at least some machines */
        case XK_Meta_R:
        case XK_Alt_R:          return SAPP_KEYCODE_RIGHT_ALT;
        case XK_Super_L:        return SAPP_KEYCODE_LEFT_SUPER;
        case XK_Super_R:        return SAPP_KEYCODE_RIGHT_SUPER;
        case XK_Menu:           return SAPP_KEYCODE_MENU;
        case XK_Num_Lock:       return SAPP_KEYCODE_NUM_LOCK;
        case XK_Caps_Lock:      return SAPP_KEYCODE_CAPS_LOCK;
        case XK_Print:          return SAPP_KEYCODE_PRINT_SCREEN;
        case XK_Scroll_Lock:    return SAPP_KEYCODE_SCROLL_LOCK;
        case XK_Pause:          return SAPP_KEYCODE_PAUSE;
        case XK_Delete:         return SAPP_KEYCODE_DELETE;
        case XK_BackSpace:      return SAPP_KEYCODE_BACKSPACE;
        case XK_Return:         return SAPP_KEYCODE_ENTER;
        case XK_Home:           return SAPP_KEYCODE_HOME;
        case XK_End:            return SAPP_KEYCODE_END;
        case XK_Page_Up:        return SAPP_KEYCODE_PAGE_UP;
        case XK_Page_Down:      return SAPP_KEYCODE_PAGE_DOWN;
        case XK_Insert:         return SAPP_KEYCODE_INSERT;
        case XK_Left:           return SAPP_KEYCODE_LEFT;
        case XK_Right:          return SAPP_KEYCODE_RIGHT;
        case XK_Down:           return SAPP_KEYCODE_DOWN;
        case XK_Up:             return SAPP_KEYCODE_UP;
        case XK_F1:             return SAPP_KEYCODE_F1;
        case XK_F2:             return SAPP_KEYCODE_F2;
        case XK_F3:             return SAPP_KEYCODE_F3;
        case XK_F4:             return SAPP_KEYCODE_F4;
        case XK_F5:             return SAPP_KEYCODE_F5;
        case XK_F6:             return SAPP_KEYCODE_F6;
        case XK_F7:             return SAPP_KEYCODE_F7;
        case XK_F8:             return SAPP_KEYCODE_F8;
        case XK_F9:             return SAPP_KEYCODE_F9;
        case XK_F10:            return SAPP_KEYCODE_F10;
        case XK_F11:            return SAPP_KEYCODE_F11;
        case XK_F12:            return SAPP_KEYCODE_F12;
        case XK_F13:            return SAPP_KEYCODE_F13;
        case XK_F14:            return SAPP_KEYCODE_F14;
        case XK_F15:            return SAPP_KEYCODE_F15;
        case XK_F16:            return SAPP_KEYCODE_F16;
        case XK_F17:            return SAPP_KEYCODE_F17;
        case XK_F18:            return SAPP_KEYCODE_F18;
        case XK_F19:            return SAPP_KEYCODE_F19;
        case XK_F20:            return SAPP_KEYCODE_F20;
        case XK_F21:            return SAPP_KEYCODE_F21;
        case XK_F22:            return SAPP_KEYCODE_F22;
        case XK_F23:            return SAPP_KEYCODE_F23;
        case XK_F24:            return SAPP_KEYCODE_F24;
        case XK_F25:            return SAPP_KEYCODE_F25;

        case XK_KP_Divide:      return SAPP_KEYCODE_KP_DIVIDE;
        case XK_KP_Multiply:    return SAPP_KEYCODE_KP_MULTIPLY;
        case XK_KP_Subtract:    return SAPP_KEYCODE_KP_SUBTRACT;
        case XK_KP_Add:         return SAPP_KEYCODE_KP_ADD;

        case XK_KP_Insert:      return SAPP_KEYCODE_KP_0;
        case XK_KP_End:         return SAPP_KEYCODE_KP_1;
        case XK_KP_Down:        return SAPP_KEYCODE_KP_2;
        case XK_KP_Page_Down:   return SAPP_KEYCODE_KP_3;
        case XK_KP_Left:        return SAPP_KEYCODE_KP_4;
        case XK_KP_Begin:       return SAPP_KEYCODE_KP_5;
        case XK_KP_Right:       return SAPP_KEYCODE_KP_6;
        case XK_KP_Home:        return SAPP_KEYCODE_KP_7;
        case XK_KP_Up:          return SAPP_KEYCODE_KP_8;
        case XK_KP_Page_Up:     return SAPP_KEYCODE_KP_9;
        case XK_KP_Delete:      return SAPP_KEYCODE_KP_DECIMAL;
        case XK_KP_Equal:       return SAPP_KEYCODE_KP_EQUAL;
        case XK_KP_Enter:       return SAPP_KEYCODE_KP_ENTER;

        case XK_a:              return SAPP_KEYCODE_A;
        case XK_b:              return SAPP_KEYCODE_B;
        case XK_c:              return SAPP_KEYCODE_C;
        case XK_d:              return SAPP_KEYCODE_D;
        case XK_e:              return SAPP_KEYCODE_E;
        case XK_f:              return SAPP_KEYCODE_F;
        case XK_g:              return SAPP_KEYCODE_G;
        case XK_h:              return SAPP_KEYCODE_H;
        case XK_i:              return SAPP_KEYCODE_I;
        case XK_j:              return SAPP_KEYCODE_J;
        case XK_k:              return SAPP_KEYCODE_K;
        case XK_l:              return SAPP_KEYCODE_L;
        case XK_m:              return SAPP_KEYCODE_M;
        case XK_n:              return SAPP_KEYCODE_N;
        case XK_o:              return SAPP_KEYCODE_O;
        case XK_p:              return SAPP_KEYCODE_P;
        case XK_q:              return SAPP_KEYCODE_Q;
        case XK_r:              return SAPP_KEYCODE_R;
        case XK_s:              return SAPP_KEYCODE_S;
        case XK_t:              return SAPP_KEYCODE_T;
        case XK_u:              return SAPP_KEYCODE_U;
        case XK_v:              return SAPP_KEYCODE_V;
        case XK_w:              return SAPP_KEYCODE_W;
        case XK_x:              return SAPP_KEYCODE_X;
        case XK_y:              return SAPP_KEYCODE_Y;
        case XK_z:              return SAPP_KEYCODE_Z;
        case XK_1:              return SAPP_KEYCODE_1;
        case XK_2:              return SAPP_KEYCODE_2;
        case XK_3:              return SAPP_KEYCODE_3;
        case XK_4:              return SAPP_KEYCODE_4;
        case XK_5:              return SAPP_KEYCODE_5;
        case XK_6:              return SAPP_KEYCODE_6;
        case XK_7:              return SAPP_KEYCODE_7;
        case XK_8:              return SAPP_KEYCODE_8;
        case XK_9:              return SAPP_KEYCODE_9;
        case XK_0:              return SAPP_KEYCODE_0;
        case XK_space:          return SAPP_KEYCODE_SPACE;
        case XK_minus:          return SAPP_KEYCODE_MINUS;
        case XK_equal:          return SAPP_KEYCODE_EQUAL;
        case XK_bracketleft:    return SAPP_KEYCODE_LEFT_BRACKET;
        case XK_bracketright:   return SAPP_KEYCODE_RIGHT_BRACKET;
        case XK_backslash:      return SAPP_KEYCODE_BACKSLASH;
        case XK_semicolon:      return SAPP_KEYCODE_SEMICOLON;
        case XK_apostrophe:     return SAPP_KEYCODE_APOSTROPHE;
        case XK_grave:          return SAPP_KEYCODE_GRAVE_ACCENT;
        case XK_comma:          return SAPP_KEYCODE_COMMA;
        case XK_period:         return SAPP_KEYCODE_PERIOD;
        case XK_slash:          return SAPP_KEYCODE_SLASH;
        case XK_less:           return SAPP_KEYCODE_WORLD_1; /* At least in some layouts... */
        default:                return SAPP_KEYCODE_INVALID;
    }
}

_SOKOL_PRIVATE int32_t _sapp_x11_keysym_to_unicode(KeySym keysym) {
    int min = 0;
    int max = sizeof(_sapp_x11_keysymtab) / sizeof(struct _sapp_x11_codepair) - 1;
    int mid;

    /* First check for Latin-1 characters (1:1 mapping) */
    if ((keysym >= 0x0020 && keysym <= 0x007e) ||
        (keysym >= 0x00a0 && keysym <= 0x00ff))
    {
        return keysym;
    }

    /* Also check for directly encoded 24-bit UCS characters */
    if ((keysym & 0xff000000) == 0x01000000) {
        return keysym & 0x00ffffff;
    }

    /* Binary search in table */
    while (max >= min) {
        mid = (min + max) / 2;
        if (_sapp_x11_keysymtab[mid].keysym < keysym) {
            min = mid + 1;
        }
        else if (_sapp_x11_keysymtab[mid].keysym > keysym) {
            max = mid - 1;
        }
        else {
            return _sapp_x11_keysymtab[mid].ucs;
        }
    }

    /* No matching Unicode value found */
    return -1;
}

_SOKOL_PRIVATE bool _sapp_x11_parse_dropped_files_list(const char* src) {
    SOKOL_ASSERT(src);
    SOKOL_ASSERT(_sapp.drop.buffer);

    _sapp_clear_drop_buffer();
    _sapp.drop.num_files = 0;

    /*
        src is (potentially percent-encoded) string made of one or multiple paths
        separated by \r\n, each path starting with 'file://'
    */
    bool err = false;
    int src_count = 0;
    char src_chr = 0;
    char* dst_ptr = _sapp.drop.buffer;
    const char* dst_end_ptr = dst_ptr + (_sapp.drop.max_path_length - 1); // room for terminating 0
    while (0 != (src_chr = *src++)) {
        src_count++;
        char dst_chr = 0;
        /* check leading 'file://' */
        if (src_count <= 7) {
            if (((src_count == 1) && (src_chr != 'f')) ||
                ((src_count == 2) && (src_chr != 'i')) ||
                ((src_count == 3) && (src_chr != 'l')) ||
                ((src_count == 4) && (src_chr != 'e')) ||
                ((src_count == 5) && (src_chr != ':')) ||
                ((src_count == 6) && (src_chr != '/')) ||
                ((src_count == 7) && (src_chr != '/')))
            {
                _SAPP_ERROR(LINUX_X11_DROPPED_FILE_URI_WRONG_SCHEME);
                err = true;
                break;
            }
        }
        else if (src_chr == '\r') {
            // skip
        }
        else if (src_chr == '\n') {
            src_count = 0;
            _sapp.drop.num_files++;
            // too many files is not an error
            if (_sapp.drop.num_files >= _sapp.drop.max_files) {
                break;
            }
            dst_ptr = _sapp.drop.buffer + _sapp.drop.num_files * _sapp.drop.max_path_length;
            dst_end_ptr = dst_ptr + (_sapp.drop.max_path_length - 1);
        }
        else if ((src_chr == '%') && src[0] && src[1]) {
            // a percent-encoded byte (most likely UTF-8 multibyte sequence)
            const char digits[3] = { src[0], src[1], 0 };
            src += 2;
            dst_chr = (char) strtol(digits, 0, 16);
        }
        else {
            dst_chr = src_chr;
        }
        if (dst_chr) {
            // dst_end_ptr already has adjustment for terminating zero
            if (dst_ptr < dst_end_ptr) {
                *dst_ptr++ = dst_chr;
            }
            else {
                _SAPP_ERROR(DROPPED_FILE_PATH_TOO_LONG);
                err = true;
                break;
            }
        }
    }
    if (err) {
        _sapp_clear_drop_buffer();
        _sapp.drop.num_files = 0;
        return false;
    }
    else {
        return true;
    }
}

// XLib manual says keycodes are in the range [8, 255] inclusive.
// https://tronche.com/gui/x/xlib/input/keyboard-encoding.html
static bool _sapp_x11_keycodes[256];

_SOKOL_PRIVATE void _sapp_x11_process_event(XEvent* event) {
    Bool filtered = XFilterEvent(event, None);
    switch (event->type) {
        case GenericEvent:
            if (_sapp.mouse.locked && _sapp.x11.xi.available) {
                if (event->xcookie.extension == _sapp.x11.xi.major_opcode) {
                    if (XGetEventData(_sapp.x11.display, &event->xcookie)) {
                        if (event->xcookie.evtype == XI_RawMotion) {
                            XIRawEvent* re = (XIRawEvent*) event->xcookie.data;
                            if (re->valuators.mask_len) {
                                const double* values = re->raw_values;
                                if (XIMaskIsSet(re->valuators.mask, 0)) {
                                    _sapp.mouse.dx = (float) *values;
                                    values++;
                                }
                                if (XIMaskIsSet(re->valuators.mask, 1)) {
                                    _sapp.mouse.dy = (float) *values;
                                }
                                _sapp_x11_mouse_event(SAPP_EVENTTYPE_MOUSE_MOVE, SAPP_MOUSEBUTTON_INVALID, _sapp_x11_mods(event->xmotion.state));
                            }
                        }
                        XFreeEventData(_sapp.x11.display, &event->xcookie);
                    }
                }
            }
            break;
        case FocusIn:
            // NOTE: ignoring NotifyGrab and NotifyUngrab is same behaviour as GLFW
            if ((event->xfocus.mode != NotifyGrab) && (event->xfocus.mode != NotifyUngrab)) {
                _sapp_x11_app_event(SAPP_EVENTTYPE_FOCUSED);
            }
            break;
        case FocusOut:
            /* if focus is lost for any reason, and we're in mouse locked mode, disable mouse lock */
            if (_sapp.mouse.locked) {
                _sapp_x11_lock_mouse(false);
            }
            // NOTE: ignoring NotifyGrab and NotifyUngrab is same behaviour as GLFW
            if ((event->xfocus.mode != NotifyGrab) && (event->xfocus.mode != NotifyUngrab)) {
                _sapp_x11_app_event(SAPP_EVENTTYPE_UNFOCUSED);
            }
            break;
        case KeyPress:
            {
                int keycode = (int)event->xkey.keycode;
                const sapp_keycode key = _sapp_x11_translate_key(keycode);
                bool repeat = _sapp_x11_keycodes[keycode & 0xFF];
                _sapp_x11_keycodes[keycode & 0xFF] = true;
                uint32_t mods = _sapp_x11_mods(event->xkey.state);
                // X11 doesn't set modifier bit on key down, so emulate that
                mods |= _sapp_x11_key_modifier_bit(key);
                if (key != SAPP_KEYCODE_INVALID) {
                    _sapp_x11_key_event(SAPP_EVENTTYPE_KEY_DOWN, key, repeat, mods);
                }
                KeySym keysym;
                XLookupString(&event->xkey, NULL, 0, &keysym, NULL);
                int32_t chr = _sapp_x11_keysym_to_unicode(keysym);
                if (chr > 0) {
                    _sapp_x11_char_event((uint32_t)chr, repeat, mods);
                }
            }
            break;
        case KeyRelease:
            {
                int keycode = (int)event->xkey.keycode;
                const sapp_keycode key = _sapp_x11_translate_key(keycode);
                _sapp_x11_keycodes[keycode & 0xFF] = false;
                if (key != SAPP_KEYCODE_INVALID) {
                    uint32_t mods = _sapp_x11_mods(event->xkey.state);
                    // X11 doesn't clear modifier bit on key up, so emulate that
                    mods &= ~_sapp_x11_key_modifier_bit(key);
                    _sapp_x11_key_event(SAPP_EVENTTYPE_KEY_UP, key, false, mods);
                }
            }
            break;
        case ButtonPress:
            {
                _sapp_x11_mouse_update(event->xbutton.x, event->xbutton.y, false);
                const sapp_mousebutton btn = _sapp_x11_translate_button(event);
                uint32_t mods = _sapp_x11_mods(event->xbutton.state);
                // X11 doesn't set modifier bit on button down, so emulate that
                mods |= _sapp_x11_button_modifier_bit(btn);
                if (btn != SAPP_MOUSEBUTTON_INVALID) {
                    _sapp_x11_mouse_event(SAPP_EVENTTYPE_MOUSE_DOWN, btn, mods);
                    _sapp.x11.mouse_buttons |= (1 << btn);
                }
                else {
                    /* might be a scroll event */
                    switch (event->xbutton.button) {
                        case 4: _sapp_x11_scroll_event(0.0f, 1.0f, mods); break;
                        case 5: _sapp_x11_scroll_event(0.0f, -1.0f, mods); break;
                        case 6: _sapp_x11_scroll_event(1.0f, 0.0f, mods); break;
                        case 7: _sapp_x11_scroll_event(-1.0f, 0.0f, mods); break;
                    }
                }
            }
            break;
        case ButtonRelease:
            {
                _sapp_x11_mouse_update(event->xbutton.x, event->xbutton.y, false);
                const sapp_mousebutton btn = _sapp_x11_translate_button(event);
                if (btn != SAPP_MOUSEBUTTON_INVALID) {
                    uint32_t mods = _sapp_x11_mods(event->xbutton.state);
                    // X11 doesn't clear modifier bit on button up, so emulate that
                    mods &= ~_sapp_x11_button_modifier_bit(btn);
                    _sapp_x11_mouse_event(SAPP_EVENTTYPE_MOUSE_UP, btn, mods);
                    _sapp.x11.mouse_buttons &= ~(1 << btn);
                }
            }
            break;
        case EnterNotify:
            /* don't send enter/leave events while mouse button held down */
            if (0 == _sapp.x11.mouse_buttons) {
                _sapp_x11_mouse_update(event->xcrossing.x, event->xcrossing.y, true);
                _sapp_x11_mouse_event(SAPP_EVENTTYPE_MOUSE_ENTER, SAPP_MOUSEBUTTON_INVALID, _sapp_x11_mods(event->xcrossing.state));
            }
            break;
        case LeaveNotify:
            if (0 == _sapp.x11.mouse_buttons) {
                _sapp_x11_mouse_update(event->xcrossing.x, event->xcrossing.y, true);
                _sapp_x11_mouse_event(SAPP_EVENTTYPE_MOUSE_LEAVE, SAPP_MOUSEBUTTON_INVALID, _sapp_x11_mods(event->xcrossing.state));
            }
            break;
        case MotionNotify:
            if (!_sapp.mouse.locked) {
                _sapp_x11_mouse_update(event->xmotion.x, event->xmotion.y, false);
                _sapp_x11_mouse_event(SAPP_EVENTTYPE_MOUSE_MOVE, SAPP_MOUSEBUTTON_INVALID, _sapp_x11_mods(event->xmotion.state));
            }
            break;
        case ConfigureNotify:
            if ((event->xconfigure.width != _sapp.window_width) || (event->xconfigure.height != _sapp.window_height)) {
                _sapp.window_width = event->xconfigure.width;
                _sapp.window_height = event->xconfigure.height;
                _sapp.framebuffer_width = _sapp.window_width;
                _sapp.framebuffer_height = _sapp.window_height;
                _sapp_x11_app_event(SAPP_EVENTTYPE_RESIZED);
            }
            break;
        case PropertyNotify:
            if (event->xproperty.state == PropertyNewValue) {
                if (event->xproperty.atom == _sapp.x11.WM_STATE) {
                    const int state = _sapp_x11_get_window_state();
                    if (state != _sapp.x11.window_state) {
                        _sapp.x11.window_state = state;
                        if (state == IconicState) {
                            _sapp_x11_app_event(SAPP_EVENTTYPE_ICONIFIED);
                        }
                        else if (state == NormalState) {
                            _sapp_x11_app_event(SAPP_EVENTTYPE_RESTORED);
                        }
                    }
                }
            }
            break;
        case ClientMessage:
            if (filtered) {
                return;
            }
            if (event->xclient.message_type == _sapp.x11.WM_PROTOCOLS) {
                const Atom protocol = (Atom)event->xclient.data.l[0];
                if (protocol == _sapp.x11.WM_DELETE_WINDOW) {
                    _sapp.quit_requested = true;
                }
            }
            else if (event->xclient.message_type == _sapp.x11.xdnd.XdndEnter) {
                const bool is_list = 0 != (event->xclient.data.l[1] & 1);
                _sapp.x11.xdnd.source  = (Window)event->xclient.data.l[0];
                _sapp.x11.xdnd.version = event->xclient.data.l[1] >> 24;
                _sapp.x11.xdnd.format  = None;
                if (_sapp.x11.xdnd.version > _SAPP_X11_XDND_VERSION) {
                    return;
                }
                uint32_t count = 0;
                Atom* formats = 0;
                if (is_list) {
                    count = _sapp_x11_get_window_property(_sapp.x11.xdnd.source, _sapp.x11.xdnd.XdndTypeList, XA_ATOM, (unsigned char**)&formats);
                }
                else {
                    count = 3;
                    formats = (Atom*) event->xclient.data.l + 2;
                }
                for (uint32_t i = 0; i < count; i++) {
                    if (formats[i] == _sapp.x11.xdnd.text_uri_list) {
                        _sapp.x11.xdnd.format = _sapp.x11.xdnd.text_uri_list;
                        break;
                    }
                }
                if (is_list && formats) {
                    XFree(formats);
                }
            }
            else if (event->xclient.message_type == _sapp.x11.xdnd.XdndDrop) {
                if (_sapp.x11.xdnd.version > _SAPP_X11_XDND_VERSION) {
                    return;
                }
                Time time = CurrentTime;
                if (_sapp.x11.xdnd.format) {
                    if (_sapp.x11.xdnd.version >= 1) {
                        time = (Time)event->xclient.data.l[2];
                    }
                    XConvertSelection(_sapp.x11.display,
                                      _sapp.x11.xdnd.XdndSelection,
                                      _sapp.x11.xdnd.format,
                                      _sapp.x11.xdnd.XdndSelection,
                                      _sapp.x11.window,
                                      time);
                }
                else if (_sapp.x11.xdnd.version >= 2) {
                    XEvent reply;
                    _sapp_clear(&reply, sizeof(reply));
                    reply.type = ClientMessage;
                    reply.xclient.window = _sapp.x11.xdnd.source;
                    reply.xclient.message_type = _sapp.x11.xdnd.XdndFinished;
                    reply.xclient.format = 32;
                    reply.xclient.data.l[0] = (long)_sapp.x11.window;
                    reply.xclient.data.l[1] = 0;    // drag was rejected
                    reply.xclient.data.l[2] = None;
                    XSendEvent(_sapp.x11.display, _sapp.x11.xdnd.source, False, NoEventMask, &reply);
                    XFlush(_sapp.x11.display);
                }
            }
            else if (event->xclient.message_type == _sapp.x11.xdnd.XdndPosition) {
                /* drag operation has moved over the window
                   FIXME: we could track the mouse position here, but
                   this isn't implemented on other platforms either so far
                */
                if (_sapp.x11.xdnd.version > _SAPP_X11_XDND_VERSION) {
                    return;
                }
                XEvent reply;
                _sapp_clear(&reply, sizeof(reply));
                reply.type = ClientMessage;
                reply.xclient.window = _sapp.x11.xdnd.source;
                reply.xclient.message_type = _sapp.x11.xdnd.XdndStatus;
                reply.xclient.format = 32;
                reply.xclient.data.l[0] = (long)_sapp.x11.window;
                if (_sapp.x11.xdnd.format) {
                    /* reply that we are ready to copy the dragged data */
                    reply.xclient.data.l[1] = 1;    // accept with no rectangle
                    if (_sapp.x11.xdnd.version >= 2) {
                        reply.xclient.data.l[4] = (long)_sapp.x11.xdnd.XdndActionCopy;
                    }
                }
                XSendEvent(_sapp.x11.display, _sapp.x11.xdnd.source, False, NoEventMask, &reply);
                XFlush(_sapp.x11.display);
            }
            break;
        case SelectionNotify:
            if (event->xselection.property == _sapp.x11.xdnd.XdndSelection) {
                char* data = 0;
                uint32_t result = _sapp_x11_get_window_property(event->xselection.requestor,
                                                                event->xselection.property,
                                                                event->xselection.target,
                                                                (unsigned char**) &data);
                if (_sapp.drop.enabled && result) {
                    if (_sapp_x11_parse_dropped_files_list(data)) {
                        _sapp.mouse.dx = 0.0f;
                        _sapp.mouse.dy = 0.0f;
                        if (_sapp_events_enabled()) {
                            // FIXME: Figure out how to get modifier key state here.
                            // The XSelection event has no 'state' item, and
                            // XQueryKeymap() always returns a zeroed array.
                            _sapp_init_event(SAPP_EVENTTYPE_FILES_DROPPED);
                            _sapp_call_event(&_sapp.event);
                        }
                    }
                }
                if (_sapp.x11.xdnd.version >= 2) {
                    XEvent reply;
                    _sapp_clear(&reply, sizeof(reply));
                    reply.type = ClientMessage;
                    reply.xclient.window = _sapp.x11.xdnd.source;
                    reply.xclient.message_type = _sapp.x11.xdnd.XdndFinished;
                    reply.xclient.format = 32;
                    reply.xclient.data.l[0] = (long)_sapp.x11.window;
                    reply.xclient.data.l[1] = result;
                    reply.xclient.data.l[2] = (long)_sapp.x11.xdnd.XdndActionCopy;
                    XSendEvent(_sapp.x11.display, _sapp.x11.xdnd.source, False, NoEventMask, &reply);
                    XFlush(_sapp.x11.display);
                }
            }
            break;
        case DestroyNotify:
            break;
    }
}

#if !defined(_SAPP_GLX)

_SOKOL_PRIVATE void _sapp_egl_init(void) {
#if defined(SOKOL_GLCORE)
    if (!eglBindAPI(EGL_OPENGL_API)) {
        _SAPP_PANIC(LINUX_EGL_BIND_OPENGL_API_FAILED);
    }
#else
    if (!eglBindAPI(EGL_OPENGL_ES_API)) {
        _SAPP_PANIC(LINUX_EGL_BIND_OPENGL_ES_API_FAILED);
    }
#endif

    _sapp.egl.display = eglGetDisplay((EGLNativeDisplayType)_sapp.x11.display);
    if (EGL_NO_DISPLAY == _sapp.egl.display) {
        _SAPP_PANIC(LINUX_EGL_GET_DISPLAY_FAILED);
    }

    EGLint major, minor;
    if (!eglInitialize(_sapp.egl.display, &major, &minor)) {
        _SAPP_PANIC(LINUX_EGL_INITIALIZE_FAILED);
    }

    EGLint sample_count = _sapp.desc.sample_count > 1 ? _sapp.desc.sample_count : 0;
    EGLint alpha_size = _sapp.desc.alpha ? 8 : 0;
    const EGLint config_attrs[] = {
        EGL_SURFACE_TYPE, EGL_WINDOW_BIT,
        #if defined(SOKOL_GLCORE)
            EGL_RENDERABLE_TYPE, EGL_OPENGL_BIT,
        #elif defined(SOKOL_GLES3)
            EGL_RENDERABLE_TYPE, EGL_OPENGL_ES3_BIT,
        #endif
        EGL_RED_SIZE, 8,
        EGL_GREEN_SIZE, 8,
        EGL_BLUE_SIZE, 8,
        EGL_ALPHA_SIZE, alpha_size,
        EGL_DEPTH_SIZE, 24,
        EGL_STENCIL_SIZE, 8,
        EGL_SAMPLE_BUFFERS, _sapp.desc.sample_count > 1 ? 1 : 0,
        EGL_SAMPLES, sample_count,
        EGL_NONE,
    };

    EGLConfig egl_configs[32];
    EGLint config_count;
    if (!eglChooseConfig(_sapp.egl.display, config_attrs, egl_configs, 32, &config_count) || config_count == 0) {
        _SAPP_PANIC(LINUX_EGL_NO_CONFIGS);
    }

    EGLConfig config = egl_configs[0];
    for (int i = 0; i < config_count; ++i) {
        EGLConfig c = egl_configs[i];
        EGLint r, g, b, a, d, s, n;
        if (eglGetConfigAttrib(_sapp.egl.display, c, EGL_RED_SIZE, &r) &&
            eglGetConfigAttrib(_sapp.egl.display, c, EGL_GREEN_SIZE, &g) &&
            eglGetConfigAttrib(_sapp.egl.display, c, EGL_BLUE_SIZE, &b) &&
            eglGetConfigAttrib(_sapp.egl.display, c, EGL_ALPHA_SIZE, &a) &&
            eglGetConfigAttrib(_sapp.egl.display, c, EGL_DEPTH_SIZE, &d) &&
            eglGetConfigAttrib(_sapp.egl.display, c, EGL_STENCIL_SIZE, &s) &&
            eglGetConfigAttrib(_sapp.egl.display, c, EGL_SAMPLES, &n) &&
            (r == 8) && (g == 8) && (b == 8) && (a == alpha_size) && (d == 24) && (s == 8) && (n == sample_count)) {
            config = c;
            break;
        }
    }

    EGLint visual_id;
    if (!eglGetConfigAttrib(_sapp.egl.display, config, EGL_NATIVE_VISUAL_ID, &visual_id)) {
        _SAPP_PANIC(LINUX_EGL_NO_NATIVE_VISUAL);
    }

    XVisualInfo visual_info_template;
    _sapp_clear(&visual_info_template, sizeof(visual_info_template));
    visual_info_template.visualid = (VisualID)visual_id;

    int num_visuals;
    XVisualInfo* visual_info = XGetVisualInfo(_sapp.x11.display, VisualIDMask, &visual_info_template, &num_visuals);
    if (!visual_info) {
        _SAPP_PANIC(LINUX_EGL_GET_VISUAL_INFO_FAILED);
    }

    _sapp_x11_create_window(visual_info->visual, visual_info->depth);
    XFree(visual_info);

    _sapp.egl.surface = eglCreateWindowSurface(_sapp.egl.display, config, (EGLNativeWindowType)_sapp.x11.window, NULL);
    if (EGL_NO_SURFACE == _sapp.egl.surface) {
        _SAPP_PANIC(LINUX_EGL_CREATE_WINDOW_SURFACE_FAILED);
    }

    EGLint ctx_attrs[] = {
        #if defined(SOKOL_GLCORE)
            EGL_CONTEXT_MAJOR_VERSION, _sapp.desc.gl_major_version,
            EGL_CONTEXT_MINOR_VERSION, _sapp.desc.gl_minor_version,
            EGL_CONTEXT_OPENGL_PROFILE_MASK, EGL_CONTEXT_OPENGL_CORE_PROFILE_BIT,
        #elif defined(SOKOL_GLES3)
            EGL_CONTEXT_CLIENT_VERSION, 3,
        #endif
        EGL_NONE,
    };

    _sapp.egl.context = eglCreateContext(_sapp.egl.display, config, EGL_NO_CONTEXT, ctx_attrs);
    if (EGL_NO_CONTEXT == _sapp.egl.context) {
        _SAPP_PANIC(LINUX_EGL_CREATE_CONTEXT_FAILED);
    }

    if (!eglMakeCurrent(_sapp.egl.display, _sapp.egl.surface, _sapp.egl.surface, _sapp.egl.context)) {
        _SAPP_PANIC(LINUX_EGL_MAKE_CURRENT_FAILED);
    }
    glGetIntegerv(GL_FRAMEBUFFER_BINDING, (GLint*)&_sapp.gl.framebuffer);

    eglSwapInterval(_sapp.egl.display, _sapp.swap_interval);
}

_SOKOL_PRIVATE void _sapp_egl_destroy(void) {
    if (_sapp.egl.display != EGL_NO_DISPLAY) {
        eglMakeCurrent(_sapp.egl.display, EGL_NO_SURFACE, EGL_NO_SURFACE, EGL_NO_CONTEXT);

        if (_sapp.egl.context != EGL_NO_CONTEXT) {
            eglDestroyContext(_sapp.egl.display, _sapp.egl.context);
            _sapp.egl.context = EGL_NO_CONTEXT;
        }

        if (_sapp.egl.surface != EGL_NO_SURFACE) {
            eglDestroySurface(_sapp.egl.display, _sapp.egl.surface);
            _sapp.egl.surface = EGL_NO_SURFACE;
        }

        eglTerminate(_sapp.egl.display);
        _sapp.egl.display = EGL_NO_DISPLAY;
    }
}

#endif /* _SAPP_GLX */

_SOKOL_PRIVATE void _sapp_linux_run(const sapp_desc* desc) {
    /* The following lines are here to trigger a linker error instead of an
        obscure runtime error if the user has forgotten to add -pthread to
        the compiler or linker options. They have no other purpose.
    */
    pthread_attr_t pthread_attr;
    pthread_attr_init(&pthread_attr);
    pthread_attr_destroy(&pthread_attr);

    _sapp_init_state(desc);
    _sapp.x11.window_state = NormalState;

    XInitThreads();
    XrmInitialize();
    _sapp.x11.display = XOpenDisplay(NULL);
    if (!_sapp.x11.display) {
        _SAPP_PANIC(LINUX_X11_OPEN_DISPLAY_FAILED);
    }
    _sapp.x11.screen = DefaultScreen(_sapp.x11.display);
    _sapp.x11.root = DefaultRootWindow(_sapp.x11.display);
    XkbSetDetectableAutoRepeat(_sapp.x11.display, true, NULL);
    _sapp_x11_query_system_dpi();
    _sapp.dpi_scale = _sapp.x11.dpi / 96.0f;
    _sapp_x11_init_extensions();
    _sapp_x11_create_cursors();
#if defined(_SAPP_GLX)
    _sapp_glx_init();
    Visual* visual = 0;
    int depth = 0;
    _sapp_glx_choose_visual(&visual, &depth);
    _sapp_x11_create_window(visual, depth);
    _sapp_glx_create_context();
    _sapp_glx_swapinterval(_sapp.swap_interval);
#else
    _sapp_egl_init();
#endif
    sapp_set_icon(&desc->icon);
    _sapp.valid = true;
    _sapp_x11_show_window();
    if (_sapp.fullscreen) {
        _sapp_x11_set_fullscreen(true);
    }

    XFlush(_sapp.x11.display);
    while (!_sapp.quit_ordered) {
        _sapp_timing_measure(&_sapp.timing);
        int count = XPending(_sapp.x11.display);
        while (count--) {
            XEvent event;
            XNextEvent(_sapp.x11.display, &event);
            _sapp_x11_process_event(&event);
        }
        _sapp_frame();
#if defined(_SAPP_GLX)
        _sapp_glx_swap_buffers();
#else
        eglSwapBuffers(_sapp.egl.display, _sapp.egl.surface);
#endif
        XFlush(_sapp.x11.display);
        /* handle quit-requested, either from window or from sapp_request_quit() */
        if (_sapp.quit_requested && !_sapp.quit_ordered) {
            /* give user code a chance to intervene */
            _sapp_x11_app_event(SAPP_EVENTTYPE_QUIT_REQUESTED);
            /* if user code hasn't intervened, quit the app */
            if (_sapp.quit_requested) {
                _sapp.quit_ordered = true;
            }
        }
    }
    _sapp_call_cleanup();
#if defined(_SAPP_GLX)
    _sapp_glx_destroy_context();
#else
    _sapp_egl_destroy();
#endif
    _sapp_x11_destroy_window();
    _sapp_x11_destroy_cursors();
    XCloseDisplay(_sapp.x11.display);
    _sapp_discard_state();
}

#if !defined(SOKOL_NO_ENTRY)
int main(int argc, char* argv[]) {
    sapp_desc desc = sokol_main(argc, argv);
    _sapp_linux_run(&desc);
    return 0;
}
#endif /* SOKOL_NO_ENTRY */
#endif /* _SAPP_LINUX */

// ██████  ██    ██ ██████  ██      ██  ██████
// ██   ██ ██    ██ ██   ██ ██      ██ ██
// ██████  ██    ██ ██████  ██      ██ ██
// ██      ██    ██ ██   ██ ██      ██ ██
// ██       ██████  ██████  ███████ ██  ██████
//
// >>public
#if defined(SOKOL_NO_ENTRY)
SOKOL_API_IMPL void sapp_run(const sapp_desc* desc) {
    SOKOL_ASSERT(desc);
    #if defined(_SAPP_MACOS)
        _sapp_macos_run(desc);
    #elif defined(_SAPP_IOS)
        _sapp_ios_run(desc);
    #elif defined(_SAPP_EMSCRIPTEN)
        _sapp_emsc_run(desc);
    #elif defined(_SAPP_WIN32)
        _sapp_win32_run(desc);
    #elif defined(_SAPP_LINUX)
        _sapp_linux_run(desc);
    #else
    #error "sapp_run() not supported on this platform"
    #endif
}

/* this is just a stub so the linker doesn't complain */
sapp_desc sokol_main(int argc, char* argv[]) {
    _SOKOL_UNUSED(argc);
    _SOKOL_UNUSED(argv);
    sapp_desc desc;
    _sapp_clear(&desc, sizeof(desc));
    return desc;
}
#else
/* likewise, in normal mode, sapp_run() is just an empty stub */
SOKOL_API_IMPL void sapp_run(const sapp_desc* desc) {
    _SOKOL_UNUSED(desc);
}
#endif

SOKOL_API_IMPL bool sapp_isvalid(void) {
    return _sapp.valid;
}

SOKOL_API_IMPL void* sapp_userdata(void) {
    return _sapp.desc.user_data;
}

SOKOL_API_IMPL sapp_desc sapp_query_desc(void) {
    return _sapp.desc;
}

SOKOL_API_IMPL uint64_t sapp_frame_count(void) {
    return _sapp.frame_count;
}

SOKOL_API_IMPL double sapp_frame_duration(void) {
    return _sapp_timing_get_avg(&_sapp.timing);
}

SOKOL_API_IMPL int sapp_width(void) {
    return (_sapp.framebuffer_width > 0) ? _sapp.framebuffer_width : 1;
}

SOKOL_API_IMPL float sapp_widthf(void) {
    return (float)sapp_width();
}

SOKOL_API_IMPL int sapp_height(void) {
    return (_sapp.framebuffer_height > 0) ? _sapp.framebuffer_height : 1;
}

SOKOL_API_IMPL float sapp_heightf(void) {
    return (float)sapp_height();
}

SOKOL_API_IMPL int sapp_color_format(void) {
    #if defined(_SAPP_EMSCRIPTEN) && defined(SOKOL_WGPU)
        switch (_sapp.wgpu.render_format) {
            case WGPUTextureFormat_RGBA8Unorm:
                return _SAPP_PIXELFORMAT_RGBA8;
            case WGPUTextureFormat_BGRA8Unorm:
                return _SAPP_PIXELFORMAT_BGRA8;
            default:
                SOKOL_UNREACHABLE;
                return 0;
        }
    #elif defined(SOKOL_METAL) || defined(SOKOL_D3D11)
        return _SAPP_PIXELFORMAT_BGRA8;
    #else
        return _SAPP_PIXELFORMAT_RGBA8;
    #endif
}

SOKOL_API_IMPL int sapp_depth_format(void) {
    return _SAPP_PIXELFORMAT_DEPTH_STENCIL;
}

SOKOL_API_IMPL int sapp_sample_count(void) {
    return _sapp.sample_count;
}

SOKOL_API_IMPL bool sapp_high_dpi(void) {
    return _sapp.desc.high_dpi && (_sapp.dpi_scale >= 1.5f);
}

SOKOL_API_IMPL float sapp_dpi_scale(void) {
    return _sapp.dpi_scale;
}

SOKOL_API_IMPL const void* sapp_egl_get_display(void) {
    SOKOL_ASSERT(_sapp.valid);
    #if defined(_SAPP_ANDROID)
        return _sapp.android.display;
    #elif defined(_SAPP_LINUX) && !defined(_SAPP_GLX)
        return _sapp.egl.display;
    #else
        return 0;
    #endif
}

SOKOL_API_IMPL const void* sapp_egl_get_context(void) {
    SOKOL_ASSERT(_sapp.valid);
    #if defined(_SAPP_ANDROID)
        return _sapp.android.context;
    #elif defined(_SAPP_LINUX) && !defined(_SAPP_GLX)
        return _sapp.egl.context;
    #else
        return 0;
    #endif
}

SOKOL_API_IMPL void sapp_show_keyboard(bool show) {
    #if defined(_SAPP_IOS)
    _sapp_ios_show_keyboard(show);
    #elif defined(_SAPP_ANDROID)
    _sapp_android_show_keyboard(show);
    #else
    _SOKOL_UNUSED(show);
    #endif
}

SOKOL_API_IMPL bool sapp_keyboard_shown(void) {
    return _sapp.onscreen_keyboard_shown;
}

SOKOL_API_IMPL bool sapp_is_fullscreen(void) {
    return _sapp.fullscreen;
}

SOKOL_API_IMPL void sapp_toggle_fullscreen(void) {
    #if defined(_SAPP_MACOS)
    _sapp_macos_toggle_fullscreen();
    #elif defined(_SAPP_WIN32)
    _sapp_win32_toggle_fullscreen();
    #elif defined(_SAPP_LINUX)
    _sapp_x11_toggle_fullscreen();
    #endif
}

/* NOTE that sapp_show_mouse() does not "stack" like the Win32 or macOS API functions! */
SOKOL_API_IMPL void sapp_show_mouse(bool show) {
    if (_sapp.mouse.shown != show) {
        #if defined(_SAPP_MACOS)
        _sapp_macos_update_cursor(_sapp.mouse.current_cursor, show);
        #elif defined(_SAPP_WIN32)
        _sapp_win32_update_cursor(_sapp.mouse.current_cursor, show, false);
        #elif defined(_SAPP_LINUX)
        _sapp_x11_update_cursor(_sapp.mouse.current_cursor, show);
        #elif defined(_SAPP_EMSCRIPTEN)
        _sapp_emsc_update_cursor(_sapp.mouse.current_cursor, show);
        #endif
        _sapp.mouse.shown = show;
    }
}

SOKOL_API_IMPL bool sapp_mouse_shown(void) {
    return _sapp.mouse.shown;
}

SOKOL_API_IMPL void sapp_lock_mouse(bool lock) {
    #if defined(_SAPP_MACOS)
    _sapp_macos_lock_mouse(lock);
    #elif defined(_SAPP_EMSCRIPTEN)
    _sapp_emsc_lock_mouse(lock);
    #elif defined(_SAPP_WIN32)
    _sapp_win32_lock_mouse(lock);
    #elif defined(_SAPP_LINUX)
    _sapp_x11_lock_mouse(lock);
    #else
    _sapp.mouse.locked = lock;
    #endif
}

SOKOL_API_IMPL bool sapp_mouse_locked(void) {
    return _sapp.mouse.locked;
}

SOKOL_API_IMPL void sapp_set_mouse_cursor(sapp_mouse_cursor cursor) {
    SOKOL_ASSERT((cursor >= 0) && (cursor < _SAPP_MOUSECURSOR_NUM));
    if (_sapp.mouse.current_cursor != cursor) {
        #if defined(_SAPP_MACOS)
        _sapp_macos_update_cursor(cursor, _sapp.mouse.shown);
        #elif defined(_SAPP_WIN32)
        _sapp_win32_update_cursor(cursor, _sapp.mouse.shown, false);
        #elif defined(_SAPP_LINUX)
        _sapp_x11_update_cursor(cursor, _sapp.mouse.shown);
        #elif defined(_SAPP_EMSCRIPTEN)
        _sapp_emsc_update_cursor(cursor, _sapp.mouse.shown);
        #endif
        _sapp.mouse.current_cursor = cursor;
    }
}

SOKOL_API_IMPL sapp_mouse_cursor sapp_get_mouse_cursor(void) {
    return _sapp.mouse.current_cursor;
}

SOKOL_API_IMPL void sapp_request_quit(void) {
    _sapp.quit_requested = true;
}

SOKOL_API_IMPL void sapp_cancel_quit(void) {
    _sapp.quit_requested = false;
}

SOKOL_API_IMPL void sapp_quit(void) {
    _sapp.quit_ordered = true;
}

SOKOL_API_IMPL void sapp_consume_event(void) {
    _sapp.event_consumed = true;
}

/* NOTE: on HTML5, sapp_set_clipboard_string() must be called from within event handler! */
SOKOL_API_IMPL void sapp_set_clipboard_string(const char* str) {
    if (!_sapp.clipboard.enabled) {
        return;
    }
    SOKOL_ASSERT(str);
    #if defined(_SAPP_MACOS)
        _sapp_macos_set_clipboard_string(str);
    #elif defined(_SAPP_EMSCRIPTEN)
        _sapp_emsc_set_clipboard_string(str);
    #elif defined(_SAPP_WIN32)
        _sapp_win32_set_clipboard_string(str);
    #else
        /* not implemented */
    #endif
    _sapp_strcpy(str, _sapp.clipboard.buffer, _sapp.clipboard.buf_size);
}

SOKOL_API_IMPL const char* sapp_get_clipboard_string(void) {
    if (!_sapp.clipboard.enabled) {
        return "";
    }
    #if defined(_SAPP_MACOS)
        return _sapp_macos_get_clipboard_string();
    #elif defined(_SAPP_EMSCRIPTEN)
        return _sapp.clipboard.buffer;
    #elif defined(_SAPP_WIN32)
        return _sapp_win32_get_clipboard_string();
    #else
        /* not implemented */
        return _sapp.clipboard.buffer;
    #endif
}

SOKOL_API_IMPL void sapp_set_window_title(const char* title) {
    SOKOL_ASSERT(title);
    _sapp_strcpy(title, _sapp.window_title, sizeof(_sapp.window_title));
    #if defined(_SAPP_MACOS)
        _sapp_macos_update_window_title();
    #elif defined(_SAPP_WIN32)
        _sapp_win32_update_window_title();
    #elif defined(_SAPP_LINUX)
        _sapp_x11_update_window_title();
    #endif
}

SOKOL_API_IMPL void sapp_set_icon(const sapp_icon_desc* desc) {
    SOKOL_ASSERT(desc);
    if (desc->sokol_default) {
        if (0 == _sapp.default_icon_pixels) {
            _sapp_setup_default_icon();
        }
        SOKOL_ASSERT(0 != _sapp.default_icon_pixels);
        desc = &_sapp.default_icon_desc;
    }
    const int num_images = _sapp_icon_num_images(desc);
    if (num_images == 0) {
        return;
    }
    SOKOL_ASSERT((num_images > 0) && (num_images <= SAPP_MAX_ICONIMAGES));
    if (!_sapp_validate_icon_desc(desc, num_images)) {
        return;
    }
    #if defined(_SAPP_MACOS)
        _sapp_macos_set_icon(desc, num_images);
    #elif defined(_SAPP_WIN32)
        _sapp_win32_set_icon(desc, num_images);
    #elif defined(_SAPP_LINUX)
        _sapp_x11_set_icon(desc, num_images);
    #elif defined(_SAPP_EMSCRIPTEN)
        _sapp_emsc_set_icon(desc, num_images);
    #endif
}

SOKOL_API_IMPL int sapp_get_num_dropped_files(void) {
    SOKOL_ASSERT(_sapp.drop.enabled);
    return _sapp.drop.num_files;
}

SOKOL_API_IMPL const char* sapp_get_dropped_file_path(int index) {
    SOKOL_ASSERT(_sapp.drop.enabled);
    SOKOL_ASSERT((index >= 0) && (index < _sapp.drop.num_files));
    SOKOL_ASSERT(_sapp.drop.buffer);
    if (!_sapp.drop.enabled) {
        return "";
    }
    if ((index < 0) || (index >= _sapp.drop.max_files)) {
        return "";
    }
    return (const char*) _sapp_dropped_file_path_ptr(index);
}

SOKOL_API_IMPL uint32_t sapp_html5_get_dropped_file_size(int index) {
    SOKOL_ASSERT(_sapp.drop.enabled);
    SOKOL_ASSERT((index >= 0) && (index < _sapp.drop.num_files));
    #if defined(_SAPP_EMSCRIPTEN)
        if (!_sapp.drop.enabled) {
            return 0;
        }
        return sapp_js_dropped_file_size(index);
    #else
        (void)index;
        return 0;
    #endif
}

SOKOL_API_IMPL void sapp_html5_fetch_dropped_file(const sapp_html5_fetch_request* request) {
    SOKOL_ASSERT(_sapp.drop.enabled);
    SOKOL_ASSERT(request);
    SOKOL_ASSERT(request->callback);
    SOKOL_ASSERT(request->buffer.ptr);
    SOKOL_ASSERT(request->buffer.size > 0);
    #if defined(_SAPP_EMSCRIPTEN)
        const int index = request->dropped_file_index;
        sapp_html5_fetch_error error_code = SAPP_HTML5_FETCH_ERROR_NO_ERROR;
        if ((index < 0) || (index >= _sapp.drop.num_files)) {
            error_code = SAPP_HTML5_FETCH_ERROR_OTHER;
        }
        if (sapp_html5_get_dropped_file_size(index) > request->buffer.size) {
            error_code = SAPP_HTML5_FETCH_ERROR_BUFFER_TOO_SMALL;
        }
        if (SAPP_HTML5_FETCH_ERROR_NO_ERROR != error_code) {
            _sapp_emsc_invoke_fetch_cb(index,
                false, // success
                (int)error_code,
                request->callback,
                0, // fetched_size
                (void*)request->buffer.ptr,
                request->buffer.size,
                request->user_data);
        }
        else {
            sapp_js_fetch_dropped_file(index,
                request->callback,
                (void*)request->buffer.ptr,
                request->buffer.size,
                request->user_data);
        }
    #else
        (void)request;
    #endif
}

SOKOL_API_IMPL const void* sapp_metal_get_device(void) {
    SOKOL_ASSERT(_sapp.valid);
    #if defined(SOKOL_METAL)
        #if defined(_SAPP_MACOS)
            const void* obj = (__bridge const void*) _sapp.macos.mtl_device;
        #else
            const void* obj = (__bridge const void*) _sapp.ios.mtl_device;
        #endif
        SOKOL_ASSERT(obj);
        return obj;
    #else
        return 0;
    #endif
}

SOKOL_API_IMPL const void* sapp_metal_get_current_drawable(void) {
    SOKOL_ASSERT(_sapp.valid);
    #if defined(SOKOL_METAL)
        #if defined(_SAPP_MACOS)
            const void* obj = (__bridge const void*) [_sapp.macos.view currentDrawable];
        #else
            const void* obj = (__bridge const void*) [_sapp.ios.view currentDrawable];
        #endif
        SOKOL_ASSERT(obj);
        return obj;
    #else
        return 0;
    #endif
}

SOKOL_API_IMPL const void* sapp_metal_get_depth_stencil_texture(void) {
    SOKOL_ASSERT(_sapp.valid);
    #if defined(SOKOL_METAL)
        #if defined(_SAPP_MACOS)
            const void* obj = (__bridge const void*) [_sapp.macos.view depthStencilTexture];
        #else
            const void* obj = (__bridge const void*) [_sapp.ios.view depthStencilTexture];
        #endif
        return obj;
    #else
        return 0;
    #endif
}

SOKOL_API_IMPL const void* sapp_metal_get_msaa_color_texture(void) {
    SOKOL_ASSERT(_sapp.valid);
    #if defined(SOKOL_METAL)
        #if defined(_SAPP_MACOS)
            const void* obj = (__bridge const void*) [_sapp.macos.view multisampleColorTexture];
        #else
            const void* obj = (__bridge const void*) [_sapp.ios.view multisampleColorTexture];
        #endif
        return obj;
    #else
        return 0;
    #endif
}

SOKOL_API_IMPL const void* sapp_macos_get_window(void) {
    #if defined(_SAPP_MACOS)
        const void* obj = (__bridge const void*) _sapp.macos.window;
        SOKOL_ASSERT(obj);
        return obj;
    #else
        return 0;
    #endif
}

SOKOL_API_IMPL const void* sapp_ios_get_window(void) {
    #if defined(_SAPP_IOS)
        const void* obj = (__bridge const void*) _sapp.ios.window;
        SOKOL_ASSERT(obj);
        return obj;
    #else
        return 0;
    #endif
}

SOKOL_API_IMPL const void* sapp_d3d11_get_device(void) {
    SOKOL_ASSERT(_sapp.valid);
    #if defined(SOKOL_D3D11)
        return _sapp.d3d11.device;
    #else
        return 0;
    #endif
}

SOKOL_API_IMPL const void* sapp_d3d11_get_device_context(void) {
    SOKOL_ASSERT(_sapp.valid);
    #if defined(SOKOL_D3D11)
        return _sapp.d3d11.device_context;
    #else
        return 0;
    #endif
}

SOKOL_API_IMPL const void* sapp_d3d11_get_swap_chain(void) {
    SOKOL_ASSERT(_sapp.valid);
#if defined(SOKOL_D3D11)
    return _sapp.d3d11.swap_chain;
#else
    return 0;
#endif
}

SOKOL_API_IMPL const void* sapp_d3d11_get_render_view(void) {
    SOKOL_ASSERT(_sapp.valid);
    #if defined(SOKOL_D3D11)
        if (_sapp.sample_count > 1) {
            SOKOL_ASSERT(_sapp.d3d11.msaa_rtv);
            return _sapp.d3d11.msaa_rtv;
        } else {
            SOKOL_ASSERT(_sapp.d3d11.rtv);
            return _sapp.d3d11.rtv;
        }
    #else
        return 0;
    #endif
}

SOKOL_API_IMPL const void* sapp_d3d11_get_resolve_view(void) {
    SOKOL_ASSERT(_sapp.valid);
    #if defined(SOKOL_D3D11)
        if (_sapp.sample_count > 1) {
            SOKOL_ASSERT(_sapp.d3d11.rtv);
            return _sapp.d3d11.rtv;
        } else {
            return 0;
        }
    #else
        return 0;
    #endif
}

SOKOL_API_IMPL const void* sapp_d3d11_get_depth_stencil_view(void) {
    SOKOL_ASSERT(_sapp.valid);
    #if defined(SOKOL_D3D11)
        return _sapp.d3d11.dsv;
    #else
        return 0;
    #endif
}

SOKOL_API_IMPL const void* sapp_win32_get_hwnd(void) {
    SOKOL_ASSERT(_sapp.valid);
    #if defined(_SAPP_WIN32)
        return _sapp.win32.hwnd;
    #else
        return 0;
    #endif
}

SOKOL_API_IMPL const void* sapp_wgpu_get_device(void) {
    SOKOL_ASSERT(_sapp.valid);
    #if defined(_SAPP_EMSCRIPTEN) && defined(SOKOL_WGPU)
        return (const void*) _sapp.wgpu.device;
    #else
        return 0;
    #endif
}

SOKOL_API_IMPL const void* sapp_wgpu_get_render_view(void) {
    SOKOL_ASSERT(_sapp.valid);
    #if defined(_SAPP_EMSCRIPTEN) && defined(SOKOL_WGPU)
        if (_sapp.sample_count > 1) {
            SOKOL_ASSERT(_sapp.wgpu.msaa_view);
            return (const void*) _sapp.wgpu.msaa_view;
        } else {
            SOKOL_ASSERT(_sapp.wgpu.swapchain_view);
            return (const void*) _sapp.wgpu.swapchain_view;
        }
    #else
        return 0;
    #endif
}

SOKOL_API_IMPL const void* sapp_wgpu_get_resolve_view(void) {
    SOKOL_ASSERT(_sapp.valid);
    #if defined(_SAPP_EMSCRIPTEN) && defined(SOKOL_WGPU)
        if (_sapp.sample_count > 1) {
            SOKOL_ASSERT(_sapp.wgpu.swapchain_view);
            return (const void*) _sapp.wgpu.swapchain_view;
        } else {
            return 0;
        }
    #else
        return 0;
    #endif
}

SOKOL_API_IMPL const void* sapp_wgpu_get_depth_stencil_view(void) {
    SOKOL_ASSERT(_sapp.valid);
    #if defined(_SAPP_EMSCRIPTEN) && defined(SOKOL_WGPU)
        return (const void*) _sapp.wgpu.depth_stencil_view;
    #else
        return 0;
    #endif
}

SOKOL_API_IMPL uint32_t sapp_gl_get_framebuffer(void) {
    SOKOL_ASSERT(_sapp.valid);
    #if defined(_SAPP_ANY_GL)
        return _sapp.gl.framebuffer;
    #else
        return 0;
    #endif
}

SOKOL_API_IMPL int sapp_gl_get_major_version(void) {
    SOKOL_ASSERT(_sapp.valid);
    #if defined(SOKOL_GLCORE)
        return _sapp.desc.gl_major_version;
    #else
        return 0;
    #endif
}

SOKOL_API_IMPL int sapp_gl_get_minor_version(void) {
    SOKOL_ASSERT(_sapp.valid);
    #if defined(SOKOL_GLCORE)
        return _sapp.desc.gl_minor_version;
    #else
        return 0;
    #endif
}

SOKOL_API_IMPL const void* sapp_android_get_native_activity(void) {
    // NOTE: _sapp.valid is not asserted here because sapp_android_get_native_activity()
    // needs to be callable from within sokol_main() (see: https://github.com/floooh/sokol/issues/708)
    #if defined(_SAPP_ANDROID)
        return (void*)_sapp.android.activity;
    #else
        return 0;
    #endif
}

SOKOL_API_IMPL void sapp_html5_ask_leave_site(bool ask) {
    _sapp.html5_ask_leave_site = ask;
}

#endif /* SOKOL_APP_IMPL */<|MERGE_RESOLUTION|>--- conflicted
+++ resolved
@@ -1989,13 +1989,8 @@
 #elif defined(_WIN32)
     /* Windows (D3D11 or GL) */
     #define _SAPP_WIN32 (1)
-<<<<<<< HEAD
-    #if !defined(SOKOL_D3D11) && !defined(SOKOL_GLCORE)
-    #error("sokol_app.h: unknown 3D API selected for Win32, must be SOKOL_D3D11 or SOKOL_GLCORE")
-=======
-    #if !defined(SOKOL_D3D11) && !defined(SOKOL_GLCORE33) && !defined(SOKOL_NOAPI)
-    #error("sokol_app.h: unknown 3D API selected for Win32, must be SOKOL_D3D11, SOKOL_GLCORE33 or SOKOL_NOAPI")
->>>>>>> 62f2279e
+    #if !defined(SOKOL_D3D11) && !defined(SOKOL_GLCORE) && !defined(SOKOL_NOAPI)
+    #error("sokol_app.h: unknown 3D API selected for Win32, must be SOKOL_D3D11, SOKOL_GLCORE or SOKOL_NOAPI")
     #endif
 #elif defined(__ANDROID__)
     /* Android */
