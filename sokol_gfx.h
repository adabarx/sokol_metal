#pragma once
/*
    sokol_gfx.h -- simple 3D API wrapper

    Project URL: https://github.com/floooh/sokol

    Do this:
        #define SOKOL_IMPL
    before you include this file in *one* C or C++ file to create the
    implementation.

    In the same place define one of the following to select the rendering
    backend:
        #define SOKOL_GLCORE33
        #define SOKOL_GLES2
        #define SOKOL_GLES3
        #define SOKOL_D3D11
        #define SOKOL_METAL
        #define SOKOL_DUMMY_BACKEND

    I.e. for the GL 3.3 Core Profile it should look like this:

    #include ...
    #include ...
    #define SOKOL_IMPL
    #define SOKOL_GLCORE33
    #include "sokol_gfx.h"

    The dummy backend replaces the platform-specific backend code with empty
    stub functions. This is useful for writing tests that need to run on the
    command line.

    Optionally provide the following defines with your own implementations:

    SOKOL_ASSERT(c)     - your own assert macro (default: assert(c))
    SOKOL_MALLOC(s)     - your own malloc function (default: malloc(s))
    SOKOL_FREE(p)       - your own free function (default: free(p))
    SOKOL_LOG(msg)      - your own logging function (default: puts(msg))
    SOKOL_UNREACHABLE() - a guard macro for unreachable code (default: assert(false))
    SOKOL_API_DECL      - public function declaration prefix (default: extern)
    SOKOL_API_IMPL      - public function implementation prefix (default: -)
    SOKOL_TRACE_HOOKS   - enable trace hook callbacks (search below for TRACE HOOKS)

    If sokol_gfx.h is compiled as a DLL, define the following before
    including the declaration or implementation:

    SOKOL_DLL

    On Windows, SOKOL_DLL will define SOKOL_API_DECL as __declspec(dllexport)
    or __declspec(dllimport) as needed.

    If you want to compile without deprecated structs and functions,
    define:

    SOKOL_NO_DEPRECATED

    API usage validation macros:

    SOKOL_VALIDATE_BEGIN()      - begin a validation block (default:_sg_validate_begin())
    SOKOL_VALIDATE(cond, err)   - like assert but for API validation (default: _sg_validate(cond, err))
    SOKOL_VALIDATE_END()        - end a validation block, return true if all checks in block passed (default: bool _sg_validate())

    If you don't want validation errors to be fatal, define SOKOL_VALIDATE_NON_FATAL,
    be aware though that this may spam SOKOL_LOG messages.

    Optionally define the following to force debug checks and validations
    even in release mode:

    SOKOL_DEBUG         - by default this is defined if _DEBUG is defined


    sokol_gfx DOES NOT:
    ===================
    - create a window or the 3D-API context/device, you must do this
      before sokol_gfx is initialized, and pass any required information
      (like 3D device pointers) to the sokol_gfx initialization call

    - present the rendered frame, how this is done exactly usually depends
      on how the window and 3D-API context/device was created

    - provide a unified shader language, instead 3D-API-specific shader
      source-code or shader-bytecode must be provided

    For complete code examples using the various backend 3D-APIs, see:

        https://github.com/floooh/sokol-samples

    For an optional shader-cross-compile solution, see:

        https://github.com/floooh/sokol-tools/blob/master/docs/sokol-shdc.md


    STEP BY STEP
    ============
    --- to initialize sokol_gfx, after creating a window and a 3D-API
        context/device, call:

            sg_setup(const sg_desc*)

    --- create resource objects (at least buffers, shaders and pipelines,
        and optionally images and passes):

            sg_buffer sg_make_buffer(const sg_buffer_desc*)
            sg_image sg_make_image(const sg_image_desc*)
            sg_shader sg_make_shader(const sg_shader_desc*)
            sg_pipeline sg_make_pipeline(const sg_pipeline_desc*)
            sg_pass sg_make_pass(const sg_pass_desc*)

    --- start rendering to the default frame buffer with:

            sg_begin_default_pass(const sg_pass_action* actions, int width, int height)

    --- or start rendering to an offscreen framebuffer with:

            sg_begin_pass(sg_pass pass, const sg_pass_action* actions)

    --- set the pipeline state for the next draw call with:

            sg_apply_pipeline(sg_pipeline pip)

    --- fill an sg_bindings struct with the resource bindings for the next
        draw call (1..N vertex buffers, 0 or 1 index buffer, 0..N image objects
        to use as textures each on the vertex-shader- and fragment-shader-stage
        and then call

            sg_apply_bindings(const sg_bindings* bindings)

        to update the resource bindings

    --- optionally update shader uniform data with:

            sg_apply_uniforms(sg_shader_stage stage, int ub_index, const void* data, int num_bytes)

    --- kick off a draw call with:

            sg_draw(int base_element, int num_elements, int num_instances)

    --- finish the current rendering pass with:

            sg_end_pass()

    --- when done with the current frame, call

            sg_commit()

    --- at the end of your program, shutdown sokol_gfx with:

            sg_shutdown()

    --- if you need to destroy resources before sg_shutdown(), call:

            sg_destroy_buffer(sg_buffer buf)
            sg_destroy_image(sg_image img)
            sg_destroy_shader(sg_shader shd)
            sg_destroy_pipeline(sg_pipeline pip)
            sg_destroy_pass(sg_pass pass)

    --- to set a new viewport rectangle, call

            sg_apply_viewport(int x, int y, int width, int height, bool origin_top_left)

    --- to set a new scissor rect, call:

            sg_apply_scissor_rect(int x, int y, int width, int height, bool origin_top_left)

        both sg_apply_viewport() and sg_apply_scissor_rect() must be called
        inside a rendering pass

        beginning a pass will reset the viewport to the size of the framebuffer used
        in the new pass,

    --- to update (overwrite) the content of buffer and image resources, call:

            sg_update_buffer(sg_buffer buf, const void* ptr, int num_bytes)
            sg_update_image(sg_image img, const sg_image_content* content)

        Buffers and images to be updated must have been created with
        SG_USAGE_DYNAMIC or SG_USAGE_STREAM

        Only one update per frame is allowed for buffer and image resources.
        The rationale is to have a simple countermeasure to avoid the CPU
        scribbling over data the GPU is currently using, or the CPU having to
        wait for the GPU

        Buffer and image updates can be partial, as long as a rendering
        operation only references the valid (updated) data in the
        buffer or image.

    --- to append a chunk of data to a buffer resource, call:

            int sg_append_buffer(sg_buffer buf, const void* ptr, int num_bytes)

        The difference to sg_update_buffer() is that sg_append_buffer()
        can be called multiple times per frame to append new data to the
        buffer piece by piece, optionally interleaved with draw calls referencing
        the previously written data.

        sg_append_buffer() returns a byte offset to the start of the
        written data, this offset can be assigned to
        sg_bindings.vertex_buffer_offsets[n] or
        sg_bindings.index_buffer_offset

        Code example:

        for (...) {
            const void* data = ...;
            const int num_bytes = ...;
            int offset = sg_append_buffer(buf, data, num_bytes);
            bindings.vertex_buffer_offsets[0] = offset;
            sg_apply_pipeline(pip);
            sg_apply_bindings(&bindings);
            sg_apply_uniforms(...);
            sg_draw(...);
        }

        A buffer to be used with sg_append_buffer() must have been created
        with SG_USAGE_DYNAMIC or SG_USAGE_STREAM.

        If the application appends more data to the buffer then fits into
        the buffer, the buffer will go into the "overflow" state for the
        rest of the frame.

        Any draw calls attempting to render an overflown buffer will be
        silently dropped (in debug mode this will also result in a
        validation error).

        You can also check manually if a buffer is in overflow-state by calling

            bool sg_query_buffer_overflow(sg_buffer buf)

    --- to check for support of optional features:

            bool sg_query_feature(sg_feature feature)

    --- if you need to call into the underlying 3D-API directly, you must call:

            sg_reset_state_cache()

        ...before calling sokol_gfx functions again

    --- you can inspect the original sg_desc structure handed to sg_setup()
        by calling sg_query_desc(). This will return an sg_desc struct with
        the default values patched in instead of any zero-initialized values

    --- you can inspect various internal resource attributes via:

            sg_buffer_info sg_query_buffer_info(sg_buffer buf)
            sg_image_info sg_query_image_info(sg_image img)
            sg_shader_info sg_query_shader_info(sg_shader shd)
            sg_pipeline_info sg_query_pipeline_info(sg_pipeline pip)
            sg_pass_info sg_query_pass_info(sg_pass pass)

        ...please note that the returned info-structs are tied quite closely
        to sokol_gfx.h internals, and may change more often than other
        public API functions and structs.

    --- you can ask at runtime what backend sokol_gfx.h has been compiled
        for, or whether the GLES3 backend had to fall back to GLES2 with:

            sg_backend sg_query_backend(void)

    BACKEND-SPECIFIC TOPICS:
    ========================
    --- the GL backends need to know about the internal structure of uniform
        blocks, and the texture sampler-name and -type:

            typedef struct {
                float mvp[16];      // model-view-projection matrix
                float offset0[2];   // some 2D vectors
                float offset1[2];
                float offset2[2];
            } params_t;

            // uniform block structure and texture image definition in sg_shader_desc:
            sg_shader_desc desc = {
                // uniform block description (size and internal structure)
                .vs.uniform_blocks[0] = {
                    .size = sizeof(params_t),
                    .uniforms = {
                        [0] = { .name="mvp", .type=SG_UNIFORMTYPE_MAT4 },
                        [1] = { .name="offset0", .type=SG_UNIFORMTYPE_VEC2 },
                        ...
                    }
                },
                // one texture on the fragment-shader-stage, GLES2/WebGL needs name and image type
                .fs.images[0] = { .name="tex", .type=SG_IMAGETYPE_ARRAY }
                ...
            };

    --- the Metal and D3D11 backends only need to know the size of uniform blocks,
        not their internal member structure, and they only need to know
        the type of a texture sampler, not its name:

            sg_shader_desc desc = {
                .vs.uniform_blocks[0].size = sizeof(params_t),
                .fs.images[0].type = SG_IMAGETYPE_ARRAY,
                ...
            };

    --- when creating a shader object, GLES2/WebGL need to know the vertex
        attribute names as used in the vertex shader:

            sg_shader_desc desc = {
                .attrs = {
                    [0] = { .name="position" },
                    [1] = { .name="color1" }
                }
            };

        The vertex attribute names provided when creating a shader will be
        used later in sg_create_pipeline() for matching the vertex layout
        to vertex shader inputs.

    --- on D3D11 you need to provide a semantic name and semantic index in the
        shader description struct instead (see the D3D11 documentation on
        D3D11_INPUT_ELEMENT_DESC for details):

            sg_shader_desc desc = {
                .attrs = {
                    [0] = { .sem_name="POSITION", .sem_index=0 }
                    [1] = { .sem_name="COLOR", .sem_index=1 }
                }
            };

        The provided semantic information will be used later in sg_create_pipeline()
        to match the vertex layout to vertex shader inputs.

    --- on Metal, GL 3.3 or GLES3/WebGL2, you don't need to provide an attribute
        name or semantic name, since vertex attributes can be bound by their slot index
        (this is mandatory in Metal, and optional in GL):

            sg_pipeline_desc desc = {
                .layout = {
                    .attrs = {
                        [0] = { .format=SG_VERTEXFORMAT_FLOAT3 },
                        [1] = { .format=SG_VERTEXFORMAT_FLOAT4 }
                    }
                }
            };

    WORKING WITH CONTEXTS
    =====================
    sokol-gfx allows to switch between different rendering contexts and
    associate resource objects with contexts. This is useful to
    create GL applications that render into multiple windows.

    A rendering context keeps track of all resources created while
    the context is active. When the context is destroyed, all resources
    "belonging to the context" are destroyed as well.

    A default context will be created and activated implicitly in
    sg_setup(), and destroyed in sg_shutdown(). So for a typical application
    which *doesn't* use multiple contexts, nothing changes, and calling
    the context functions isn't necessary.

    Three functions have been added to work with contexts:

    --- sg_context sg_setup_context():
        This must be called once after a GL context has been created and
        made active.

    --- void sg_activate_context(sg_context ctx)
        This must be called after making a different GL context active.
        Apart from 3D-API-specific actions, the call to sg_activate_context()
        will internally call sg_reset_state_cache().

    --- void sg_discard_context(sg_context ctx)
        This must be called right before a GL context is destroyed and
        will destroy all resources associated with the context (that
        have been created while the context was active) The GL context must be
        active at the time sg_discard_context(sg_context ctx) is called.

    Also note that resources (buffers, images, shaders and pipelines) must
    only be used or destroyed while the same GL context is active that
    was also active while the resource was created (an exception is
    resource sharing on GL, such resources can be used while
    another context is active, but must still be destroyed under
    the same context that was active during creation).

    For more information, check out the multiwindow-glfw sample:

    https://github.com/floooh/sokol-samples/blob/master/glfw/multiwindow-glfw.c

    TRACE HOOKS:
    ============
    sokol_gfx.h optionally allows to install "trace hook" callbacks for
    each public API functions. When a public API function is called, and
    a trace hook callback has been installed for this function, the
    callback will be invoked with the parameters and result of the function.
    This is useful for things like debugging- and profiling-tools, or
    keeping track of resource creation and destruction.

    To use the trace hook feature:

    --- Define SOKOL_TRACE_HOOKS before including the implementation.

    --- Setup an sg_trace_hooks structure with your callback function
        pointers (keep all function pointers you're not interested
        in zero-initialized), optionally set the user_data member
        in the sg_trace_hooks struct.

    --- Install the trace hooks by calling sg_install_trace_hooks(),
        the return value of this function is another sg_trace_hooks
        struct which contains the previously set of trace hooks.
        You should keep this struct around, and call those previous
        functions pointers from your own trace callbacks for proper
        chaining.

    As an example of how trace hooks are used, have a look at the
    imgui/sokol_gfx_imgui.h header which implements a realtime
    debugging UI for sokol_gfx.h on top of Dear ImGui.

    A NOTE ON PORTABLE PACKED VERTEX FORMATS:
    =========================================
    There are two things to consider when using packed
    vertex formats like UBYTE4, SHORT2, etc which need to work
    across all backends:

    - D3D11 can only convert *normalized* vertex formats to
      floating point during vertex fetch, normalized formats
      have a trailing 'N', and are "normalized" to a range
      -1.0..+1.0 (for the signed formats) or 0.0..1.0 (for the
      unsigned formats):

        - SG_VERTEXFORMAT_BYTE4N
        - SG_VERTEXFORMAT_UBYTE4N
        - SG_VERTEXFORMAT_SHORT2N
        - SG_VERTEXFORMAT_SHORT4N

      D3D11 will not convert *non-normalized* vertex formats
      to floating point vertex shader inputs, those can
      only use the ivecn formats when D3D11 is used
      as backend (GL and should Metal can use both formats)

        - SG_VERTEXFORMAT_BYTE4,
        - SG_VERTEXFORMAT_UBYTE4
        - SG_VERTEXFORMAT_SHORT2
        - SG_VERTEXFORMAT_SHORT4

    - WebGL/GLES2 cannot use integer vertex shader inputs (int or ivecn)

    - SG_VERTEXFORMAT_UINT10_N2 is not supported on WebGL/GLES2

    So for a vertex input layout which works on all platforms, only use the following
    vertex formats, and if needed "expand" the normalized vertex shader
    inputs in the vertex shader by multiplying with 127.0, 255.0, 32767.0 or
    65535.0:

        - SG_VERTEXFORMAT_FLOAT,
        - SG_VERTEXFORMAT_FLOAT2,
        - SG_VERTEXFORMAT_FLOAT3,
        - SG_VERTEXFORMAT_FLOAT4,
        - SG_VERTEXFORMAT_BYTE4N,
        - SG_VERTEXFORMAT_UBYTE4N,
        - SG_VERTEXFORMAT_SHORT2N,
        - SG_VERTEXFORMAT_SHORT4N,

    TODO:
    ====
    - talk about asynchronous resource creation

    zlib/libpng license

    Copyright (c) 2018 Andre Weissflog

    This software is provided 'as-is', without any express or implied warranty.
    In no event will the authors be held liable for any damages arising from the
    use of this software.

    Permission is granted to anyone to use this software for any purpose,
    including commercial applications, and to alter it and redistribute it
    freely, subject to the following restrictions:

        1. The origin of this software must not be misrepresented; you must not
        claim that you wrote the original software. If you use this software in a
        product, an acknowledgment in the product documentation would be
        appreciated but is not required.

        2. Altered source versions must be plainly marked as such, and must not
        be misrepresented as being the original software.

        3. This notice may not be removed or altered from any source
        distribution.
*/
#define SOKOL_GFX_INCLUDED (1)
#include <stdint.h>
#include <stdbool.h>

#ifndef SOKOL_API_DECL
#if defined(_WIN32) && defined(SOKOL_DLL) && defined(SOKOL_IMPL)
#define SOKOL_API_DECL __declspec(dllexport)
#elif defined(_WIN32) && defined(SOKOL_DLL)
#define SOKOL_API_DECL __declspec(dllimport)
#else
#define SOKOL_API_DECL extern
#endif
#endif

#ifdef __cplusplus
extern "C" {
#endif

#ifdef _MSC_VER
#pragma warning(push)
#pragma warning(disable:4201)   /* nonstandard extension used: nameless struct/union */
#endif

/*
    Resource id typedefs:

    sg_buffer:      vertex- and index-buffers
    sg_image:       textures and render targets
    sg_shader:      vertex- and fragment-shaders, uniform blocks
    sg_pipeline:    associated shader and vertex-layouts, and render states
    sg_pass:        a bundle of render targets and actions on them
    sg_context:     a 'context handle' for switching between 3D-API contexts

    Instead of pointers, resource creation functions return a 32-bit
    number which uniquely identifies the resource object.

    The 32-bit resource id is split into a 16-bit pool index in the lower bits,
    and a 16-bit 'unique counter' in the upper bits. The index allows fast
    pool lookups, and combined with the unique-mask it allows to detect
    'dangling accesses' (trying to use an object which no longer exists, and
    its pool slot has been reused for a new object)

    The resource ids are wrapped into a struct so that the compiler
    can complain when the wrong resource type is used.
*/
typedef struct sg_buffer   { uint32_t id; } sg_buffer;
typedef struct sg_image    { uint32_t id; } sg_image;
typedef struct sg_shader   { uint32_t id; } sg_shader;
typedef struct sg_pipeline { uint32_t id; } sg_pipeline;
typedef struct sg_pass     { uint32_t id; } sg_pass;
typedef struct sg_context  { uint32_t id; } sg_context;

/*
    various compile-time constants

    FIXME: it may make sense to convert some of those into defines so
    that the user code can override them.
*/
enum {
    SG_INVALID_ID = 0,
    SG_NUM_SHADER_STAGES = 2,
    SG_NUM_INFLIGHT_FRAMES = 2,
    SG_MAX_COLOR_ATTACHMENTS = 4,
    SG_MAX_SHADERSTAGE_BUFFERS = 8,
    SG_MAX_SHADERSTAGE_IMAGES = 12,
    SG_MAX_SHADERSTAGE_UBS = 4,
    SG_MAX_UB_MEMBERS = 16,
    SG_MAX_VERTEX_ATTRIBUTES = 16,
    SG_MAX_MIPMAPS = 16,
    SG_MAX_TEXTUREARRAY_LAYERS = 128
};

/*
    sg_backend

    The active 3D-API backend, use the function sg_query_backend()
    to get the currently active backend.

    For returned value corresponds with the compile-time define to select
    a backend, with the only exception of SOKOL_GLES3: this may
    return SG_BACKEND_GLES2 if the backend has to fallback to GLES2 mode
    because GLES3 isn't supported.
*/
typedef enum sg_backend {
    SG_BACKEND_GLCORE33,
    SG_BACKEND_GLES2,
    SG_BACKEND_GLES3,
    SG_BACKEND_D3D11,
    SG_BACKEND_METAL_IOS,
    SG_BACKEND_METAL_MACOS,
    SG_BACKEND_METAL_SIMULATOR,
    SG_BACKEND_DUMMY,
} sg_backend;

/*
    sg_feature

    These are optional features, use the function
    sg_query_feature() to check whether the feature is supported.
*/
typedef enum sg_feature {
    SG_FEATURE_INSTANCING,
    SG_FEATURE_TEXTURE_COMPRESSION_DXT,
    SG_FEATURE_TEXTURE_COMPRESSION_PVRTC,
    SG_FEATURE_TEXTURE_COMPRESSION_ATC,
    SG_FEATURE_TEXTURE_COMPRESSION_ETC2,
    SG_FEATURE_TEXTURE_FLOAT,
    SG_FEATURE_TEXTURE_HALF_FLOAT,
    SG_FEATURE_ORIGIN_BOTTOM_LEFT,
    SG_FEATURE_ORIGIN_TOP_LEFT,
    SG_FEATURE_MSAA_RENDER_TARGETS,
    SG_FEATURE_PACKED_VERTEX_FORMAT_10_2,
    SG_FEATURE_MULTIPLE_RENDER_TARGET,
    SG_FEATURE_IMAGETYPE_3D,
    SG_FEATURE_IMAGETYPE_ARRAY,

    SG_NUM_FEATURES
} sg_feature;

/*
    sg_resource_state

    The current state of a resource in its resource pool.
    Resources start in the INITIAL state, which means the
    pool slot is unoccupied and can be allocated. When a resource is
    created, first an id is allocated, and the resource pool slot
    is set to state ALLOC. After allocation, the resource is
    initialized, which may result in the VALID or FAILED state. The
    reason why allocation and initialization are separate is because
    some resource types (e.g. buffers and images) might be asynchronously
    initialized by the user application. If a resource which is not
    in the VALID state is attempted to be used for rendering, rendering
    operations will silently be dropped.

    The special INVALID state is returned in sg_query_xxx_state() if no
    resource object exists for the provided resource id.
*/
typedef enum sg_resource_state {
    SG_RESOURCESTATE_INITIAL,
    SG_RESOURCESTATE_ALLOC,
    SG_RESOURCESTATE_VALID,
    SG_RESOURCESTATE_FAILED,
    SG_RESOURCESTATE_INVALID,
    _SG_RESOURCESTATE_FORCE_U32 = 0x7FFFFFFF
} sg_resource_state;

/*
    sg_usage

    A resource usage hint describing the update strategy of
    buffers and images. This is used in the sg_buffer_desc.usage
    and sg_image_desc.usage members when creating buffers
    and images:

    SG_USAGE_IMMUTABLE:     the resource will never be updated with
                            new data, instead the data content of the
                            resource must be provided on creation
    SG_USAGE_DYNAMIC:       the resource will be updated infrequently
                            with new data (this could range from "once
                            after creation", to "quite often but not
                            every frame")
    SG_USAGE_STREAM:        the resource will be updated each frame
                            with new content

    The rendering backends use this hint to prevent that the
    CPU needs to wait for the GPU when attempting to update
    a resource that might be currently accessed by the GPU.

    Resource content is updated with the function sg_update_buffer() for
    buffer objects, and sg_update_image() for image objects. Only
    one update is allowed per frame and resource object. The
    application must update all data required for rendering (this
    means that the update data can be smaller than the resource size,
    if only a part of the overall resource size is used for rendering,
    you only need to make sure that the data that *is* used is valid.

    The default usage is SG_USAGE_IMMUTABLE.
*/
typedef enum sg_usage {
    _SG_USAGE_DEFAULT,      /* value 0 reserved for default-init */
    SG_USAGE_IMMUTABLE,
    SG_USAGE_DYNAMIC,
    SG_USAGE_STREAM,
    _SG_USAGE_NUM,
    _SG_USAGE_FORCE_U32 = 0x7FFFFFFF
} sg_usage;

/*
    sg_buffer_type

    This indicates whether a buffer contains vertex- or index-data,
    used in the sg_buffer_desc.type member when creating a buffer.

    The default value is SG_BUFFERTYPE_VERTEXBUFFER.
*/
typedef enum sg_buffer_type {
    _SG_BUFFERTYPE_DEFAULT,         /* value 0 reserved for default-init */
    SG_BUFFERTYPE_VERTEXBUFFER,
    SG_BUFFERTYPE_INDEXBUFFER,
    _SG_BUFFERTYPE_NUM,
    _SG_BUFFERTYPE_FORCE_U32 = 0x7FFFFFFF
} sg_buffer_type;

/*
    sg_index_type

    Indicates whether indexed rendering (fetching vertex-indices from an
    index buffer) is used, and if yes, the index data type (16- or 32-bits).
    This is used in the sg_pipeline_desc.index_type member when creating a
    pipeline object.

    The default index type is SG_INDEXTYPE_NONE.
*/
typedef enum sg_index_type {
    _SG_INDEXTYPE_DEFAULT,   /* value 0 reserved for default-init */
    SG_INDEXTYPE_NONE,
    SG_INDEXTYPE_UINT16,
    SG_INDEXTYPE_UINT32,
    _SG_INDEXTYPE_NUM,
    _SG_INDEXTYPE_FORCE_U32 = 0x7FFFFFFF
} sg_index_type;

/*
    sg_image_type

    Indicates the basic image type (2D-texture, cubemap, 3D-texture
    or 2D-array-texture). 3D- and array-textures are not supported
    on the GLES2/WebGL backend. The image type is used in the
    sg_image_desc.type member when creating an image.

    The default image type when creating an image is SG_IMAGETYPE_2D.
*/
typedef enum sg_image_type {
    _SG_IMAGETYPE_DEFAULT,  /* value 0 reserved for default-init */
    SG_IMAGETYPE_2D,
    SG_IMAGETYPE_CUBE,
    SG_IMAGETYPE_3D,
    SG_IMAGETYPE_ARRAY,
    _SG_IMAGETYPE_NUM,
    _SG_IMAGETYPE_FORCE_U32 = 0x7FFFFFFF
} sg_image_type;

/*
    sg_cube_face

    The cubemap faces. Use these as indices in the sg_image_desc.content
    array.
*/
typedef enum sg_cube_face {
    SG_CUBEFACE_POS_X,
    SG_CUBEFACE_NEG_X,
    SG_CUBEFACE_POS_Y,
    SG_CUBEFACE_NEG_Y,
    SG_CUBEFACE_POS_Z,
    SG_CUBEFACE_NEG_Z,
    SG_CUBEFACE_NUM,
    _SG_CUBEFACE_FORCE_U32 = 0x7FFFFFFF
} sg_cube_face;

/*
    sg_shader_stage

    There are 2 shader stages: vertex- and fragment-shader-stage.
    Each shader stage consists of:

    - one slot for a shader function (provided as source- or byte-code)
    - SG_MAX_SHADERSTAGE_UBS slots for uniform blocks
    - SG_MAX_SHADERSTAGE_IMAGES slots for images used as textures by
      the shader function
*/
typedef enum sg_shader_stage {
    SG_SHADERSTAGE_VS,
    SG_SHADERSTAGE_FS,
    _SG_SHADERSTAGE_FORCE_U32 = 0x7FFFFFFF
} sg_shader_stage;

/*
    sg_pixel_format

    This is a common subset of useful and widely supported pixel formats. The
    pixel format enum is mainly used when creating an image object in the
    sg_image_desc.pixel_format member.

    The default pixel format when creating an image is SG_PIXELFORMAT_RGBA8.
*/
typedef enum sg_pixel_format {
    _SG_PIXELFORMAT_DEFAULT,    /* value 0 reserved for default-init */
    SG_PIXELFORMAT_NONE,
    SG_PIXELFORMAT_RGBA8,
    SG_PIXELFORMAT_RGB8,
    SG_PIXELFORMAT_RGBA4,
    SG_PIXELFORMAT_R5G6B5,
    SG_PIXELFORMAT_R5G5B5A1,
    SG_PIXELFORMAT_R10G10B10A2,
    SG_PIXELFORMAT_RGBA32F,
    SG_PIXELFORMAT_RGBA16F,
    SG_PIXELFORMAT_R32F,
    SG_PIXELFORMAT_R16F,
    SG_PIXELFORMAT_L8,
    SG_PIXELFORMAT_DXT1,
    SG_PIXELFORMAT_DXT3,
    SG_PIXELFORMAT_DXT5,
    SG_PIXELFORMAT_DEPTH,
    SG_PIXELFORMAT_DEPTHSTENCIL,
    SG_PIXELFORMAT_PVRTC2_RGB,
    SG_PIXELFORMAT_PVRTC4_RGB,
    SG_PIXELFORMAT_PVRTC2_RGBA,
    SG_PIXELFORMAT_PVRTC4_RGBA,
    SG_PIXELFORMAT_ETC2_RGB8,
    SG_PIXELFORMAT_ETC2_SRGB8,
    _SG_PIXELFORMAT_NUM,
    _SG_PIXELFORMAT_FORCE_U32 = 0x7FFFFFFF
} sg_pixel_format;

/*
    sg_primitive_type

    This is the common subset of 3D primitive types supported across all 3D
    APIs. This is used in the sg_pipeline_desc.primitive_type member when
    creating a pipeline object.

    The default primitive type is SG_PRIMITIVETYPE_TRIANGLES.
*/
typedef enum sg_primitive_type {
    _SG_PRIMITIVETYPE_DEFAULT,  /* value 0 reserved for default-init */
    SG_PRIMITIVETYPE_POINTS,
    SG_PRIMITIVETYPE_LINES,
    SG_PRIMITIVETYPE_LINE_STRIP,
    SG_PRIMITIVETYPE_TRIANGLES,
    SG_PRIMITIVETYPE_TRIANGLE_STRIP,
    _SG_PRIMITIVETYPE_NUM,
    _SG_PRIMITIVETYPE_FORCE_U32 = 0x7FFFFFFF
} sg_primitive_type;

/*
    sg_filter

    The filtering mode when sampling a texture image. This is
    used in the sg_image_desc.min_filter and sg_image_desc.mag_filter
    members when creating an image object.

    The default filter mode is SG_FILTER_NEAREST.
*/
typedef enum sg_filter {
    _SG_FILTER_DEFAULT, /* value 0 reserved for default-init */
    SG_FILTER_NEAREST,
    SG_FILTER_LINEAR,
    SG_FILTER_NEAREST_MIPMAP_NEAREST,
    SG_FILTER_NEAREST_MIPMAP_LINEAR,
    SG_FILTER_LINEAR_MIPMAP_NEAREST,
    SG_FILTER_LINEAR_MIPMAP_LINEAR,
    _SG_FILTER_NUM,
    _SG_FILTER_FORCE_U32 = 0x7FFFFFFF
} sg_filter;

/*
    sg_wrap

    The texture coordinates wrapping mode when sampling a texture
    image. This is used in the sg_image_desc.wrap_u, .wrap_v
    and .wrap_w members when creating an image.

    The default wrap mode is SG_WRAP_REPEAT.
*/
typedef enum sg_wrap {
    _SG_WRAP_DEFAULT,   /* value 0 reserved for default-init */
    SG_WRAP_REPEAT,
    SG_WRAP_CLAMP_TO_EDGE,
    SG_WRAP_MIRRORED_REPEAT,
    _SG_WRAP_NUM,
    _SG_WRAP_FORCE_U32 = 0x7FFFFFFF
} sg_wrap;

/*
    sg_vertex_format

    The data type of a vertex component. This is used to describe
    the layout of vertex data when creating a pipeline object.
*/
typedef enum sg_vertex_format {
    SG_VERTEXFORMAT_INVALID,
    SG_VERTEXFORMAT_FLOAT,
    SG_VERTEXFORMAT_FLOAT2,
    SG_VERTEXFORMAT_FLOAT3,
    SG_VERTEXFORMAT_FLOAT4,
    SG_VERTEXFORMAT_BYTE4,
    SG_VERTEXFORMAT_BYTE4N,
    SG_VERTEXFORMAT_UBYTE4,
    SG_VERTEXFORMAT_UBYTE4N,
    SG_VERTEXFORMAT_SHORT2,
    SG_VERTEXFORMAT_SHORT2N,
    SG_VERTEXFORMAT_SHORT4,
    SG_VERTEXFORMAT_SHORT4N,
    SG_VERTEXFORMAT_UINT10_N2,
    _SG_VERTEXFORMAT_NUM,
    _SG_VERTEXFORMAT_FORCE_U32 = 0x7FFFFFFF
} sg_vertex_format;

/*
    sg_vertex_step

    Defines whether the input pointer of a vertex input stream is advanced
    'per vertex' or 'per instance'. The default step-func is
    SG_VERTEXSTEP_PER_VERTEX. SG_VERTEXSTEP_PER_INSTANCE is used with
    instanced-rendering.

    The vertex-step is part of the vertex-layout definition
    when creating pipeline objects.
*/
typedef enum sg_vertex_step {
    _SG_VERTEXSTEP_DEFAULT,     /* value 0 reserved for default-init */
    SG_VERTEXSTEP_PER_VERTEX,
    SG_VERTEXSTEP_PER_INSTANCE,
    _SG_VERTEXSTEP_NUM,
    _SG_VERTEXSTEP_FORCE_U32 = 0x7FFFFFFF
} sg_vertex_step;

/*
    sg_uniform_type

    The data type of a uniform block member. This is used to
    describe the internal layout of uniform blocks when creating
    a shader object.
*/
typedef enum sg_uniform_type {
    SG_UNIFORMTYPE_INVALID,
    SG_UNIFORMTYPE_FLOAT,
    SG_UNIFORMTYPE_FLOAT2,
    SG_UNIFORMTYPE_FLOAT3,
    SG_UNIFORMTYPE_FLOAT4,
    SG_UNIFORMTYPE_MAT4,
    _SG_UNIFORMTYPE_NUM,
    _SG_UNIFORMTYPE_FORCE_U32 = 0x7FFFFFFF
} sg_uniform_type;

/*
    sg_cull_mode

    The face-culling mode, this is used in the
    sg_pipeline_desc.rasterizer.cull_mode member when creating a
    pipeline object.

    The default cull mode is SG_CULLMODE_NONE
*/
typedef enum sg_cull_mode {
    _SG_CULLMODE_DEFAULT,   /* value 0 reserved for default-init */
    SG_CULLMODE_NONE,
    SG_CULLMODE_FRONT,
    SG_CULLMODE_BACK,
    _SG_CULLMODE_NUM,
    _SG_CULLMODE_FORCE_U32 = 0x7FFFFFFF
} sg_cull_mode;

/*
    sg_face_winding

    The vertex-winding rule that determines a front-facing primitive. This
    is used in the member sg_pipeline_desc.rasterizer.face_winding
    when creating a pipeline object.

    The default winding is SG_FACEWINDING_CW (clockwise)
*/
typedef enum sg_face_winding {
    _SG_FACEWINDING_DEFAULT,    /* value 0 reserved for default-init */
    SG_FACEWINDING_CCW,
    SG_FACEWINDING_CW,
    _SG_FACEWINDING_NUM,
    _SG_FACEWINDING_FORCE_U32 = 0x7FFFFFFF
} sg_face_winding;

/*
    sg_compare_func

    The compare-function for depth- and stencil-ref tests.
    This is used when creating pipeline objects in the members:

    sg_pipeline_desc
        .depth_stencil
            .depth_compare_func
            .stencil_front.compare_func
            .stencil_back.compare_func

    The default compare func for depth- and stencil-tests is
    SG_COMPAREFUNC_ALWAYS.
*/
typedef enum sg_compare_func {
    _SG_COMPAREFUNC_DEFAULT,    /* value 0 reserved for default-init */
    SG_COMPAREFUNC_NEVER,
    SG_COMPAREFUNC_LESS,
    SG_COMPAREFUNC_EQUAL,
    SG_COMPAREFUNC_LESS_EQUAL,
    SG_COMPAREFUNC_GREATER,
    SG_COMPAREFUNC_NOT_EQUAL,
    SG_COMPAREFUNC_GREATER_EQUAL,
    SG_COMPAREFUNC_ALWAYS,
    _SG_COMPAREFUNC_NUM,
    _SG_COMPAREFUNC_FORCE_U32 = 0x7FFFFFFF
} sg_compare_func;

/*
    sg_stencil_op

    The operation performed on a currently stored stencil-value when a
    comparison test passes or fails. This is used when creating a pipeline
    object in the members:

    sg_pipeline_desc
        .depth_stencil
            .stencil_front
                .fail_op
                .depth_fail_op
                .pass_op
            .stencil_back
                .fail_op
                .depth_fail_op
                .pass_op

    The default value is SG_STENCILOP_KEEP.
*/
typedef enum sg_stencil_op {
    _SG_STENCILOP_DEFAULT,      /* value 0 reserved for default-init */
    SG_STENCILOP_KEEP,
    SG_STENCILOP_ZERO,
    SG_STENCILOP_REPLACE,
    SG_STENCILOP_INCR_CLAMP,
    SG_STENCILOP_DECR_CLAMP,
    SG_STENCILOP_INVERT,
    SG_STENCILOP_INCR_WRAP,
    SG_STENCILOP_DECR_WRAP,
    _SG_STENCILOP_NUM,
    _SG_STENCILOP_FORCE_U32 = 0x7FFFFFFF
} sg_stencil_op;

/*
    sg_blend_factor

    The source and destination factors in blending operations.
    This is used in the following members when creating a pipeline object:

    sg_pipeline_desc
        .blend
            .src_factor_rgb
            .dst_factor_rgb
            .src_factor_alpha
            .dst_factor_alpha

    The default value is SG_BLENDFACTOR_ONE for source
    factors, and SG_BLENDFACTOR_ZERO for destination factors.
*/
typedef enum sg_blend_factor {
    _SG_BLENDFACTOR_DEFAULT,    /* value 0 reserved for default-init */
    SG_BLENDFACTOR_ZERO,
    SG_BLENDFACTOR_ONE,
    SG_BLENDFACTOR_SRC_COLOR,
    SG_BLENDFACTOR_ONE_MINUS_SRC_COLOR,
    SG_BLENDFACTOR_SRC_ALPHA,
    SG_BLENDFACTOR_ONE_MINUS_SRC_ALPHA,
    SG_BLENDFACTOR_DST_COLOR,
    SG_BLENDFACTOR_ONE_MINUS_DST_COLOR,
    SG_BLENDFACTOR_DST_ALPHA,
    SG_BLENDFACTOR_ONE_MINUS_DST_ALPHA,
    SG_BLENDFACTOR_SRC_ALPHA_SATURATED,
    SG_BLENDFACTOR_BLEND_COLOR,
    SG_BLENDFACTOR_ONE_MINUS_BLEND_COLOR,
    SG_BLENDFACTOR_BLEND_ALPHA,
    SG_BLENDFACTOR_ONE_MINUS_BLEND_ALPHA,
    _SG_BLENDFACTOR_NUM,
    _SG_BLENDFACTOR_FORCE_U32 = 0x7FFFFFFF
} sg_blend_factor;

/*
    sg_blend_op

    Describes how the source and destination values are combined in the
    fragment blending operation. It is used in the following members when
    creating a pipeline object:

    sg_pipeline_desc
        .blend
            .op_rgb
            .op_alpha

    The default value is SG_BLENDOP_ADD.
*/
typedef enum sg_blend_op {
    _SG_BLENDOP_DEFAULT,    /* value 0 reserved for default-init */
    SG_BLENDOP_ADD,
    SG_BLENDOP_SUBTRACT,
    SG_BLENDOP_REVERSE_SUBTRACT,
    _SG_BLENDOP_NUM,
    _SG_BLENDOP_FORCE_U32 = 0x7FFFFFFF
} sg_blend_op;

/*
    sg_color_mask

    Selects the color channels when writing a fragment color to the
    framebuffer. This is used in the members
    sg_pipeline_desc.blend.color_write_mask when creating a pipeline object.

    The default colormask is SG_COLORMASK_RGBA (write all colors channels)
*/
typedef enum sg_color_mask {
    _SG_COLORMASK_DEFAULT = 0,      /* value 0 reserved for default-init */
    SG_COLORMASK_NONE = (0x10),     /* special value for 'all channels disabled */
    SG_COLORMASK_R = (1<<0),
    SG_COLORMASK_G = (1<<1),
    SG_COLORMASK_B = (1<<2),
    SG_COLORMASK_A = (1<<3),
    SG_COLORMASK_RGB = 0x7,
    SG_COLORMASK_RGBA = 0xF,
    _SG_COLORMASK_FORCE_U32 = 0x7FFFFFFF
} sg_color_mask;

/*
    sg_action

    Defines what action should be performed at the start of a render pass:

    SG_ACTION_CLEAR:    clear the render target image
    SG_ACTION_LOAD:     load the previous content of the render target image
    SG_ACTION_DONTCARE: leave the render target image content undefined

    This is used in the sg_pass_action structure.

    The default action for all pass attachments is SG_ACTION_CLEAR, with the
    clear color rgba = {0.5f, 0.5f, 0.5f, 1.0f], depth=1.0 and stencil=0.

    If you want to override the default behaviour, it is important to not
    only set the clear color, but the 'action' field as well (as long as this
    is in its _SG_ACTION_DEFAULT, the value fields will be ignored).
*/
typedef enum sg_action {
    _SG_ACTION_DEFAULT,
    SG_ACTION_CLEAR,
    SG_ACTION_LOAD,
    SG_ACTION_DONTCARE,
    _SG_ACTION_NUM,
    _SG_ACTION_FORCE_U32 = 0x7FFFFFFF
} sg_action;

/*
    sg_pass_action

    The sg_pass_action struct defines the actions to be performed
    at the start of a rendering pass in the functions sg_begin_pass()
    and sg_begin_default_pass().

    A separate action and clear values can be defined for each
    color attachment, and for the depth-stencil attachment.

    The default clear values are defined by the macros:

    - SG_DEFAULT_CLEAR_RED:     0.5f
    - SG_DEFAULT_CLEAR_GREEN:   0.5f
    - SG_DEFAULT_CLEAR_BLUE:    0.5f
    - SG_DEFAULT_CLEAR_ALPHA:   1.0f
    - SG_DEFAULT_CLEAR_DEPTH:   1.0f
    - SG_DEFAULT_CLEAR_STENCIL: 0
*/
typedef struct sg_color_attachment_action {
    sg_action action;
    float val[4];
} sg_color_attachment_action;

typedef struct sg_depth_attachment_action {
    sg_action action;
    float val;
} sg_depth_attachment_action;

typedef struct sg_stencil_attachment_action {
    sg_action action;
    uint8_t val;
} sg_stencil_attachment_action;

typedef struct sg_pass_action {
    uint32_t _start_canary;
    sg_color_attachment_action colors[SG_MAX_COLOR_ATTACHMENTS];
    sg_depth_attachment_action depth;
    sg_stencil_attachment_action stencil;
    uint32_t _end_canary;
} sg_pass_action;

/*
    sg_bindings

    The sg_bindings structure defines the resource binding slots
    of the sokol_gfx render pipeline, used as argument to the
    sg_apply_bindings() function.

    A resource binding struct contains:

    - 1..N vertex buffers
    - 0..N vertex buffer offsets
    - 0..1 index buffers
    - 0..1 index buffer offsets
    - 0..N vertex shader stage images
    - 0..N fragment shader stage images

    The max number of vertex buffer and shader stage images
    are defined by the SG_MAX_SHADERSTAGE_BUFFERS and
    SG_MAX_SHADERSTAGE_IMAGES configuration constants.

    The optional buffer offsets can be used to group different chunks
    of vertex- and/or index-data into the same buffer objects.
*/
typedef struct sg_bindings {
    uint32_t _start_canary;
    sg_buffer vertex_buffers[SG_MAX_SHADERSTAGE_BUFFERS];
    int vertex_buffer_offsets[SG_MAX_SHADERSTAGE_BUFFERS];
    sg_buffer index_buffer;
    int index_buffer_offset;
    sg_image vs_images[SG_MAX_SHADERSTAGE_IMAGES];
    sg_image fs_images[SG_MAX_SHADERSTAGE_IMAGES];
    uint32_t _end_canary;
} sg_bindings;

/*
    sg_buffer_desc

    Creation parameters for sg_buffer objects, used in the
    sg_make_buffer() call.

    The default configuration is:

    .size:      0       (this *must* be set to a valid size in bytes)
    .type:      SG_BUFFERTYPE_VERTEXBUFFER
    .usage:     SG_USAGE_IMMUTABLE
    .content    0
    .label      0       (optional string label for trace hooks)

    The dbg_label will be ignored by sokol_gfx.h, it is only useful
    when hooking into sg_make_buffer() or sg_init_buffer() via
    the sg_install_trace_hook

    ADVANCED TOPIC: Injecting native 3D-API buffers:

    The following struct members allow to inject your own GL, Metal
    or D3D11 buffers into sokol_gfx:

    .gl_buffers[SG_NUM_INFLIGHT_FRAMES]
    .mtl_buffers[SG_NUM_INFLIGHT_FRAMES]
    .d3d11_buffer

    You must still provide all other members except the .content member, and
    these must match the creation parameters of the native buffers you
    provide. For SG_USAGE_IMMUTABLE, only provide a single native 3D-API
    buffer, otherwise you need to provide SG_NUM_INFLIGHT_FRAMES buffers
    (only for GL and Metal, not D3D11). Providing multiple buffers for GL and
    Metal is necessary because sokol_gfx will rotate through them when
    calling sg_update_buffer() to prevent lock-stalls.

    Note that it is expected that immutable injected buffer have already been
    initialized with content, and the .content member must be 0!

    Also you need to call sg_reset_state_cache() after calling native 3D-API
    functions, and before calling any sokol_gfx function.
*/
typedef struct sg_buffer_desc {
    uint32_t _start_canary;
    int size;
    sg_buffer_type type;
    sg_usage usage;
    const void* content;
    const char* label;
    /* GL specific */
    uint32_t gl_buffers[SG_NUM_INFLIGHT_FRAMES];
    /* Metal specific */
    const void* mtl_buffers[SG_NUM_INFLIGHT_FRAMES];
    /* D3D11 specific */
    const void* d3d11_buffer;
    uint32_t _end_canary;
} sg_buffer_desc;

/*
    sg_subimage_content

    Pointer to and size of a subimage-surface data, this is
    used to describe the initial content of immutable-usage images,
    or for updating a dynamic- or stream-usage images.

    For 3D- or array-textures, one sg_subimage_content item
    describes an entire mipmap level consisting of all array- or
    3D-slices of the mipmap level. It is only possible to update
    an entire mipmap level, not parts of it.
*/
typedef struct sg_subimage_content {
    const void* ptr;    /* pointer to subimage data */
    int size;           /* size in bytes of pointed-to subimage data */
} sg_subimage_content;

/*
    sg_image_content

    Defines the content of an image through a 2D array
    of sg_subimage_content structs. The first array dimension
    is the cubemap face, and the second array dimension the
    mipmap level.
*/
typedef struct sg_image_content {
    sg_subimage_content subimage[SG_CUBEFACE_NUM][SG_MAX_MIPMAPS];
} sg_image_content;

/*
    sg_image_desc

    Creation parameters for sg_image objects, used in the
    sg_make_image() call.

    The default configuration is:

    .type:              SG_IMAGETYPE_2D
    .render_target:     false
    .width              0 (must be set to >0)
    .height             0 (must be set to >0)
    .depth/.layers:     1
    .num_mipmaps:       1
    .usage:             SG_USAGE_IMMUTABLE
    .pixel_format:      SG_PIXELFORMAT_RGBA8
    .sample_count:      1 (only used in render_targets)
    .min_filter:        SG_FILTER_NEAREST
    .mag_filter:        SG_FILTER_NEAREST
    .wrap_u:            SG_WRAP_REPEAT
    .wrap_v:            SG_WRAP_REPEAT
    .wrap_w:            SG_WRAP_REPEAT (only SG_IMAGETYPE_3D)
    .max_anisotropy     1 (must be 1..16)
    .min_lod            0.0f
    .max_lod            FLT_MAX
    .content            an sg_image_content struct to define the initial content
    .label              0       (optional string label for trace hooks)

    SG_IMAGETYPE_ARRAY and SG_IMAGETYPE_3D are not supported on
    WebGL/GLES2, use sg_query_feature(SG_FEATURE_IMAGETYPE_ARRAY) and
    sg_query_feature(SG_FEATURE_IMAGETYPE_3D) at runtime to check
    if array- and 3D-textures are supported.

    Images with usage SG_USAGE_IMMUTABLE must be fully initialized by
    providing a valid .content member which points to
    initialization data.

    ADVANCED TOPIC: Injecting native 3D-API textures:

    The following struct members allow to inject your own GL, Metal
    or D3D11 textures into sokol_gfx:

    .gl_textures[SG_NUM_INFLIGHT_FRAMES]
    .mtl_textures[SG_NUM_INFLIGHT_FRAMES]
    .d3d11_texture

    The same rules apply as for injecting native buffers
    (see sg_buffer_desc documentation for more details).
*/
typedef struct sg_image_desc {
    uint32_t _start_canary;
    sg_image_type type;
    bool render_target;
    int width;
    int height;
    union {
        int depth;
        int layers;
    };
    int num_mipmaps;
    sg_usage usage;
    sg_pixel_format pixel_format;
    int sample_count;
    sg_filter min_filter;
    sg_filter mag_filter;
    sg_wrap wrap_u;
    sg_wrap wrap_v;
    sg_wrap wrap_w;
    uint32_t max_anisotropy;
    float min_lod;
    float max_lod;
    sg_image_content content;
    const char* label;
    /* GL specific */
    uint32_t gl_textures[SG_NUM_INFLIGHT_FRAMES];
    /* Metal specific */
    const void* mtl_textures[SG_NUM_INFLIGHT_FRAMES];
    /* D3D11 specific */
    const void* d3d11_texture;
    uint32_t _end_canary;
} sg_image_desc;

/*
    sg_shader_desc

    The structure sg_shader_desc defines all creation parameters
    for shader programs, used as input to the sg_make_shader() function:

    - reflection information for vertex attributes (vertex shader inputs):
        - vertex attribute name (required for GLES2, optional for GLES3 and GL)
        - a semantic name and index (required for D3D11)
    - for each vertex- and fragment-shader-stage:
        - the shader source or bytecode
        - an optional entry function name
        - reflection info for each uniform block used by the shader stage:
            - the size of the uniform block in bytes
            - reflection info for each uniform block member (only required for GL backends):
                - member name
                - member type (SG_UNIFORMTYPE_xxx)
                - if the member is an array, the number of array items
        - reflection info for the texture images used by the shader stage:
            - the image type (SG_IMAGETYPE_xxx)
            - the name of the texture sampler (required for GLES2, optional everywhere else)

    For all GL backends, shader source-code must be provided. For D3D11 and Metal,
    either shader source-code or byte-code can be provided.

    For D3D11, if source code is provided, the d3dcompiler_47.dll will be loaded
    on demand. If this fails, shader creation will fail.
*/
typedef struct sg_shader_attr_desc {
    const char* name;           /* GLSL vertex attribute name (only required for GLES2) */
    const char* sem_name;       /* HLSL semantic name */
    int sem_index;              /* HLSL semantic index */
} sg_shader_attr_desc;

typedef struct sg_shader_uniform_desc {
    const char* name;
    sg_uniform_type type;
    int array_count;
} sg_shader_uniform_desc;

typedef struct sg_shader_uniform_block_desc {
    int size;
    sg_shader_uniform_desc uniforms[SG_MAX_UB_MEMBERS];
} sg_shader_uniform_block_desc;

typedef struct sg_shader_image_desc {
    const char* name;
    sg_image_type type;
} sg_shader_image_desc;

typedef struct sg_shader_stage_desc {
    const char* source;
    const uint8_t* byte_code;
    int byte_code_size;
    const char* entry;
    sg_shader_uniform_block_desc uniform_blocks[SG_MAX_SHADERSTAGE_UBS];
    sg_shader_image_desc images[SG_MAX_SHADERSTAGE_IMAGES];
} sg_shader_stage_desc;

typedef struct sg_shader_desc {
    uint32_t _start_canary;
    sg_shader_attr_desc attrs[SG_MAX_VERTEX_ATTRIBUTES];
    sg_shader_stage_desc vs;
    sg_shader_stage_desc fs;
    const char* label;
    uint32_t _end_canary;
} sg_shader_desc;

/*
    sg_pipeline_desc

    The sg_pipeline_desc struct defines all creation parameters
    for an sg_pipeline object, used as argument to the
    sg_make_pipeline() function:

    - the vertex layout for all input vertex buffers
    - a shader object
    - the 3D primitive type (points, lines, triangles, ...)
    - the index type (none, 16- or 32-bit)
    - depth-stencil state
    - alpha-blending state
    - rasterizer state

    If the vertex data has no gaps between vertex components, you can omit
    the .layout.buffers[].stride and layout.attrs[].offset items (leave them
    default-initialized to 0), sokol will then compute the offsets and strides
    from the vertex component formats (.layout.attrs[].offset). Please note
    that ALL vertex attribute offsets must be 0 in order for the the
    automatic offset computation to kick in.

    The default configuration is as follows:

    .layout:
        .buffers[]:         vertex buffer layouts
            .stride:        0 (if no stride is given it will be computed)
            .step_func      SG_VERTEXSTEP_PER_VERTEX
            .step_rate      1
        .attrs[]:           vertex attribute declarations
            .buffer_index   0 the vertex buffer bind slot
            .offset         0 (offsets can be omitted if the vertex layout has no gaps)
            .format         SG_VERTEXFORMAT_INVALID (must be initialized!)
    .shader:            0 (must be intilized with a valid sg_shader id!)
    .primitive_type:    SG_PRIMITIVETYPE_TRIANGLES
    .index_type:        SG_INDEXTYPE_NONE
    .depth_stencil:
        .stencil_front, .stencil_back:
            .fail_op:               SG_STENCILOP_KEEP
            .depth_fail_op:         SG_STENCILOP_KEEP
            .pass_op:               SG_STENCILOP_KEEP
            .compare_func           SG_COMPAREFUNC_ALWAYS
        .depth_compare_func:    SG_COMPAREFUNC_ALWAYS
        .depth_write_enabled:   false
        .stencil_enabled:       false
        .stencil_read_mask:     0
        .stencil_write_mask:    0
        .stencil_ref:           0
    .blend:
        .enabled:               false
        .src_factor_rgb:        SG_BLENDFACTOR_ONE
        .dst_factor_rgb:        SG_BLENDFACTOR_ZERO
        .op_rgb:                SG_BLENDOP_ADD
        .src_factor_alpha:      SG_BLENDFACTOR_ONE
        .dst_factor_alpha:      SG_BLENDFACTOR_ZERO
        .op_alpha:              SG_BLENDOP_ADD
        .color_write_mask:      SG_COLORMASK_RGBA
        .color_attachment_count 1
        .color_format           SG_PIXELFORMAT_RGBA8
        .depth_format           SG_PIXELFORMAT_DEPTHSTENCIL
        .blend_color:           { 0.0f, 0.0f, 0.0f, 0.0f }
    .rasterizer:
        .alpha_to_coverage_enabled:     false
        .cull_mode:                     SG_CULLMODE_NONE
        .face_winding:                  SG_FACEWINDING_CW
        .sample_count:                  1
        .depth_bias:                    0.0f
        .depth_bias_slope_scale:        0.0f
        .depth_bias_clamp:              0.0f
    .label  0       (optional string label for trace hooks)
*/
typedef struct sg_buffer_layout_desc {
    int stride;
    sg_vertex_step step_func;
    int step_rate;
} sg_buffer_layout_desc;

typedef struct sg_vertex_attr_desc {
    int buffer_index;
    int offset;
    sg_vertex_format format;
} sg_vertex_attr_desc;

typedef struct sg_layout_desc {
    sg_buffer_layout_desc buffers[SG_MAX_SHADERSTAGE_BUFFERS];
    sg_vertex_attr_desc attrs[SG_MAX_VERTEX_ATTRIBUTES];
} sg_layout_desc;

typedef struct sg_stencil_state {
    sg_stencil_op fail_op;
    sg_stencil_op depth_fail_op;
    sg_stencil_op pass_op;
    sg_compare_func compare_func;
} sg_stencil_state;

typedef struct sg_depth_stencil_state {
    sg_stencil_state stencil_front;
    sg_stencil_state stencil_back;
    sg_compare_func depth_compare_func;
    bool depth_write_enabled;
    bool stencil_enabled;
    uint8_t stencil_read_mask;
    uint8_t stencil_write_mask;
    uint8_t stencil_ref;
} sg_depth_stencil_state;

typedef struct sg_blend_state {
    bool enabled;
    sg_blend_factor src_factor_rgb;
    sg_blend_factor dst_factor_rgb;
    sg_blend_op op_rgb;
    sg_blend_factor src_factor_alpha;
    sg_blend_factor dst_factor_alpha;
    sg_blend_op op_alpha;
    uint8_t color_write_mask;
    int color_attachment_count;
    sg_pixel_format color_format;
    sg_pixel_format depth_format;
    float blend_color[4];
} sg_blend_state;

typedef struct sg_rasterizer_state {
    bool alpha_to_coverage_enabled;
    sg_cull_mode cull_mode;
    sg_face_winding face_winding;
    int sample_count;
    float depth_bias;
    float depth_bias_slope_scale;
    float depth_bias_clamp;
} sg_rasterizer_state;

typedef struct sg_pipeline_desc {
    uint32_t _start_canary;
    sg_layout_desc layout;
    sg_shader shader;
    sg_primitive_type primitive_type;
    sg_index_type index_type;
    sg_depth_stencil_state depth_stencil;
    sg_blend_state blend;
    sg_rasterizer_state rasterizer;
    const char* label;
    uint32_t _end_canary;
} sg_pipeline_desc;

/*
    sg_pass_desc

    Creation parameters for an sg_pass object, used as argument
    to the sg_make_pass() function.

    A pass object contains 1..4 color-attachments and none, or one,
    depth-stencil-attachment. Each attachment consists of
    an image, and two additional indices describing
    which subimage the pass will render: one mipmap index, and
    if the image is a cubemap, array-texture or 3D-texture, the
    face-index, array-layer or depth-slice.

    Pass images must fulfill the following requirements:

    All images must have:
    - been created as render target (sg_image_desc.render_target = true)
    - the same size
    - the same sample count

    In addition, all color-attachment images must have the same
    pixel format.
*/
typedef struct sg_attachment_desc {
    sg_image image;
    int mip_level;
    union {
        int face;
        int layer;
        int slice;
    };
} sg_attachment_desc;

typedef struct sg_pass_desc {
    uint32_t _start_canary;
    sg_attachment_desc color_attachments[SG_MAX_COLOR_ATTACHMENTS];
    sg_attachment_desc depth_stencil_attachment;
    const char* label;
    uint32_t _end_canary;
} sg_pass_desc;

typedef struct sg_pixel_format_info {
    bool supported;
    uint32_t max_width;
    uint32_t max_height;
    uint32_t max_depth;
    uint32_t max_layers;
} sg_pixel_format_info;

/*
    sg_trace_hooks

    Installable callback function to keep track of the sokol_gfx calls,
    this is useful for debugging, or keeping track of resource creation
    and destruction.

    Trace hooks are installed with sg_install_trace_hooks(), this returns
    another sg_trace_hooks functions with the previous set of
    trace hook function pointers. These should be invoked by the
    new trace hooks to form a proper call chain.
*/
typedef struct sg_trace_hooks {
    void* user_data;
    void (*query_feature)(sg_feature feature, bool result, void* user_data);
    void (*reset_state_cache)(void* user_data);
    void (*make_buffer)(const sg_buffer_desc* desc, sg_buffer result, void* user_data);
    void (*make_image)(const sg_image_desc* desc, sg_image result, void* user_data);
    void (*make_shader)(const sg_shader_desc* desc, sg_shader result, void* user_data);
    void (*make_pipeline)(const sg_pipeline_desc* desc, sg_pipeline result, void* user_data);
    void (*make_pass)(const sg_pass_desc* desc, sg_pass result, void* user_data);
    void (*destroy_buffer)(sg_buffer buf, void* user_data);
    void (*destroy_image)(sg_image img, void* user_data);
    void (*destroy_shader)(sg_shader shd, void* user_data);
    void (*destroy_pipeline)(sg_pipeline pip, void* user_data);
    void (*destroy_pass)(sg_pass pass, void* user_data);
    void (*update_buffer)(sg_buffer buf, const void* data_ptr, int data_size, void* user_data);
    void (*update_image)(sg_image img, const sg_image_content* data, void* user_data);
    void (*append_buffer)(sg_buffer buf, const void* data_ptr, int data_size, int result, void* user_data);
    void (*begin_default_pass)(const sg_pass_action* pass_action, int width, int height, void* user_data);
    void (*begin_pass)(sg_pass pass, const sg_pass_action* pass_action, void* user_data);
    void (*apply_viewport)(int x, int y, int width, int height, bool origin_top_left, void* user_data);
    void (*apply_scissor_rect)(int x, int y, int width, int height, bool origin_top_left, void* user_data);
    void (*apply_pipeline)(sg_pipeline pip, void* user_data);
    void (*apply_bindings)(const sg_bindings* bindings, void* user_data);
    void (*apply_uniforms)(sg_shader_stage stage, int ub_index, const void* data, int num_bytes, void* user_data);
    void (*draw)(int base_element, int num_elements, int num_instances, void* user_data);
    void (*end_pass)(void* user_data);
    void (*commit)(void* user_data);
    void (*alloc_buffer)(sg_buffer result, void* user_data);
    void (*alloc_image)(sg_image result, void* user_data);
    void (*alloc_shader)(sg_shader result, void* user_data);
    void (*alloc_pipeline)(sg_pipeline result, void* user_data);
    void (*alloc_pass)(sg_pass result, void* user_data);
    void (*init_buffer)(sg_buffer buf_id, const sg_buffer_desc* desc, void* user_data);
    void (*init_image)(sg_image img_id, const sg_image_desc* desc, void* user_data);
    void (*init_shader)(sg_shader shd_id, const sg_shader_desc* desc, void* user_data);
    void (*init_pipeline)(sg_pipeline pip_id, const sg_pipeline_desc* desc, void* user_data);
    void (*init_pass)(sg_pass pass_id, const sg_pass_desc* desc, void* user_data);
    void (*fail_buffer)(sg_buffer buf_id, void* user_data);
    void (*fail_image)(sg_image img_id, void* user_data);
    void (*fail_shader)(sg_shader shd_id, void* user_data);
    void (*fail_pipeline)(sg_pipeline pip_id, void* user_data);
    void (*fail_pass)(sg_pass pass_id, void* user_data);
    void (*push_debug_group)(const char* name, void* user_data);
    void (*pop_debug_group)(void* user_data);
    void (*err_buffer_pool_exhausted)(void* user_data);
    void (*err_image_pool_exhausted)(void* user_data);
    void (*err_shader_pool_exhausted)(void* user_data);
    void (*err_pipeline_pool_exhausted)(void* user_data);
    void (*err_pass_pool_exhausted)(void* user_data);
    void (*err_context_mismatch)(void* user_data);
    void (*err_pass_invalid)(void* user_data);
    void (*err_draw_invalid)(void* user_data);
    void (*err_bindings_invalid)(void* user_data);
} sg_trace_hooks;

/*
    sg_buffer_info
    sg_image_info
    sg_shader_info
    sg_pipeline_info
    sg_pass_info

    These structs contain various internal resource attributes which
    might be useful for debug-inspection. Please don't rely on the
    actual content of those structs too much, as they are quite closely
    tied to sokol_gfx.h internals and may change more frequently than
    the other public API elements.

    The *_info structs are used as the return values of the following functions:

    sg_query_buffer_info()
    sg_query_image_info()
    sg_query_shader_info()
    sg_query_pipeline_info()
    sg_query_pass_info()
*/
typedef struct sg_slot_info {
    sg_resource_state state;    /* the current state of this resource slot */
    uint32_t res_id;        /* type-neutral resource if (e.g. sg_buffer.id) */
    uint32_t ctx_id;        /* the context this resource belongs to */
} sg_slot_info;

typedef struct sg_buffer_info {
    sg_slot_info slot;              /* resource pool slot info */
    uint32_t update_frame_index;    /* frame index of last sg_update_buffer() */
    uint32_t append_frame_index;    /* frame index of last sg_append_buffer() */
    int append_pos;                 /* current position in buffer for sg_append_buffer() */
    bool append_overflow;           /* is buffer in overflow state (due to sg_append_buffer) */
    int num_slots;                  /* number of renaming-slots for dynamically updated buffers */
    int active_slot;                /* currently active write-slot for dynamically updated buffers */
} sg_buffer_info;

typedef struct sg_image_info {
    sg_slot_info slot;              /* resource pool slot info */
    uint32_t upd_frame_index;       /* frame index of last sg_update_image() */
    int num_slots;                  /* number of renaming-slots for dynamically updated images */
    int active_slot;                /* currently active write-slot for dynamically updated images */
} sg_image_info;

typedef struct sg_shader_info {
    sg_slot_info slot;              /* resoure pool slot info */
} sg_shader_info;

typedef struct sg_pipeline_info {
    sg_slot_info slot;              /* resource pool slot info */
} sg_pipeline_info;

typedef struct sg_pass_info {
    sg_slot_info slot;              /* resource pool slot info */
} sg_pass_info;

/*
    sg_desc

    The sg_desc struct contains configuration values for sokol_gfx,
    it is used as parameter to the sg_setup() call.

    The default configuration is:

    .buffer_pool_size:      128
    .image_pool_size:       128
    .shader_pool_size:      32
    .pipeline_pool_size:    64
    .pass_pool_size:        16
    .context_pool_size:     16

    GL specific:
    .gl_force_gles2
        if this is true the GL backend will act in "GLES2 fallback mode" even
        when compiled with SOKOL_GLES3, this is useful to fall back
        to traditional WebGL if a browser doesn't support a WebGL2 context

    Metal specific:
        (NOTE: All Objective-C object references are transferred through
        a bridged (const void*) to sokol_gfx, which will use a unretained
        bridged cast (__bridged id<xxx>) to retrieve the Objective-C
        references back. Since the bridge cast is unretained, the caller
        must hold a strong reference to the Objective-C object for the
        duration of the sokol_gfx call!

    .mtl_device
        a pointer to the MTLDevice object
    .mtl_renderpass_descriptor_cb
        a C callback function to obtain the MTLRenderPassDescriptor for the
        current frame when rendering to the default framebuffer, will be called
        in sg_begin_default_pass()
    .mtl_drawable_cb
        a C callback function to obtain a MTLDrawable for the current
        frame when rendering to the default framebuffer, will be called in
        sg_end_pass() of the default pass
    .mtl_global_uniform_buffer_size
        the size of the global uniform buffer in bytes, this must be big
        enough to hold all uniform block updates for a single frame,
        the default value is 4 MByte (4 * 1024 * 1024)
    .mtl_sampler_cache_size
        the number of slots in the sampler cache, the Metal backend
        will share texture samplers with the same state in this
        cache, the default value is 64

    D3D11 specific:
    .d3d11_device
        a pointer to the ID3D11Device object, this must have been created
        before sg_setup() is called
    .d3d11_device_context
        a pointer to the ID3D11DeviceContext object
    .d3d11_render_target_view_cb
        a C callback function to obtain a pointer to the current
        ID3D11RenderTargetView object of the default framebuffer,
        this function will be called in sg_begin_pass() when rendering
        to the default framebuffer
    .d3d11_depth_stencil_view_cb
        a C callback function to obtain a pointer to the current
        ID3D11DepthStencilView object of the default framebuffer,
        this function will be called in sg_begin_pass() when rendering
        to the default framebuffer
*/
typedef struct sg_desc {
    uint32_t _start_canary;
    int buffer_pool_size;
    int image_pool_size;
    int shader_pool_size;
    int pipeline_pool_size;
    int pass_pool_size;
    int context_pool_size;
    /* GL specific */
    bool gl_force_gles2;
    /* Metal-specific */
    const void* mtl_device;
    const void* (*mtl_renderpass_descriptor_cb)(void);
    const void* (*mtl_drawable_cb)(void);
    int mtl_global_uniform_buffer_size;
    int mtl_sampler_cache_size;
    /* D3D11-specific */
    const void* d3d11_device;
    const void* d3d11_device_context;
    const void* (*d3d11_render_target_view_cb)(void);
    const void* (*d3d11_depth_stencil_view_cb)(void);
    uint32_t _end_canary;
} sg_desc;

/* setup and misc functions */
SOKOL_API_DECL void sg_setup(const sg_desc* desc);
SOKOL_API_DECL void sg_shutdown(void);
SOKOL_API_DECL bool sg_isvalid(void);
SOKOL_API_DECL sg_desc sg_query_desc(void);
SOKOL_API_DECL sg_backend sg_query_backend(void);
SOKOL_API_DECL bool sg_query_feature(sg_feature feature);
SOKOL_API_DECL sg_pixel_format_info sg_query_pixel_format_info(sg_pixel_format format);
SOKOL_API_DECL void sg_reset_state_cache(void);
SOKOL_API_DECL sg_trace_hooks sg_install_trace_hooks(const sg_trace_hooks* trace_hooks);
SOKOL_API_DECL void sg_push_debug_group(const char* name);
SOKOL_API_DECL void sg_pop_debug_group(void);

/* resource creation, destruction and updating */
SOKOL_API_DECL sg_buffer sg_make_buffer(const sg_buffer_desc* desc);
SOKOL_API_DECL sg_image sg_make_image(const sg_image_desc* desc);
SOKOL_API_DECL sg_shader sg_make_shader(const sg_shader_desc* desc);
SOKOL_API_DECL sg_pipeline sg_make_pipeline(const sg_pipeline_desc* desc);
SOKOL_API_DECL sg_pass sg_make_pass(const sg_pass_desc* desc);
SOKOL_API_DECL void sg_destroy_buffer(sg_buffer buf);
SOKOL_API_DECL void sg_destroy_image(sg_image img);
SOKOL_API_DECL void sg_destroy_shader(sg_shader shd);
SOKOL_API_DECL void sg_destroy_pipeline(sg_pipeline pip);
SOKOL_API_DECL void sg_destroy_pass(sg_pass pass);
SOKOL_API_DECL void sg_update_buffer(sg_buffer buf, const void* data_ptr, int data_size);
SOKOL_API_DECL void sg_update_image(sg_image img, const sg_image_content* data);
SOKOL_API_DECL int sg_append_buffer(sg_buffer buf, const void* data_ptr, int data_size);
SOKOL_API_DECL bool sg_query_buffer_overflow(sg_buffer buf);

/* get resource state (initial, alloc, valid, failed) */
SOKOL_API_DECL sg_resource_state sg_query_buffer_state(sg_buffer buf);
SOKOL_API_DECL sg_resource_state sg_query_image_state(sg_image img);
SOKOL_API_DECL sg_resource_state sg_query_shader_state(sg_shader shd);
SOKOL_API_DECL sg_resource_state sg_query_pipeline_state(sg_pipeline pip);
SOKOL_API_DECL sg_resource_state sg_query_pass_state(sg_pass pass);

/* rendering functions */
SOKOL_API_DECL void sg_begin_default_pass(const sg_pass_action* pass_action, int width, int height);
SOKOL_API_DECL void sg_begin_pass(sg_pass pass, const sg_pass_action* pass_action);
SOKOL_API_DECL void sg_apply_viewport(int x, int y, int width, int height, bool origin_top_left);
SOKOL_API_DECL void sg_apply_scissor_rect(int x, int y, int width, int height, bool origin_top_left);
SOKOL_API_DECL void sg_apply_pipeline(sg_pipeline pip);
SOKOL_API_DECL void sg_apply_bindings(const sg_bindings* bindings);
SOKOL_API_DECL void sg_apply_uniforms(sg_shader_stage stage, int ub_index, const void* data, int num_bytes);
SOKOL_API_DECL void sg_draw(int base_element, int num_elements, int num_instances);
SOKOL_API_DECL void sg_end_pass(void);
SOKOL_API_DECL void sg_commit(void);

/* separate resource allocation and initialization (for async setup) */
SOKOL_API_DECL sg_buffer sg_alloc_buffer(void);
SOKOL_API_DECL sg_image sg_alloc_image(void);
SOKOL_API_DECL sg_shader sg_alloc_shader(void);
SOKOL_API_DECL sg_pipeline sg_alloc_pipeline(void);
SOKOL_API_DECL sg_pass sg_alloc_pass(void);
SOKOL_API_DECL void sg_init_buffer(sg_buffer buf_id, const sg_buffer_desc* desc);
SOKOL_API_DECL void sg_init_image(sg_image img_id, const sg_image_desc* desc);
SOKOL_API_DECL void sg_init_shader(sg_shader shd_id, const sg_shader_desc* desc);
SOKOL_API_DECL void sg_init_pipeline(sg_pipeline pip_id, const sg_pipeline_desc* desc);
SOKOL_API_DECL void sg_init_pass(sg_pass pass_id, const sg_pass_desc* desc);
SOKOL_API_DECL void sg_fail_buffer(sg_buffer buf_id);
SOKOL_API_DECL void sg_fail_image(sg_image img_id);
SOKOL_API_DECL void sg_fail_shader(sg_shader shd_id);
SOKOL_API_DECL void sg_fail_pipeline(sg_pipeline pip_id);
SOKOL_API_DECL void sg_fail_pass(sg_pass pass_id);

/* get internal resource attributes */
SOKOL_API_DECL sg_buffer_info sg_query_buffer_info(sg_buffer buf);
SOKOL_API_DECL sg_image_info sg_query_image_info(sg_image img);
SOKOL_API_DECL sg_shader_info sg_query_shader_info(sg_shader shd);
SOKOL_API_DECL sg_pipeline_info sg_query_pipeline_info(sg_pipeline pip);
SOKOL_API_DECL sg_pass_info sg_query_pass_info(sg_pass pass);

/* rendering contexts (optional) */
SOKOL_API_DECL sg_context sg_setup_context(void);
SOKOL_API_DECL void sg_activate_context(sg_context ctx_id);
SOKOL_API_DECL void sg_discard_context(sg_context ctx_id);

/* deprecated structs and functions */
#ifndef SOKOL_NO_DEPRECATED
typedef struct sg_draw_state {
    uint32_t _start_canary;
    sg_pipeline pipeline;
    sg_buffer vertex_buffers[SG_MAX_SHADERSTAGE_BUFFERS];
    int vertex_buffer_offsets[SG_MAX_SHADERSTAGE_BUFFERS];
    sg_buffer index_buffer;
    int index_buffer_offset;
    sg_image vs_images[SG_MAX_SHADERSTAGE_IMAGES];
    sg_image fs_images[SG_MAX_SHADERSTAGE_IMAGES];
    uint32_t _end_canary;
} sg_draw_state;
SOKOL_API_DECL void sg_apply_draw_state(const sg_draw_state* ds);
SOKOL_API_DECL void sg_apply_uniform_block(sg_shader_stage stage, int ub_index, const void* data, int num_bytes);
#endif

#ifdef _MSC_VER
#pragma warning(pop)
#endif
#ifdef __cplusplus
} /* extern "C" */
#endif

/*--- IMPLEMENTATION ---------------------------------------------------------*/
#ifdef SOKOL_IMPL
#define SOKOL_GFX_IMPL_INCLUDED (1)

#if !(defined(SOKOL_GLCORE33)||defined(SOKOL_GLES2)||defined(SOKOL_GLES3)||defined(SOKOL_D3D11)||defined(SOKOL_METAL)||defined(SOKOL_DUMMY_BACKEND))
#error "Please select a backend with SOKOL_GLCORE33, SOKOL_GLES2, SOKOL_GLES3, SOKOL_D3D11, SOKOL_METAL or SOKOL_DUMMY_BACKEND"
#endif
#include <string.h> /* memset */
#include <float.h> /* FLT_MAX */

#ifndef SOKOL_API_IMPL
    #define SOKOL_API_IMPL
#endif
#ifndef SOKOL_DEBUG
    #ifndef NDEBUG
        #define SOKOL_DEBUG (1)
    #endif
#endif
#ifndef SOKOL_ASSERT
    #include <assert.h>
    #define SOKOL_ASSERT(c) assert(c)
#endif
#ifndef SOKOL_VALIDATE_BEGIN
    #define SOKOL_VALIDATE_BEGIN() _sg_validate_begin()
#endif
#ifndef SOKOL_VALIDATE
    #define SOKOL_VALIDATE(cond, err) _sg_validate((cond), err)
#endif
#ifndef SOKOL_VALIDATE_END
    #define SOKOL_VALIDATE_END() _sg_validate_end()
#endif
#ifndef SOKOL_UNREACHABLE
    #define SOKOL_UNREACHABLE SOKOL_ASSERT(false)
#endif
#ifndef SOKOL_MALLOC
    #include <stdlib.h>
    #define SOKOL_MALLOC(s) malloc(s)
    #define SOKOL_FREE(p) free(p)
#endif
#ifndef SOKOL_LOG
    #ifdef SOKOL_DEBUG
        #include <stdio.h>
        #define SOKOL_LOG(s) { SOKOL_ASSERT(s); puts(s); }
    #else
        #define SOKOL_LOG(s)
    #endif
#endif

#ifndef _SOKOL_PRIVATE
    #if defined(__GNUC__)
        #define _SOKOL_PRIVATE __attribute__((unused)) static
    #else
        #define _SOKOL_PRIVATE static
    #endif
#endif

#ifndef _SOKOL_UNUSED
    #define _SOKOL_UNUSED(x) (void)(x)
#endif

#if defined(SOKOL_TRACE_HOOKS)
#define _SG_TRACE_ARGS(fn, ...) if (_sg.hooks.fn) { _sg.hooks.fn(__VA_ARGS__, _sg.hooks.user_data); }
#define _SG_TRACE_NOARGS(fn) if (_sg.hooks.fn) { _sg.hooks.fn(_sg.hooks.user_data); }
#else
#define _SG_TRACE_ARGS(fn, ...)
#define _SG_TRACE_NOARGS(fn)
#endif

/* default clear values */
#ifndef SG_DEFAULT_CLEAR_RED
#define SG_DEFAULT_CLEAR_RED (0.5f)
#endif
#ifndef SG_DEFAULT_CLEAR_GREEN
#define SG_DEFAULT_CLEAR_GREEN (0.5f)
#endif
#ifndef SG_DEFAULT_CLEAR_BLUE
#define SG_DEFAULT_CLEAR_BLUE (0.5f)
#endif
#ifndef SG_DEFAULT_CLEAR_ALPHA
#define SG_DEFAULT_CLEAR_ALPHA (1.0f)
#endif
#ifndef SG_DEFAULT_CLEAR_DEPTH
#define SG_DEFAULT_CLEAR_DEPTH (1.0f)
#endif
#ifndef SG_DEFAULT_CLEAR_STENCIL
#define SG_DEFAULT_CLEAR_STENCIL (0)
#endif

#if defined(SOKOL_GLCORE33) || defined(SOKOL_GLES2) || defined(SOKOL_GLES3)
    #ifndef GL_UNSIGNED_INT_2_10_10_10_REV
    #define GL_UNSIGNED_INT_2_10_10_10_REV 0x8368
    #endif
    #ifndef GL_UNSIGNED_INT_24_8
    #define GL_UNSIGNED_INT_24_8 0x84FA
    #endif
    #ifndef GL_TEXTURE_MAX_ANISOTROPY_EXT
    #define GL_TEXTURE_MAX_ANISOTROPY_EXT 0x84FE
    #endif
    #ifndef GL_MAX_TEXTURE_MAX_ANISOTROPY_EXT
    #define GL_MAX_TEXTURE_MAX_ANISOTROPY_EXT 0x84FF
    #endif
    #ifndef GL_COMPRESSED_RGBA_S3TC_DXT1_EXT
    #define GL_COMPRESSED_RGBA_S3TC_DXT1_EXT 0x83F1
    #endif
    #ifndef GL_COMPRESSED_RGBA_S3TC_DXT3_EXT
    #define GL_COMPRESSED_RGBA_S3TC_DXT3_EXT 0x83F2
    #endif
    #ifndef GL_COMPRESSED_RGBA_S3TC_DXT5_EXT
    #define GL_COMPRESSED_RGBA_S3TC_DXT5_EXT 0x83F3
    #endif
    #ifndef GL_COMPRESSED_RGB_PVRTC_2BPPV1_IMG
    #define GL_COMPRESSED_RGB_PVRTC_2BPPV1_IMG 0x8C01
    #endif
    #ifndef GL_COMPRESSED_RGB_PVRTC_4BPPV1_IMG
    #define GL_COMPRESSED_RGB_PVRTC_4BPPV1_IMG 0x8C00
    #endif
    #ifndef GL_COMPRESSED_RGBA_PVRTC_2BPPV1_IMG
    #define GL_COMPRESSED_RGBA_PVRTC_2BPPV1_IMG 0x8C03
    #endif
    #ifndef GL_COMPRESSED_RGBA_PVRTC_4BPPV1_IMG
    #define GL_COMPRESSED_RGBA_PVRTC_4BPPV1_IMG 0x8C02
    #endif
    #ifndef GL_COMPRESSED_RGB8_ETC2
    #define GL_COMPRESSED_RGB8_ETC2 0x9274
    #endif
    #ifndef GL_COMPRESSED_SRGB8_ETC2
    #define GL_COMPRESSED_SRGB8_ETC2 0x9275
    #endif
    #ifndef GL_DEPTH24_STENCIL8
    #define GL_DEPTH24_STENCIL8 0x88F0
    #endif
    #ifndef GL_HALF_FLOAT
    #define GL_HALF_FLOAT 0x140B
    #endif
    #ifndef GL_DEPTH_STENCIL
    #define GL_DEPTH_STENCIL 0x84F9
    #endif
    #ifndef GL_LUMINANCE
    #define GL_LUMINANCE 0x1909
    #endif
    #ifdef SOKOL_GLES2
    #   ifdef GL_ANGLE_instanced_arrays
    #       define SOKOL_INSTANCING_ENABLED
    #       define glDrawArraysInstanced(mode, first, count, instancecount)  glDrawArraysInstancedANGLE(mode, first, count, instancecount)
    #       define glDrawElementsInstanced(mode, count, type, indices, instancecount) glDrawElementsInstancedANGLE(mode, count, type, indices, instancecount)
    #       define glVertexAttribDivisor(index, divisor) glVertexAttribDivisorANGLE(index, divisor)
    #   elif defined(GL_EXT_draw_instanced) && defined(GL_EXT_instanced_arrays)
    #       define SOKOL_INSTANCING_ENABLED
    #       define glDrawArraysInstanced(mode, first, count, instancecount)  glDrawArraysInstancedEXT(mode, first, count, instancecount)
    #       define glDrawElementsInstanced(mode, count, type, indices, instancecount) glDrawElementsInstancedEXT(mode, count, type, indices, instancecount)
    #       define glVertexAttribDivisor(index, divisor) glVertexAttribDivisorEXT(index, divisor)
    #   else
    #       define SOKOL_GLES2_INSTANCING_ERROR "Select GL_ANGLE_instanced_arrays or (GL_EXT_draw_instanced & GL_EXT_instanced_arrays) to enable instancing in GLES2"
    #       define glDrawArraysInstanced(mode, first, count, instancecount) SOKOL_ASSERT(0 && SOKOL_GLES2_INSTANCING_ERROR)
    #       define glDrawElementsInstanced(mode, count, type, indices, instancecount) SOKOL_ASSERT(0 && SOKOL_GLES2_INSTANCING_ERROR)
    #       define glVertexAttribDivisor(index, divisor) SOKOL_ASSERT(0 && SOKOL_GLES2_INSTANCING_ERROR)
    #   endif
    #else
    #   define SOKOL_INSTANCING_ENABLED
    #endif
    #define _SG_GL_CHECK_ERROR() { SOKOL_ASSERT(glGetError() == GL_NO_ERROR); }

#elif defined(SOKOL_D3D11)
    #ifndef D3D11_NO_HELPERS
    #define D3D11_NO_HELPERS
    #endif
    #ifndef CINTERFACE
    #define CINTERFACE
    #endif
    #ifndef COBJMACROS
    #define COBJMACROS
    #endif
    #ifndef WIN32_LEAN_AND_MEAN
    #define WIN32_LEAN_AND_MEAN
    #endif
    #include <windows.h>
    #include <d3d11.h>
    #include <d3dcompiler.h>
    #if (defined(WINAPI_FAMILY_PARTITION) && !WINAPI_FAMILY_PARTITION(WINAPI_PARTITION_DESKTOP))
    #pragma comment (lib, "WindowsApp.lib")
    #else
    #pragma comment (lib, "user32.lib")
    #pragma comment (lib, "dxgi.lib")
    #pragma comment (lib, "d3d11.lib")
    #pragma comment (lib, "dxguid.lib")
    #endif
#elif defined(SOKOL_METAL)
    #if !__has_feature(objc_arc)
    #error "Please enable ARC when using the Metal backend"
    #endif
    #include <TargetConditionals.h>
    #import <Metal/Metal.h>
#endif

#ifdef _MSC_VER
#pragma warning(push)
#pragma warning(disable:4201)   /* nonstandard extension used: nameless struct/union */
#pragma warning(disable:4115)   /* named type definition in parentheses */
#pragma warning(disable:4505)   /* unreferenced local function has been removed */
#endif

/*=== PRIVATE DECLS ==========================================================*/

/* resource pool slots */
typedef struct {
    uint32_t id;
    uint32_t ctx_id;
    sg_resource_state state;
} _sg_slot_t;

/* constants */
enum {
    _SG_STRING_SIZE = 16,
    _SG_SLOT_SHIFT = 16,
    _SG_SLOT_MASK = (1<<_SG_SLOT_SHIFT)-1,
    _SG_MAX_POOL_SIZE = (1<<_SG_SLOT_SHIFT),
    _SG_DEFAULT_BUFFER_POOL_SIZE = 128,
    _SG_DEFAULT_IMAGE_POOL_SIZE = 128,
    _SG_DEFAULT_SHADER_POOL_SIZE = 32,
    _SG_DEFAULT_PIPELINE_POOL_SIZE = 64,
    _SG_DEFAULT_PASS_POOL_SIZE = 16,
    _SG_DEFAULT_CONTEXT_POOL_SIZE = 16,
    _SG_MTL_DEFAULT_UB_SIZE = 4 * 1024 * 1024,
    _SG_MTL_DEFAULT_SAMPLER_CACHE_CAPACITY = 64,
};

/* fixed-size string */
typedef struct {
    char buf[_SG_STRING_SIZE];
} _sg_str_t;

/* helper macros */
#define _sg_def(val, def) (((val) == 0) ? (def) : (val))
#define _sg_def_flt(val, def) (((val) == 0.0f) ? (def) : (val))
#define _sg_min(a,b) ((a<b)?a:b)
#define _sg_max(a,b) ((a>b)?a:b)
#define _sg_clamp(v,v0,v1) ((v<v0)?(v0):((v>v1)?(v1):(v)))
#define _sg_fequal(val,cmp,delta) (((val-cmp)> -delta)&&((val-cmp)<delta))

/*=== DUMMY BACKEND DECLARATIONS =============================================*/
#if defined(SOKOL_DUMMY_BACKEND)
typedef struct {
    _sg_slot_t slot;
    int size;
    int append_pos;
    bool append_overflow;
    sg_buffer_type type;
    sg_usage usage;
    uint32_t update_frame_index;
    uint32_t append_frame_index;
    int num_slots;
    int active_slot;
} _sg_buffer_t;

typedef struct {
    _sg_slot_t slot;
    sg_image_type type;
    bool render_target;
    int width;
    int height;
    int depth;
    int num_mipmaps;
    sg_usage usage;
    sg_pixel_format pixel_format;
    int sample_count;
    sg_filter min_filter;
    sg_filter mag_filter;
    sg_wrap wrap_u;
    sg_wrap wrap_v;
    sg_wrap wrap_w;
    uint32_t max_anisotropy;
    uint32_t upd_frame_index;
    int num_slots;
    int active_slot;
} _sg_image_t;

typedef struct {
    int size;
} _sg_uniform_block_t;

typedef struct {
    sg_image_type type;
} _sg_shader_image_t;

typedef struct {
    int num_uniform_blocks;
    int num_images;
    _sg_uniform_block_t uniform_blocks[SG_MAX_SHADERSTAGE_UBS];
    _sg_shader_image_t images[SG_MAX_SHADERSTAGE_IMAGES];
} _sg_shader_stage_t;

typedef struct {
    _sg_slot_t slot;
    _sg_shader_stage_t stage[SG_NUM_SHADER_STAGES];
} _sg_shader_t;

typedef struct {
    _sg_slot_t slot;
    _sg_shader_t* shader;
    sg_shader shader_id;
    bool vertex_layout_valid[SG_MAX_SHADERSTAGE_BUFFERS];
    int color_attachment_count;
    sg_pixel_format color_format;
    sg_pixel_format depth_format;
    int sample_count;
    float depth_bias;
    float depth_bias_slope_scale;
    float depth_bias_clamp;
    sg_index_type index_type;
    float blend_color[4];
} _sg_pipeline_t;

typedef struct {
    _sg_image_t* image;
    sg_image image_id;
    int mip_level;
    int slice;
} _sg_attachment_t;

typedef struct {
    _sg_slot_t slot;
    int num_color_atts;
    _sg_attachment_t color_atts[SG_MAX_COLOR_ATTACHMENTS];
    _sg_attachment_t ds_att;
} _sg_pass_t;

typedef struct {
    _sg_slot_t slot;
} _sg_context_t;

/*== GL BACKEND DECLARATIONS =================================================*/
#elif defined(SOKOL_GLCORE33) || defined(SOKOL_GLES2) || defined(SOKOL_GLES3)
typedef struct {
    _sg_slot_t slot;
    int size;
    int append_pos;
    bool append_overflow;
    sg_buffer_type type;
    sg_usage usage;
    uint32_t update_frame_index;
    uint32_t append_frame_index;
    int num_slots;
    int active_slot;
    GLuint gl_buf[SG_NUM_INFLIGHT_FRAMES];
    bool ext_buffers;   /* if true, external buffers were injected with sg_buffer_desc.gl_buffers */
} _sg_buffer_t;

typedef struct {
    _sg_slot_t slot;
    sg_image_type type;
    bool render_target;
    int width;
    int height;
    int depth;
    int num_mipmaps;
    sg_usage usage;
    sg_pixel_format pixel_format;
    int sample_count;
    sg_filter min_filter;
    sg_filter mag_filter;
    sg_wrap wrap_u;
    sg_wrap wrap_v;
    sg_wrap wrap_w;
    uint32_t max_anisotropy;
    GLenum gl_target;
    GLuint gl_depth_render_buffer;
    GLuint gl_msaa_render_buffer;
    uint32_t upd_frame_index;
    int num_slots;
    int active_slot;
    GLuint gl_tex[SG_NUM_INFLIGHT_FRAMES];
    bool ext_textures;  /* if true, external textures were injected with sg_image_desc.gl_textures */
} _sg_image_t;

typedef struct {
    GLint gl_loc;
    sg_uniform_type type;
    uint8_t count;
    uint16_t offset;
} _sg_uniform_t;

typedef struct {
    int size;
    int num_uniforms;
    _sg_uniform_t uniforms[SG_MAX_UB_MEMBERS];
} _sg_uniform_block_t;

typedef struct {
    sg_image_type type;
    GLint gl_loc;
    int gl_tex_slot;
} _sg_shader_image_t;

typedef struct {
    _sg_str_t name;
} _sg_shader_attr_t;

typedef struct {
    int num_uniform_blocks;
    int num_images;
    _sg_uniform_block_t uniform_blocks[SG_MAX_SHADERSTAGE_UBS];
    _sg_shader_image_t images[SG_MAX_SHADERSTAGE_IMAGES];
} _sg_shader_stage_t;

typedef struct {
    _sg_slot_t slot;
    GLuint gl_prog;
    _sg_shader_attr_t attrs[SG_MAX_VERTEX_ATTRIBUTES];
    _sg_shader_stage_t stage[SG_NUM_SHADER_STAGES];
} _sg_shader_t;

typedef struct {
    int8_t vb_index;        /* -1 if attr is not enabled */
    int8_t divisor;         /* -1 if not initialized */
    uint8_t stride;
    uint8_t size;
    uint8_t normalized;
    int offset;
    GLenum type;
} _sg_gl_attr_t;

typedef struct {
    _sg_slot_t slot;
    _sg_shader_t* shader;
    sg_shader shader_id;
    sg_primitive_type primitive_type;
    sg_index_type index_type;
    bool vertex_layout_valid[SG_MAX_SHADERSTAGE_BUFFERS];
    int color_attachment_count;
    sg_pixel_format color_format;
    sg_pixel_format depth_format;
    int sample_count;
    _sg_gl_attr_t gl_attrs[SG_MAX_VERTEX_ATTRIBUTES];
    sg_depth_stencil_state depth_stencil;
    sg_blend_state blend;
    sg_rasterizer_state rast;
} _sg_pipeline_t;

typedef struct {
    _sg_image_t* image;
    sg_image image_id;
    int mip_level;
    int slice;
    GLuint gl_msaa_resolve_buffer;
} _sg_attachment_t;

typedef struct {
    _sg_slot_t slot;
    GLuint gl_fb;
    int num_color_atts;
    _sg_attachment_t color_atts[SG_MAX_COLOR_ATTACHMENTS];
    _sg_attachment_t ds_att;
} _sg_pass_t;

typedef struct {
    _sg_slot_t slot;
    #if !defined(SOKOL_GLES2)
    GLuint vao;
    #endif
    GLuint default_framebuffer;
} _sg_context_t;

typedef struct {
    _sg_gl_attr_t gl_attr;
    GLuint gl_vbuf;
} _sg_gl_cache_attr_t;

typedef struct {
    GLenum target;
    GLuint texture;
} _sg_gl_texture_bind_slot;

typedef struct {
    sg_depth_stencil_state ds;
    sg_blend_state blend;
    sg_rasterizer_state rast;
    bool polygon_offset_enabled;
    _sg_gl_cache_attr_t attrs[SG_MAX_VERTEX_ATTRIBUTES];
    GLuint vertex_buffer;
    GLuint index_buffer;
    GLuint stored_vertex_buffer;
    GLuint stored_index_buffer;
    _sg_gl_texture_bind_slot textures[SG_MAX_SHADERSTAGE_IMAGES];
    _sg_gl_texture_bind_slot stored_texture;
    int cur_ib_offset;
    GLenum cur_primitive_type;
    GLenum cur_index_type;
    _sg_pipeline_t* cur_pipeline;
    sg_pipeline cur_pipeline_id;
} _sg_gl_state_cache_t;

typedef struct {
    bool valid;
    bool gles2;
    bool in_pass;
    int cur_pass_width;
    int cur_pass_height;
    _sg_context_t* cur_context;
    _sg_pass_t* cur_pass;
    sg_pass cur_pass_id;
    _sg_gl_state_cache_t cache;
    bool features[SG_NUM_FEATURES];
    bool ext_anisotropic;
    GLint max_anisotropy;
    GLint max_combined_texture_image_units;
    GLint max_texture_size;
    GLint max_cube_texture_size;
    GLint max_3d_texture_size;
    GLint max_array_layers;
} _sg_gl_backend_t;

/*== D3D11 BACKEND DECLARATIONS ==============================================*/
#elif defined(SOKOL_D3D11)

typedef struct {
    _sg_slot_t slot;
    int size;
    int append_pos;
    bool append_overflow;
    sg_buffer_type type;
    sg_usage usage;
    uint32_t update_frame_index;
    uint32_t append_frame_index;
    ID3D11Buffer* d3d11_buf;
} _sg_buffer_t;

typedef struct {
    _sg_slot_t slot;
    sg_image_type type;
    bool render_target;
    int width;
    int height;
    int depth;
    int num_mipmaps;
    sg_usage usage;
    sg_pixel_format pixel_format;
    int sample_count;
    sg_filter min_filter;
    sg_filter mag_filter;
    sg_wrap wrap_u;
    sg_wrap wrap_v;
    sg_wrap wrap_w;
    uint32_t max_anisotropy;
    uint32_t upd_frame_index;
    DXGI_FORMAT d3d11_format;
    ID3D11Texture2D* d3d11_tex2d;
    ID3D11Texture3D* d3d11_tex3d;
    ID3D11Texture2D* d3d11_texds;
    ID3D11Texture2D* d3d11_texmsaa;
    ID3D11ShaderResourceView* d3d11_srv;
    ID3D11SamplerState* d3d11_smp;
} _sg_image_t;

typedef struct {
    int size;
} _sg_uniform_block_t;

typedef struct {
    sg_image_type type;
} _sg_shader_image_t;

typedef struct {
    _sg_str_t sem_name;
    int sem_index;
} _sg_shader_attr_t;

typedef struct {
    int num_uniform_blocks;
    int num_images;
    _sg_shader_attr_t attrs[SG_MAX_VERTEX_ATTRIBUTES];
    _sg_uniform_block_t uniform_blocks[SG_MAX_SHADERSTAGE_UBS];
    _sg_shader_image_t images[SG_MAX_SHADERSTAGE_IMAGES];
    ID3D11Buffer* d3d11_cbs[SG_MAX_SHADERSTAGE_UBS];
} _sg_shader_stage_t;

typedef struct {
    _sg_slot_t slot;
    _sg_shader_attr_t attrs[SG_MAX_VERTEX_ATTRIBUTES];
    _sg_shader_stage_t stage[SG_NUM_SHADER_STAGES];
    ID3D11VertexShader* d3d11_vs;
    ID3D11PixelShader* d3d11_fs;
    void* d3d11_vs_blob;
    int d3d11_vs_blob_length;
} _sg_shader_t;

typedef struct {
    _sg_slot_t slot;
    _sg_shader_t* shader;
    sg_shader shader_id;
    sg_index_type index_type;
    bool vertex_layout_valid[SG_MAX_SHADERSTAGE_BUFFERS];
    int color_attachment_count;
    sg_pixel_format color_format;
    sg_pixel_format depth_format;
    int sample_count;
    float blend_color[4];
    UINT d3d11_stencil_ref;
    UINT d3d11_vb_strides[SG_MAX_SHADERSTAGE_BUFFERS];
    D3D_PRIMITIVE_TOPOLOGY d3d11_topology;
    DXGI_FORMAT d3d11_index_format;
    ID3D11InputLayout* d3d11_il;
    ID3D11RasterizerState* d3d11_rs;
    ID3D11DepthStencilState* d3d11_dss;
    ID3D11BlendState* d3d11_bs;
} _sg_pipeline_t;

typedef struct {
    _sg_image_t* image;
    sg_image image_id;
    int mip_level;
    int slice;
} _sg_attachment_t;

typedef struct {
    _sg_slot_t slot;
    int num_color_atts;
    _sg_attachment_t color_atts[SG_MAX_COLOR_ATTACHMENTS];
    _sg_attachment_t ds_att;
    ID3D11RenderTargetView* d3d11_rtvs[SG_MAX_COLOR_ATTACHMENTS];
    ID3D11DepthStencilView* d3d11_dsv;
} _sg_pass_t;

typedef struct {
    _sg_slot_t slot;
} _sg_context_t;

typedef struct {
    bool valid;
    ID3D11Device* dev;
    ID3D11DeviceContext* ctx;
    const void* (*rtv_cb)(void);
    const void* (*dsv_cb)(void);
    bool in_pass;
    bool use_indexed_draw;
    int cur_width;
    int cur_height;
    int num_rtvs;
    _sg_pass_t* cur_pass;
    sg_pass cur_pass_id;
    _sg_pipeline_t* cur_pipeline;
    sg_pipeline cur_pipeline_id;
    ID3D11RenderTargetView* cur_rtvs[SG_MAX_COLOR_ATTACHMENTS];
    ID3D11DepthStencilView* cur_dsv;
    /* on-demand loaded d3dcompiler_47.dll handles */
    HINSTANCE d3dcompiler_dll;
    bool d3dcompiler_dll_load_failed;
    pD3DCompile D3DCompile_func;
    /* the following arrays are used for unbinding resources, they will always contain zeroes */
    ID3D11RenderTargetView* zero_rtvs[SG_MAX_COLOR_ATTACHMENTS];
    ID3D11Buffer* zero_vbs[SG_MAX_SHADERSTAGE_BUFFERS];
    UINT zero_vb_offsets[SG_MAX_SHADERSTAGE_BUFFERS];
    UINT zero_vb_strides[SG_MAX_SHADERSTAGE_BUFFERS];
    ID3D11Buffer* zero_cbs[SG_MAX_SHADERSTAGE_UBS];
    ID3D11ShaderResourceView* zero_srvs[SG_MAX_SHADERSTAGE_IMAGES];
    ID3D11SamplerState* zero_smps[SG_MAX_SHADERSTAGE_IMAGES];
    /* global subresourcedata array for texture updates */
    D3D11_SUBRESOURCE_DATA subres_data[SG_MAX_MIPMAPS * SG_MAX_TEXTUREARRAY_LAYERS];
} _sg_d3d11_backend_t;

/*=== METAL BACKEND DECLARATIONS =============================================*/
#elif defined(SOKOL_METAL)

enum {
    #if defined(TARGET_OS_IPHONE) && !TARGET_OS_IPHONE
    _SG_MTL_UB_ALIGN = 256,
    #else
    _SG_MTL_UB_ALIGN = 16,
    #endif
    _SG_MTL_INVALID_SLOT_INDEX = 0
};

/* note that there's a free-standing _sg_mtl_idpool NSMutableArray,
    this can't be part of a C struct before Xcode10.x
*/
typedef struct {
    uint32_t frame_index;   /* frame index at which it is safe to release this resource */
    uint32_t slot_index;
} _sg_mtl_release_item_t;

typedef struct {
    uint32_t num_slots;
    uint32_t free_queue_top;
    uint32_t* free_queue;
    uint32_t release_queue_front;
    uint32_t release_queue_back;
    _sg_mtl_release_item_t* release_queue;
} _sg_mtl_idpool_t;

/* Metal sampler cache */
typedef struct {
    sg_filter min_filter;
    sg_filter mag_filter;
    sg_wrap wrap_u;
    sg_wrap wrap_v;
    sg_wrap wrap_w;
    uint32_t max_anisotropy;
    int min_lod;    /* orig min/max_lod is float, this is int(min/max_lod*1000.0) */
    int max_lod;
    uint32_t mtl_sampler_state;
} _sg_mtl_sampler_cache_item_t;

typedef struct {
    int capacity;
    int num_items;
    _sg_mtl_sampler_cache_item_t* items;
} _sg_mtl_sampler_cache_t;

typedef struct {
    _sg_slot_t slot;
    int size;
    int append_pos;
    bool append_overflow;
    sg_buffer_type type;
    sg_usage usage;
    uint32_t update_frame_index;
    uint32_t append_frame_index;
    int num_slots;
    int active_slot;
    uint32_t mtl_buf[SG_NUM_INFLIGHT_FRAMES];  /* index intp _sg_mtl_pool */
} _sg_buffer_t;

typedef struct {
    _sg_slot_t slot;
    sg_image_type type;
    bool render_target;
    int width;
    int height;
    int depth;
    int num_mipmaps;
    sg_usage usage;
    sg_pixel_format pixel_format;
    int sample_count;
    sg_filter min_filter;
    sg_filter mag_filter;
    sg_wrap wrap_u;
    sg_wrap wrap_v;
    sg_wrap wrap_w;
    uint32_t max_anisotropy;
    uint32_t upd_frame_index;
    int num_slots;
    int active_slot;
    uint32_t mtl_tex[SG_NUM_INFLIGHT_FRAMES];
    uint32_t mtl_depth_tex;
    uint32_t mtl_msaa_tex;
    uint32_t mtl_sampler_state;
} _sg_image_t;

typedef struct {
    int size;
} _sg_uniform_block_t;

typedef struct {
    sg_image_type type;
} _sg_shader_image_t;

typedef struct {
    int num_uniform_blocks;
    int num_images;
    _sg_uniform_block_t uniform_blocks[SG_MAX_SHADERSTAGE_UBS];
    _sg_shader_image_t images[SG_MAX_SHADERSTAGE_IMAGES];
    uint32_t mtl_lib;
    uint32_t mtl_func;
} _sg_shader_stage_t;

typedef struct {
    _sg_slot_t slot;
    _sg_shader_stage_t stage[SG_NUM_SHADER_STAGES];
} _sg_shader_t;

typedef struct {
    _sg_slot_t slot;
    _sg_shader_t* shader;
    sg_shader shader_id;
    bool vertex_layout_valid[SG_MAX_SHADERSTAGE_BUFFERS];
    int color_attachment_count;
    sg_pixel_format color_format;
    sg_pixel_format depth_format;
    int sample_count;
    float depth_bias;
    float depth_bias_slope_scale;
    float depth_bias_clamp;
    MTLPrimitiveType mtl_prim_type;
    sg_index_type index_type;
    NSUInteger mtl_index_size;
    MTLIndexType mtl_index_type;
    MTLCullMode mtl_cull_mode;
    MTLWinding mtl_winding;
    float blend_color[4];
    uint32_t mtl_stencil_ref;
    uint32_t mtl_rps;
    uint32_t mtl_dss;
} _sg_pipeline_t;

typedef struct {
    _sg_image_t* image;
    sg_image image_id;
    int mip_level;
    int slice;
} _sg_attachment_t;

typedef struct {
    _sg_slot_t slot;
    int num_color_atts;
    _sg_attachment_t color_atts[SG_MAX_COLOR_ATTACHMENTS];
    _sg_attachment_t ds_att;
} _sg_pass_t;

typedef struct {
    _sg_slot_t slot;
} _sg_context_t;

/* resouce binding state cache */
typedef struct {
    const _sg_pipeline_t* cur_pipeline;
    sg_pipeline cur_pipeline_id;
    const _sg_buffer_t* cur_indexbuffer;
    int cur_indexbuffer_offset;
    sg_buffer cur_indexbuffer_id;
    const _sg_buffer_t* cur_vertexbuffers[SG_MAX_SHADERSTAGE_BUFFERS];
    int cur_vertexbuffer_offsets[SG_MAX_SHADERSTAGE_BUFFERS];
    sg_buffer cur_vertexbuffer_ids[SG_MAX_SHADERSTAGE_BUFFERS];
    const _sg_image_t* cur_vs_images[SG_MAX_SHADERSTAGE_IMAGES];
    sg_image cur_vs_image_ids[SG_MAX_SHADERSTAGE_IMAGES];
    const _sg_image_t* cur_fs_images[SG_MAX_SHADERSTAGE_IMAGES];
    sg_image cur_fs_image_ids[SG_MAX_SHADERSTAGE_IMAGES];
} _sg_mtl_state_cache_t;

typedef struct {
    bool valid;
    const void*(*renderpass_descriptor_cb)(void);
    const void*(*drawable_cb)(void);
    uint32_t frame_index;
    uint32_t cur_frame_rotate_index;
    uint32_t ub_size;
    uint32_t cur_ub_offset;
    uint8_t* cur_ub_base_ptr;
    bool in_pass;
    bool pass_valid;
    int cur_width;
    int cur_height;
    _sg_mtl_state_cache_t state_cache;
    _sg_mtl_sampler_cache_t sampler_cache;
    _sg_mtl_idpool_t idpool;
} _sg_mtl_backend_t;

/* keep Objective-C 'smart data' in a separate static objects, these can't be in a C struct until Xcode10 or so */
static NSMutableArray* _sg_mtl_idpool;
static id<MTLDevice> _sg_mtl_device;
static id<MTLCommandQueue> _sg_mtl_cmd_queue;
static id<MTLCommandBuffer> _sg_mtl_cmd_buffer;
static id<MTLBuffer> _sg_mtl_uniform_buffers[SG_NUM_INFLIGHT_FRAMES];
static id<MTLRenderCommandEncoder> _sg_mtl_cmd_encoder;
static dispatch_semaphore_t _sg_mtl_sem;

#endif /* SOKOL_METAL */

/*=== RESOURCE POOL DECLARATIONS =============================================*/

/* this *MUST* remain 0 */
#define _SG_INVALID_SLOT_INDEX (0)

typedef struct {
    int size;
    int queue_top;
    uint32_t* gen_ctrs;
    int* free_queue;
} _sg_pool_t;

typedef struct {
    _sg_pool_t buffer_pool;
    _sg_pool_t image_pool;
    _sg_pool_t shader_pool;
    _sg_pool_t pipeline_pool;
    _sg_pool_t pass_pool;
    _sg_pool_t context_pool;
    _sg_buffer_t* buffers;
    _sg_image_t* images;
    _sg_shader_t* shaders;
    _sg_pipeline_t* pipelines;
    _sg_pass_t* passes;
    _sg_context_t* contexts;
} _sg_pools_t;

/*=== VALIDATION LAYER DECLARATIONS ==========================================*/
typedef enum {
    /* special case 'validation was successful' */
    _SG_VALIDATE_SUCCESS,

    /* buffer creation */
    _SG_VALIDATE_BUFFERDESC_CANARY,
    _SG_VALIDATE_BUFFERDESC_SIZE,
    _SG_VALIDATE_BUFFERDESC_CONTENT,
    _SG_VALIDATE_BUFFERDESC_NO_CONTENT,

    /* image creation */
    _SG_VALIDATE_IMAGEDESC_CANARY,
    _SG_VALIDATE_IMAGEDESC_WIDTH,
    _SG_VALIDATE_IMAGEDESC_HEIGHT,
    _SG_VALIDATE_IMAGEDESC_RT_PIXELFORMAT,
    _SG_VALIDATE_IMAGEDESC_NONRT_PIXELFORMAT,
    _SG_VALIDATE_IMAGEDESC_MSAA_BUT_NO_RT,
    _SG_VALIDATE_IMAGEDESC_NO_MSAA_RT_SUPPORT,
    _SG_VALIDATE_IMAGEDESC_RT_IMMUTABLE,
    _SG_VALIDATE_IMAGEDESC_RT_NO_CONTENT,
    _SG_VALIDATE_IMAGEDESC_CONTENT,
    _SG_VALIDATE_IMAGEDESC_NO_CONTENT,

    /* shader creation */
    _SG_VALIDATE_SHADERDESC_CANARY,
    _SG_VALIDATE_SHADERDESC_SOURCE,
    _SG_VALIDATE_SHADERDESC_BYTECODE,
    _SG_VALIDATE_SHADERDESC_SOURCE_OR_BYTECODE,
    _SG_VALIDATE_SHADERDESC_NO_BYTECODE_SIZE,
    _SG_VALIDATE_SHADERDESC_NO_CONT_UBS,
    _SG_VALIDATE_SHADERDESC_NO_CONT_IMGS,
    _SG_VALIDATE_SHADERDESC_NO_CONT_UB_MEMBERS,
    _SG_VALIDATE_SHADERDESC_NO_UB_MEMBERS,
    _SG_VALIDATE_SHADERDESC_UB_MEMBER_NAME,
    _SG_VALIDATE_SHADERDESC_UB_SIZE_MISMATCH,
    _SG_VALIDATE_SHADERDESC_IMG_NAME,
    _SG_VALIDATE_SHADERDESC_ATTR_NAMES,
    _SG_VALIDATE_SHADERDESC_ATTR_SEMANTICS,
    _SG_VALIDATE_SHADERDESC_ATTR_STRING_TOO_LONG,

    /* pipeline creation */
    _SG_VALIDATE_PIPELINEDESC_CANARY,
    _SG_VALIDATE_PIPELINEDESC_SHADER,
    _SG_VALIDATE_PIPELINEDESC_NO_ATTRS,
    _SG_VALIDATE_PIPELINEDESC_LAYOUT_STRIDE4,
    _SG_VALIDATE_PIPELINEDESC_ATTR_NAME,
    _SG_VALIDATE_PIPELINEDESC_ATTR_SEMANTICS,

    /* pass creation */
    _SG_VALIDATE_PASSDESC_CANARY,
    _SG_VALIDATE_PASSDESC_NO_COLOR_ATTS,
    _SG_VALIDATE_PASSDESC_NO_CONT_COLOR_ATTS,
    _SG_VALIDATE_PASSDESC_IMAGE,
    _SG_VALIDATE_PASSDESC_MIPLEVEL,
    _SG_VALIDATE_PASSDESC_FACE,
    _SG_VALIDATE_PASSDESC_LAYER,
    _SG_VALIDATE_PASSDESC_SLICE,
    _SG_VALIDATE_PASSDESC_IMAGE_NO_RT,
    _SG_VALIDATE_PASSDESC_COLOR_PIXELFORMATS,
    _SG_VALIDATE_PASSDESC_COLOR_INV_PIXELFORMAT,
    _SG_VALIDATE_PASSDESC_DEPTH_INV_PIXELFORMAT,
    _SG_VALIDATE_PASSDESC_IMAGE_SIZES,
    _SG_VALIDATE_PASSDESC_IMAGE_SAMPLE_COUNTS,

    /* sg_begin_pass validation */
    _SG_VALIDATE_BEGINPASS_PASS,
    _SG_VALIDATE_BEGINPASS_IMAGE,

    /* sg_apply_pipeline validation */
    _SG_VALIDATE_APIP_PIPELINE_VALID_ID,
    _SG_VALIDATE_APIP_PIPELINE_EXISTS,
    _SG_VALIDATE_APIP_PIPELINE_VALID,
    _SG_VALIDATE_APIP_SHADER_EXISTS,
    _SG_VALIDATE_APIP_SHADER_VALID,
    _SG_VALIDATE_APIP_ATT_COUNT,
    _SG_VALIDATE_APIP_COLOR_FORMAT,
    _SG_VALIDATE_APIP_DEPTH_FORMAT,
    _SG_VALIDATE_APIP_SAMPLE_COUNT,

    /* sg_apply_bindings validation */
    _SG_VALIDATE_ABND_PIPELINE,
    _SG_VALIDATE_ABND_PIPELINE_EXISTS,
    _SG_VALIDATE_ABND_PIPELINE_VALID,
    _SG_VALIDATE_ABND_VBS,
    _SG_VALIDATE_ABND_VB_EXISTS,
    _SG_VALIDATE_ABND_VB_TYPE,
    _SG_VALIDATE_ABND_VB_OVERFLOW,
    _SG_VALIDATE_ABND_NO_IB,
    _SG_VALIDATE_ABND_IB,
    _SG_VALIDATE_ABND_IB_EXISTS,
    _SG_VALIDATE_ABND_IB_TYPE,
    _SG_VALIDATE_ABND_IB_OVERFLOW,
    _SG_VALIDATE_ABND_VS_IMGS,
    _SG_VALIDATE_ABND_VS_IMG_EXISTS,
    _SG_VALIDATE_ABND_VS_IMG_TYPES,
    _SG_VALIDATE_ABND_FS_IMGS,
    _SG_VALIDATE_ABND_FS_IMG_EXISTS,
    _SG_VALIDATE_ABND_FS_IMG_TYPES,

    /* sg_apply_uniforms validation */
    _SG_VALIDATE_AUB_NO_PIPELINE,
    _SG_VALIDATE_AUB_NO_UB_AT_SLOT,
    _SG_VALIDATE_AUB_SIZE,

    /* sg_update_buffer validation */
    _SG_VALIDATE_UPDATEBUF_USAGE,
    _SG_VALIDATE_UPDATEBUF_SIZE,
    _SG_VALIDATE_UPDATEBUF_ONCE,
    _SG_VALIDATE_UPDATEBUF_APPEND,

    /* sg_append_buffer validation */
    _SG_VALIDATE_APPENDBUF_USAGE,
    _SG_VALIDATE_APPENDBUF_SIZE,
    _SG_VALIDATE_APPENDBUF_UPDATE,

    /* sg_update_image validation */
    _SG_VALIDATE_UPDIMG_USAGE,
    _SG_VALIDATE_UPDIMG_NOTENOUGHDATA,
    _SG_VALIDATE_UPDIMG_SIZE,
    _SG_VALIDATE_UPDIMG_COMPRESSED,
    _SG_VALIDATE_UPDIMG_ONCE
} _sg_validate_error_t;

/*=== GENERIC BACKEND STATE ==================================================*/

typedef struct {
    bool valid;
    sg_desc desc;       /* original desc with default values patched in */
    uint32_t frame_index;
    sg_context active_context;
    sg_pass cur_pass;
    sg_pipeline cur_pipeline;
    bool pass_valid;
    bool bindings_valid;
    bool next_draw_valid;
    #if defined(SOKOL_DEBUG)
    _sg_validate_error_t validate_error;
    #endif
    _sg_pools_t pools;
    #if defined(SOKOL_GLCORE33) || defined(SOKOL_GLES2) || defined(SOKOL_GLES3)
    _sg_gl_backend_t gl;
    #elif defined(SOKOL_METAL)
    _sg_mtl_backend_t mtl;
    #elif defined(SOKOL_D3D11)
    _sg_d3d11_backend_t d3d11;
    #endif
    #if defined(SOKOL_TRACE_HOOKS)
    sg_trace_hooks hooks;
    #endif
} _sg_state_t;
static _sg_state_t _sg;

/*-- helper functions --------------------------------------------------------*/

_SOKOL_PRIVATE bool _sg_strempty(const _sg_str_t* str) {
    return 0 == str->buf[0];
}

_SOKOL_PRIVATE const char* _sg_strptr(const _sg_str_t* str) {
    return &str->buf[0];
}

_SOKOL_PRIVATE void _sg_strcpy(_sg_str_t* dst, const char* src) {
    SOKOL_ASSERT(dst);
    if (src) {
        #if defined(_MSC_VER)
        strncpy_s(dst->buf, _SG_STRING_SIZE, src, (_SG_STRING_SIZE-1));
        #else
        strncpy(dst->buf, src, _SG_STRING_SIZE);
        #endif
        dst->buf[_SG_STRING_SIZE-1] = 0;
    }
    else {
        memset(dst->buf, 0, _SG_STRING_SIZE);
    }
}

/* return byte size of a vertex format */
_SOKOL_PRIVATE int _sg_vertexformat_bytesize(sg_vertex_format fmt) {
    switch (fmt) {
        case SG_VERTEXFORMAT_FLOAT:     return 4;
        case SG_VERTEXFORMAT_FLOAT2:    return 8;
        case SG_VERTEXFORMAT_FLOAT3:    return 12;
        case SG_VERTEXFORMAT_FLOAT4:    return 16;
        case SG_VERTEXFORMAT_BYTE4:     return 4;
        case SG_VERTEXFORMAT_BYTE4N:    return 4;
        case SG_VERTEXFORMAT_UBYTE4:    return 4;
        case SG_VERTEXFORMAT_UBYTE4N:   return 4;
        case SG_VERTEXFORMAT_SHORT2:    return 4;
        case SG_VERTEXFORMAT_SHORT2N:   return 4;
        case SG_VERTEXFORMAT_SHORT4:    return 8;
        case SG_VERTEXFORMAT_SHORT4N:   return 8;
        case SG_VERTEXFORMAT_UINT10_N2: return 4;
        case SG_VERTEXFORMAT_INVALID:   return 0;
        default:
            SOKOL_UNREACHABLE;
            return -1;
    }
}

/* return the byte size of a shader uniform */
_SOKOL_PRIVATE int _sg_uniform_size(sg_uniform_type type, int count) {
    switch (type) {
        case SG_UNIFORMTYPE_INVALID:    return 0;
        case SG_UNIFORMTYPE_FLOAT:      return 4 * count;
        case SG_UNIFORMTYPE_FLOAT2:     return 8 * count;
        case SG_UNIFORMTYPE_FLOAT3:     return 12 * count; /* FIXME: std140??? */
        case SG_UNIFORMTYPE_FLOAT4:     return 16 * count;
        case SG_UNIFORMTYPE_MAT4:       return 64 * count;
        default:
            SOKOL_UNREACHABLE;
            return -1;
    }
}

/* return true if pixel format is a compressed format */
_SOKOL_PRIVATE bool _sg_is_compressed_pixel_format(sg_pixel_format fmt) {
    switch (fmt) {
        case SG_PIXELFORMAT_DXT1:
        case SG_PIXELFORMAT_DXT3:
        case SG_PIXELFORMAT_DXT5:
        case SG_PIXELFORMAT_PVRTC2_RGB:
        case SG_PIXELFORMAT_PVRTC4_RGB:
        case SG_PIXELFORMAT_PVRTC2_RGBA:
        case SG_PIXELFORMAT_PVRTC4_RGBA:
        case SG_PIXELFORMAT_ETC2_RGB8:
        case SG_PIXELFORMAT_ETC2_SRGB8:
            return true;
        default:
            return false;
    }
}

/* return true if pixel format is a valid render target format */
_SOKOL_PRIVATE bool _sg_is_valid_rendertarget_color_format(sg_pixel_format fmt) {
    switch (fmt) {
        case SG_PIXELFORMAT_RGBA8:
        case SG_PIXELFORMAT_R10G10B10A2:
        case SG_PIXELFORMAT_RGBA32F:
        case SG_PIXELFORMAT_RGBA16F:
            return true;
        default:
            return false;
    }
}

/* return true if pixel format is a valid depth format */
_SOKOL_PRIVATE bool _sg_is_valid_rendertarget_depth_format(sg_pixel_format fmt) {
    switch (fmt) {
        case SG_PIXELFORMAT_DEPTH:
        case SG_PIXELFORMAT_DEPTHSTENCIL:
            return true;
        default:
            return false;
    }
}

/* return true if pixel format is a depth-stencil format */
_SOKOL_PRIVATE bool _sg_is_depth_stencil_format(sg_pixel_format fmt) {
    /* FIXME: more depth stencil formats? */
    return (SG_PIXELFORMAT_DEPTHSTENCIL == fmt);
}

/* return the bytes-per-pixel for a pixel format */
_SOKOL_PRIVATE int _sg_pixelformat_bytesize(sg_pixel_format fmt) {
    switch (fmt) {
        case SG_PIXELFORMAT_RGBA32F:
            return 16;
        case SG_PIXELFORMAT_RGBA16F:
            return 8;
        case SG_PIXELFORMAT_RGBA8:
        case SG_PIXELFORMAT_R10G10B10A2:
        case SG_PIXELFORMAT_R32F:
            return 4;
        case SG_PIXELFORMAT_RGB8:
            return 3;
        case SG_PIXELFORMAT_R5G5B5A1:
        case SG_PIXELFORMAT_R5G6B5:
        case SG_PIXELFORMAT_RGBA4:
        case SG_PIXELFORMAT_R16F:
            return 2;
        case SG_PIXELFORMAT_L8:
            return 1;
        default:
            SOKOL_UNREACHABLE;
            return 0;
    }
}

/* return row pitch for an image */
_SOKOL_PRIVATE int _sg_row_pitch(sg_pixel_format fmt, int width) {
    int pitch;
    switch (fmt) {
        case SG_PIXELFORMAT_DXT1:
        case SG_PIXELFORMAT_ETC2_RGB8:
        case SG_PIXELFORMAT_ETC2_SRGB8:
            pitch = ((width + 3) / 4) * 8;
            pitch = pitch < 8 ? 8 : pitch;
            break;
        case SG_PIXELFORMAT_DXT3:
        case SG_PIXELFORMAT_DXT5:
            pitch = ((width + 3) / 4) * 16;
            pitch = pitch < 16 ? 16 : pitch;
            break;
        case SG_PIXELFORMAT_PVRTC4_RGB:
        case SG_PIXELFORMAT_PVRTC4_RGBA:
            {
                const int block_size = 4*4;
                const int bpp = 4;
                int width_blocks = width / 4;
                width_blocks = width_blocks < 2 ? 2 : width_blocks;
                pitch = width_blocks * ((block_size * bpp) / 8);
            }
            break;
        case SG_PIXELFORMAT_PVRTC2_RGB:
        case SG_PIXELFORMAT_PVRTC2_RGBA:
            {
                const int block_size = 8*4;
                const int bpp = 2;
                int width_blocks = width / 4;
                width_blocks = width_blocks < 2 ? 2 : width_blocks;
                pitch = width_blocks * ((block_size * bpp) / 8);
            }
            break;
        default:
            pitch = width * _sg_pixelformat_bytesize(fmt);
            break;
    }
    return pitch;
}

/* return pitch of a 2D subimage / texture slice */
_SOKOL_PRIVATE int _sg_surface_pitch(sg_pixel_format fmt, int width, int height) {
    int num_rows = 0;
    switch (fmt) {
        case SG_PIXELFORMAT_DXT1:
        case SG_PIXELFORMAT_DXT3:
        case SG_PIXELFORMAT_DXT5:
        case SG_PIXELFORMAT_ETC2_RGB8:
        case SG_PIXELFORMAT_ETC2_SRGB8:
        case SG_PIXELFORMAT_PVRTC2_RGB:
        case SG_PIXELFORMAT_PVRTC2_RGBA:
        case SG_PIXELFORMAT_PVRTC4_RGB:
        case SG_PIXELFORMAT_PVRTC4_RGBA:
            num_rows = ((height + 3) / 4);
            break;
        default:
            num_rows = height;
            break;
    }
    if (num_rows < 1) {
        num_rows = 1;
    }
    return num_rows * _sg_row_pitch(fmt, width);
}

/* resolve pass action defaults into a new pass action struct */
_SOKOL_PRIVATE void _sg_resolve_default_pass_action(const sg_pass_action* from, sg_pass_action* to) {
    SOKOL_ASSERT(from && to);
    *to = *from;
    for (int i = 0; i < SG_MAX_COLOR_ATTACHMENTS; i++) {
        if (to->colors[i].action  == _SG_ACTION_DEFAULT) {
            to->colors[i].action = SG_ACTION_CLEAR;
            to->colors[i].val[0] = SG_DEFAULT_CLEAR_RED;
            to->colors[i].val[1] = SG_DEFAULT_CLEAR_GREEN;
            to->colors[i].val[2] = SG_DEFAULT_CLEAR_BLUE;
            to->colors[i].val[3] = SG_DEFAULT_CLEAR_ALPHA;
        }
    }
    if (to->depth.action == _SG_ACTION_DEFAULT) {
        to->depth.action = SG_ACTION_CLEAR;
        to->depth.val = SG_DEFAULT_CLEAR_DEPTH;
    }
    if (to->stencil.action == _SG_ACTION_DEFAULT) {
        to->stencil.action = SG_ACTION_CLEAR;
        to->stencil.val = SG_DEFAULT_CLEAR_STENCIL;
    }
}

/*== DUMMY BACKEND IMPL ======================================================*/
#if defined(SOKOL_DUMMY_BACKEND)

_SOKOL_PRIVATE void _sg_setup_backend(const sg_desc* desc) {
    SOKOL_ASSERT(desc);
    _SOKOL_UNUSED(desc);
}

_SOKOL_PRIVATE void _sg_discard_backend(void) {
    /* empty */
}

_SOKOL_PRIVATE bool _sg_query_feature(sg_feature f) {
    _SOKOL_UNUSED(f);
    return true;
}

_SOKOL_PRIVATE sg_pixel_format_info _sg_query_pixel_format_info(sg_pixel_format format) {
    _SOKOL_UNUSED(format);
    sg_pixel_format_info info;
    memset(&info, 0, sizeof(info));
    return info;
}

_SOKOL_PRIVATE void _sg_reset_state_cache(void) {
    /* empty*/
}

_SOKOL_PRIVATE sg_resource_state _sg_create_context(_sg_context_t* ctx) {
    SOKOL_ASSERT(ctx);
    _SOKOL_UNUSED(ctx);
    return SG_RESOURCESTATE_VALID;
}

_SOKOL_PRIVATE void _sg_destroy_context(_sg_context_t* ctx) {
    SOKOL_ASSERT(ctx);
    _SOKOL_UNUSED(ctx);
}

_SOKOL_PRIVATE void _sg_activate_context(_sg_context_t* ctx) {
    SOKOL_ASSERT(ctx);
    _SOKOL_UNUSED(ctx);
}

_SOKOL_PRIVATE sg_resource_state _sg_create_buffer(_sg_buffer_t* buf, const sg_buffer_desc* desc) {
    SOKOL_ASSERT(buf && desc);
    buf->size = desc->size;
    buf->append_pos = 0;
    buf->append_overflow = false;
    buf->type = desc->type;
    buf->usage = desc->usage;
    buf->update_frame_index = 0;
    buf->append_frame_index = 0;
    buf->num_slots = (buf->usage == SG_USAGE_IMMUTABLE) ? 1 : SG_NUM_INFLIGHT_FRAMES;
    buf->active_slot = 0;
    return SG_RESOURCESTATE_VALID;
}

_SOKOL_PRIVATE void _sg_destroy_buffer(_sg_buffer_t* buf) {
    SOKOL_ASSERT(buf);
    _SOKOL_UNUSED(buf);
}

_SOKOL_PRIVATE sg_resource_state _sg_create_image(_sg_image_t* img, const sg_image_desc* desc) {
    SOKOL_ASSERT(img && desc);
    img->type = desc->type;
    img->render_target = desc->render_target;
    img->width = desc->width;
    img->height = desc->height;
    img->depth = desc->depth;
    img->num_mipmaps = desc->num_mipmaps;
    img->usage = desc->usage;
    img->pixel_format = desc->pixel_format;
    img->sample_count = desc->sample_count;
    img->min_filter = desc->min_filter;
    img->mag_filter = desc->mag_filter;
    img->wrap_u = desc->wrap_u;
    img->wrap_v = desc->wrap_v;
    img->wrap_w = desc->wrap_w;
    img->max_anisotropy = desc->max_anisotropy;
    img->upd_frame_index = 0;
    img->num_slots = (img->usage == SG_USAGE_IMMUTABLE) ? 1 :SG_NUM_INFLIGHT_FRAMES;
    img->active_slot = 0;
    return SG_RESOURCESTATE_VALID;
}

_SOKOL_PRIVATE void _sg_destroy_image(_sg_image_t* img) {
    SOKOL_ASSERT(img);
    _SOKOL_UNUSED(img);
}

_SOKOL_PRIVATE sg_resource_state _sg_create_shader(_sg_shader_t* shd, const sg_shader_desc* desc) {
    SOKOL_ASSERT(shd && desc);
    /* uniform block sizes and image types */
    for (int stage_index = 0; stage_index < SG_NUM_SHADER_STAGES; stage_index++) {
        const sg_shader_stage_desc* stage_desc = (stage_index == SG_SHADERSTAGE_VS) ? &desc->vs : &desc->fs;
        _sg_shader_stage_t* stage = &shd->stage[stage_index];
        SOKOL_ASSERT(stage->num_uniform_blocks == 0);
        for (int ub_index = 0; ub_index < SG_MAX_SHADERSTAGE_UBS; ub_index++) {
            const sg_shader_uniform_block_desc* ub_desc = &stage_desc->uniform_blocks[ub_index];
            if (0 == ub_desc->size) {
                break;
            }
            _sg_uniform_block_t* ub = &stage->uniform_blocks[ub_index];
            ub->size = ub_desc->size;
            stage->num_uniform_blocks++;
        }
        SOKOL_ASSERT(stage->num_images == 0);
        for (int img_index = 0; img_index < SG_MAX_SHADERSTAGE_IMAGES; img_index++) {
            const sg_shader_image_desc* img_desc = &stage_desc->images[img_index];
            if (img_desc->type == _SG_IMAGETYPE_DEFAULT) {
                break;
            }
            stage->images[img_index].type = img_desc->type;
            stage->num_images++;
        }
    }
    return SG_RESOURCESTATE_VALID;
}

_SOKOL_PRIVATE void _sg_destroy_shader(_sg_shader_t* shd) {
    SOKOL_ASSERT(shd);
    _SOKOL_UNUSED(shd);
}

_SOKOL_PRIVATE sg_resource_state _sg_create_pipeline(_sg_pipeline_t* pip, _sg_shader_t* shd, const sg_pipeline_desc* desc) {
    SOKOL_ASSERT(pip && desc);
    pip->shader = shd;
    pip->shader_id = desc->shader;
    for (int attr_index = 0; attr_index < SG_MAX_VERTEX_ATTRIBUTES; attr_index++) {
        const sg_vertex_attr_desc* a_desc = &desc->layout.attrs[attr_index];
        if (a_desc->format == SG_VERTEXFORMAT_INVALID) {
            break;
        }
        SOKOL_ASSERT((a_desc->buffer_index >= 0) && (a_desc->buffer_index < SG_MAX_SHADERSTAGE_BUFFERS));
        pip->vertex_layout_valid[a_desc->buffer_index] = true;
    }
    pip->color_attachment_count = desc->blend.color_attachment_count;
    pip->color_format = desc->blend.color_format;
    pip->depth_format = desc->blend.depth_format;
    pip->sample_count = desc->rasterizer.sample_count;
    pip->depth_bias = desc->rasterizer.depth_bias;
    pip->depth_bias_slope_scale = desc->rasterizer.depth_bias_slope_scale;
    pip->depth_bias_clamp = desc->rasterizer.depth_bias_clamp;
    pip->index_type = desc->index_type;
    for (int i = 0; i < 4; i++) {
        pip->blend_color[i] = desc->blend.blend_color[i];
    }
    return SG_RESOURCESTATE_VALID;
}

_SOKOL_PRIVATE void _sg_destroy_pipeline(_sg_pipeline_t* pip) {
    SOKOL_ASSERT(pip);
    _SOKOL_UNUSED(pip);
}

_SOKOL_PRIVATE sg_resource_state _sg_create_pass(_sg_pass_t* pass, _sg_image_t** att_images, const sg_pass_desc* desc) {
    SOKOL_ASSERT(pass && desc);
    SOKOL_ASSERT(att_images && att_images[0]);
    /* copy image pointers and desc attributes */
    const sg_attachment_desc* att_desc;
    _sg_attachment_t* att;
    for (int i = 0; i < SG_MAX_COLOR_ATTACHMENTS; i++) {
        SOKOL_ASSERT(0 == pass->color_atts[i].image);
        att_desc = &desc->color_attachments[i];
        if (att_desc->image.id != SG_INVALID_ID) {
            pass->num_color_atts++;
            SOKOL_ASSERT(att_images[i] && (att_images[i]->slot.id == att_desc->image.id));
            SOKOL_ASSERT(_sg_is_valid_rendertarget_color_format(att_images[i]->pixel_format));
            att = &pass->color_atts[i];
            SOKOL_ASSERT((att->image == 0) && (att->image_id.id == SG_INVALID_ID));
            att->image = att_images[i];
            att->image_id = att_desc->image;
            att->mip_level = att_desc->mip_level;
            att->slice = att_desc->slice;
        }
    }
    SOKOL_ASSERT(0 == pass->ds_att.image);
    att_desc = &desc->depth_stencil_attachment;
    const int ds_img_index = SG_MAX_COLOR_ATTACHMENTS;
    if (att_desc->image.id != SG_INVALID_ID) {
        SOKOL_ASSERT(att_images[ds_img_index] && (att_images[ds_img_index]->slot.id == att_desc->image.id));
        SOKOL_ASSERT(_sg_is_valid_rendertarget_depth_format(att_images[ds_img_index]->pixel_format));
        att = &pass->ds_att;
        SOKOL_ASSERT((att->image == 0) && (att->image_id.id == SG_INVALID_ID));
        att->image = att_images[ds_img_index];
        att->image_id = att_desc->image;
        att->mip_level = att_desc->mip_level;
        att->slice = att_desc->slice;
    }
    return SG_RESOURCESTATE_VALID;
}

_SOKOL_PRIVATE void _sg_destroy_pass(_sg_pass_t* pass) {
    SOKOL_ASSERT(pass);
    _SOKOL_UNUSED(pass);
}

_SOKOL_PRIVATE void _sg_begin_pass(_sg_pass_t* pass, const sg_pass_action* action, int w, int h) {
    SOKOL_ASSERT(action);
    _SOKOL_UNUSED(pass);
    _SOKOL_UNUSED(action);
    _SOKOL_UNUSED(w);
    _SOKOL_UNUSED(h);
}

_SOKOL_PRIVATE void _sg_end_pass(void) {
    /* empty */
}

_SOKOL_PRIVATE void _sg_commit(void) {
    /* empty */
}

_SOKOL_PRIVATE void _sg_apply_viewport(int x, int y, int w, int h, bool origin_top_left) {
    _SOKOL_UNUSED(x);
    _SOKOL_UNUSED(y);
    _SOKOL_UNUSED(w);
    _SOKOL_UNUSED(h);
    _SOKOL_UNUSED(origin_top_left);
}

_SOKOL_PRIVATE void _sg_apply_scissor_rect(int x, int y, int w, int h, bool origin_top_left) {
    _SOKOL_UNUSED(x);
    _SOKOL_UNUSED(y);
    _SOKOL_UNUSED(w);
    _SOKOL_UNUSED(h);
    _SOKOL_UNUSED(origin_top_left);
}

_SOKOL_PRIVATE void _sg_apply_pipeline(_sg_pipeline_t* pip) {
    SOKOL_ASSERT(pip);
    _SOKOL_UNUSED(pip);
}

_SOKOL_PRIVATE void _sg_apply_bindings(
    _sg_pipeline_t* pip,
    _sg_buffer_t** vbs, const int* vb_offsets, int num_vbs,
    _sg_buffer_t* ib, int ib_offset,
    _sg_image_t** vs_imgs, int num_vs_imgs,
    _sg_image_t** fs_imgs, int num_fs_imgs)
{
    SOKOL_ASSERT(pip);
    SOKOL_ASSERT(vbs && vb_offsets);
    SOKOL_ASSERT(vs_imgs);
    SOKOL_ASSERT(fs_imgs);
    _SOKOL_UNUSED(pip);
    _SOKOL_UNUSED(vbs); _SOKOL_UNUSED(vb_offsets); _SOKOL_UNUSED(num_vbs);
    _SOKOL_UNUSED(ib); _SOKOL_UNUSED(ib_offset);
    _SOKOL_UNUSED(vs_imgs); _SOKOL_UNUSED(num_vs_imgs);
    _SOKOL_UNUSED(fs_imgs); _SOKOL_UNUSED(num_fs_imgs);
}

_SOKOL_PRIVATE void _sg_apply_uniforms(sg_shader_stage stage_index, int ub_index, const void* data, int num_bytes) {
    SOKOL_ASSERT(data && (num_bytes > 0));
    SOKOL_ASSERT((stage_index >= 0) && ((int)stage_index < SG_NUM_SHADER_STAGES));
    SOKOL_ASSERT((ub_index >= 0) && (ub_index < SG_MAX_SHADERSTAGE_UBS));
    _SOKOL_UNUSED(stage_index);
    _SOKOL_UNUSED(ub_index);
    _SOKOL_UNUSED(data);
    _SOKOL_UNUSED(num_bytes);
}

_SOKOL_PRIVATE void _sg_draw(int base_element, int num_elements, int num_instances) {
    _SOKOL_UNUSED(base_element);
    _SOKOL_UNUSED(num_elements);
    _SOKOL_UNUSED(num_instances);
}

_SOKOL_PRIVATE void _sg_update_buffer(_sg_buffer_t* buf, const void* data, int data_size) {
    SOKOL_ASSERT(buf && data && (data_size > 0));
    _SOKOL_UNUSED(data);
    _SOKOL_UNUSED(data_size);
    if (++buf->active_slot >= buf->num_slots) {
        buf->active_slot = 0;
    }
}

_SOKOL_PRIVATE void _sg_append_buffer(_sg_buffer_t* buf, const void* data, int data_size, bool new_frame) {
    SOKOL_ASSERT(buf && data && (data_size > 0));
    _SOKOL_UNUSED(data);
    _SOKOL_UNUSED(data_size);
    if (new_frame) {
        if (++buf->active_slot >= buf->num_slots) {
            buf->active_slot = 0;
        }
    }
}

_SOKOL_PRIVATE void _sg_update_image(_sg_image_t* img, const sg_image_content* data) {
    SOKOL_ASSERT(img && data);
    _SOKOL_UNUSED(data);
    if (++img->active_slot >= img->num_slots) {
        img->active_slot = 0;
    }
}

/*== GL BACKEND ==============================================================*/
#elif defined(SOKOL_GLCORE33) || defined(SOKOL_GLES2) || defined(SOKOL_GLES3)

/*-- type translation --------------------------------------------------------*/
_SOKOL_PRIVATE GLenum _sg_gl_buffer_target(sg_buffer_type t) {
    switch (t) {
        case SG_BUFFERTYPE_VERTEXBUFFER:    return GL_ARRAY_BUFFER;
        case SG_BUFFERTYPE_INDEXBUFFER:     return GL_ELEMENT_ARRAY_BUFFER;
        default: SOKOL_UNREACHABLE; return 0;
    }
}

_SOKOL_PRIVATE GLenum _sg_gl_texture_target(sg_image_type t) {
    switch (t) {
        case SG_IMAGETYPE_2D:   return GL_TEXTURE_2D;
        case SG_IMAGETYPE_CUBE: return GL_TEXTURE_CUBE_MAP;
        #if !defined(SOKOL_GLES2)
        case SG_IMAGETYPE_3D:       return GL_TEXTURE_3D;
        case SG_IMAGETYPE_ARRAY:    return GL_TEXTURE_2D_ARRAY;
        #endif
        default: SOKOL_UNREACHABLE; return 0;
    }
}

_SOKOL_PRIVATE GLenum _sg_gl_usage(sg_usage u) {
    switch (u) {
        case SG_USAGE_IMMUTABLE:    return GL_STATIC_DRAW;
        case SG_USAGE_DYNAMIC:      return GL_DYNAMIC_DRAW;
        case SG_USAGE_STREAM:       return GL_STREAM_DRAW;
        default: SOKOL_UNREACHABLE; return 0;
    }
}

_SOKOL_PRIVATE GLenum _sg_gl_shader_stage(sg_shader_stage stage) {
    switch (stage) {
        case SG_SHADERSTAGE_VS:     return GL_VERTEX_SHADER;
        case SG_SHADERSTAGE_FS:     return GL_FRAGMENT_SHADER;
        default: SOKOL_UNREACHABLE; return 0;
    }
}

_SOKOL_PRIVATE GLint _sg_gl_vertexformat_size(sg_vertex_format fmt) {
    switch (fmt) {
        case SG_VERTEXFORMAT_FLOAT:     return 1;
        case SG_VERTEXFORMAT_FLOAT2:    return 2;
        case SG_VERTEXFORMAT_FLOAT3:    return 3;
        case SG_VERTEXFORMAT_FLOAT4:    return 4;
        case SG_VERTEXFORMAT_BYTE4:     return 4;
        case SG_VERTEXFORMAT_BYTE4N:    return 4;
        case SG_VERTEXFORMAT_UBYTE4:    return 4;
        case SG_VERTEXFORMAT_UBYTE4N:   return 4;
        case SG_VERTEXFORMAT_SHORT2:    return 2;
        case SG_VERTEXFORMAT_SHORT2N:   return 2;
        case SG_VERTEXFORMAT_SHORT4:    return 4;
        case SG_VERTEXFORMAT_SHORT4N:   return 4;
        case SG_VERTEXFORMAT_UINT10_N2: return 4;
        default: SOKOL_UNREACHABLE; return 0;
    }
}

_SOKOL_PRIVATE GLenum _sg_gl_vertexformat_type(sg_vertex_format fmt) {
    switch (fmt) {
        case SG_VERTEXFORMAT_FLOAT:
        case SG_VERTEXFORMAT_FLOAT2:
        case SG_VERTEXFORMAT_FLOAT3:
        case SG_VERTEXFORMAT_FLOAT4:
            return GL_FLOAT;
        case SG_VERTEXFORMAT_BYTE4:
        case SG_VERTEXFORMAT_BYTE4N:
            return GL_BYTE;
        case SG_VERTEXFORMAT_UBYTE4:
        case SG_VERTEXFORMAT_UBYTE4N:
            return GL_UNSIGNED_BYTE;
        case SG_VERTEXFORMAT_SHORT2:
        case SG_VERTEXFORMAT_SHORT2N:
        case SG_VERTEXFORMAT_SHORT4:
        case SG_VERTEXFORMAT_SHORT4N:
            return GL_SHORT;
        case SG_VERTEXFORMAT_UINT10_N2:
            return GL_UNSIGNED_INT_2_10_10_10_REV;
        default:
            SOKOL_UNREACHABLE; return 0;
    }
}

_SOKOL_PRIVATE GLboolean _sg_gl_vertexformat_normalized(sg_vertex_format fmt) {
    switch (fmt) {
        case SG_VERTEXFORMAT_BYTE4N:
        case SG_VERTEXFORMAT_UBYTE4N:
        case SG_VERTEXFORMAT_SHORT2N:
        case SG_VERTEXFORMAT_SHORT4N:
        case SG_VERTEXFORMAT_UINT10_N2:
            return GL_TRUE;
        default:
            return GL_FALSE;
    }
}

_SOKOL_PRIVATE GLenum _sg_gl_primitive_type(sg_primitive_type t) {
    switch (t) {
        case SG_PRIMITIVETYPE_POINTS:           return GL_POINTS;
        case SG_PRIMITIVETYPE_LINES:            return GL_LINES;
        case SG_PRIMITIVETYPE_LINE_STRIP:       return GL_LINE_STRIP;
        case SG_PRIMITIVETYPE_TRIANGLES:        return GL_TRIANGLES;
        case SG_PRIMITIVETYPE_TRIANGLE_STRIP:   return GL_TRIANGLE_STRIP;
        default: SOKOL_UNREACHABLE; return 0;
    }
}

_SOKOL_PRIVATE GLenum _sg_gl_index_type(sg_index_type t) {
    switch (t) {
        case SG_INDEXTYPE_NONE:     return 0;
        case SG_INDEXTYPE_UINT16:   return GL_UNSIGNED_SHORT;
        case SG_INDEXTYPE_UINT32:   return GL_UNSIGNED_INT;
        default: SOKOL_UNREACHABLE; return 0;
    }
}

_SOKOL_PRIVATE GLenum _sg_gl_compare_func(sg_compare_func cmp) {
    switch (cmp) {
        case SG_COMPAREFUNC_NEVER:          return GL_NEVER;
        case SG_COMPAREFUNC_LESS:           return GL_LESS;
        case SG_COMPAREFUNC_EQUAL:          return GL_EQUAL;
        case SG_COMPAREFUNC_LESS_EQUAL:     return GL_LEQUAL;
        case SG_COMPAREFUNC_GREATER:        return GL_GREATER;
        case SG_COMPAREFUNC_NOT_EQUAL:      return GL_NOTEQUAL;
        case SG_COMPAREFUNC_GREATER_EQUAL:  return GL_GEQUAL;
        case SG_COMPAREFUNC_ALWAYS:         return GL_ALWAYS;
        default: SOKOL_UNREACHABLE; return 0;
    }
}

_SOKOL_PRIVATE GLenum _sg_gl_stencil_op(sg_stencil_op op) {
    switch (op) {
        case SG_STENCILOP_KEEP:         return GL_KEEP;
        case SG_STENCILOP_ZERO:         return GL_ZERO;
        case SG_STENCILOP_REPLACE:      return GL_REPLACE;
        case SG_STENCILOP_INCR_CLAMP:   return GL_INCR;
        case SG_STENCILOP_DECR_CLAMP:   return GL_DECR;
        case SG_STENCILOP_INVERT:       return GL_INVERT;
        case SG_STENCILOP_INCR_WRAP:    return GL_INCR_WRAP;
        case SG_STENCILOP_DECR_WRAP:    return GL_DECR_WRAP;
        default: SOKOL_UNREACHABLE; return 0;
    }
}

_SOKOL_PRIVATE GLenum _sg_gl_blend_factor(sg_blend_factor f) {
    switch (f) {
        case SG_BLENDFACTOR_ZERO:                   return GL_ZERO;
        case SG_BLENDFACTOR_ONE:                    return GL_ONE;
        case SG_BLENDFACTOR_SRC_COLOR:              return GL_SRC_COLOR;
        case SG_BLENDFACTOR_ONE_MINUS_SRC_COLOR:    return GL_ONE_MINUS_SRC_COLOR;
        case SG_BLENDFACTOR_SRC_ALPHA:              return GL_SRC_ALPHA;
        case SG_BLENDFACTOR_ONE_MINUS_SRC_ALPHA:    return GL_ONE_MINUS_SRC_ALPHA;
        case SG_BLENDFACTOR_DST_COLOR:              return GL_DST_COLOR;
        case SG_BLENDFACTOR_ONE_MINUS_DST_COLOR:    return GL_ONE_MINUS_DST_COLOR;
        case SG_BLENDFACTOR_DST_ALPHA:              return GL_DST_ALPHA;
        case SG_BLENDFACTOR_ONE_MINUS_DST_ALPHA:    return GL_ONE_MINUS_DST_ALPHA;
        case SG_BLENDFACTOR_SRC_ALPHA_SATURATED:    return GL_SRC_ALPHA_SATURATE;
        case SG_BLENDFACTOR_BLEND_COLOR:            return GL_CONSTANT_COLOR;
        case SG_BLENDFACTOR_ONE_MINUS_BLEND_COLOR:  return GL_ONE_MINUS_CONSTANT_COLOR;
        case SG_BLENDFACTOR_BLEND_ALPHA:            return GL_CONSTANT_ALPHA;
        case SG_BLENDFACTOR_ONE_MINUS_BLEND_ALPHA:  return GL_ONE_MINUS_CONSTANT_ALPHA;
        default: SOKOL_UNREACHABLE; return 0;
    }
}

_SOKOL_PRIVATE GLenum _sg_gl_blend_op(sg_blend_op op) {
    switch (op) {
        case SG_BLENDOP_ADD:                return GL_FUNC_ADD;
        case SG_BLENDOP_SUBTRACT:           return GL_FUNC_SUBTRACT;
        case SG_BLENDOP_REVERSE_SUBTRACT:   return GL_FUNC_REVERSE_SUBTRACT;
        default: SOKOL_UNREACHABLE; return 0;
    }
}

_SOKOL_PRIVATE GLenum _sg_gl_filter(sg_filter f) {
    switch (f) {
        case SG_FILTER_NEAREST:                 return GL_NEAREST;
        case SG_FILTER_LINEAR:                  return GL_LINEAR;
        case SG_FILTER_NEAREST_MIPMAP_NEAREST:  return GL_NEAREST_MIPMAP_NEAREST;
        case SG_FILTER_NEAREST_MIPMAP_LINEAR:   return GL_NEAREST_MIPMAP_LINEAR;
        case SG_FILTER_LINEAR_MIPMAP_NEAREST:   return GL_LINEAR_MIPMAP_NEAREST;
        case SG_FILTER_LINEAR_MIPMAP_LINEAR:    return GL_LINEAR_MIPMAP_LINEAR;
        default: SOKOL_UNREACHABLE; return 0;
    }
}

_SOKOL_PRIVATE GLenum _sg_gl_wrap(sg_wrap w) {
    switch (w) {
        case SG_WRAP_CLAMP_TO_EDGE:     return GL_CLAMP_TO_EDGE;
        case SG_WRAP_REPEAT:            return GL_REPEAT;
        case SG_WRAP_MIRRORED_REPEAT:   return GL_MIRRORED_REPEAT;
        default: SOKOL_UNREACHABLE; return 0;
    }
}

_SOKOL_PRIVATE GLenum _sg_gl_teximage_type(sg_pixel_format fmt) {
    switch (fmt) {
        case SG_PIXELFORMAT_RGBA32F:
        case SG_PIXELFORMAT_R32F:
            return GL_FLOAT;
        case SG_PIXELFORMAT_RGBA16F:
        case SG_PIXELFORMAT_R16F:
            return GL_HALF_FLOAT;
        case SG_PIXELFORMAT_RGBA8:
        case SG_PIXELFORMAT_RGB8:
        case SG_PIXELFORMAT_L8:
            return GL_UNSIGNED_BYTE;
        case SG_PIXELFORMAT_R10G10B10A2:
            return GL_UNSIGNED_INT_2_10_10_10_REV;
        case SG_PIXELFORMAT_R5G5B5A1:
            return GL_UNSIGNED_SHORT_5_5_5_1;
        case SG_PIXELFORMAT_R5G6B5:
            return GL_UNSIGNED_SHORT_5_6_5;
        case SG_PIXELFORMAT_RGBA4:
            return GL_UNSIGNED_SHORT_4_4_4_4;
        case SG_PIXELFORMAT_DEPTH:
            /* FIXME */
            return GL_UNSIGNED_SHORT;
        case SG_PIXELFORMAT_DEPTHSTENCIL:
            /* FIXME */
            return GL_UNSIGNED_INT_24_8;
        default:
            SOKOL_UNREACHABLE; return 0;
    }
}

_SOKOL_PRIVATE GLenum _sg_gl_teximage_format(sg_pixel_format fmt) {
    switch (fmt) {
        case SG_PIXELFORMAT_NONE:
            return 0;
        case SG_PIXELFORMAT_RGBA8:
        case SG_PIXELFORMAT_R5G5B5A1:
        case SG_PIXELFORMAT_RGBA4:
        case SG_PIXELFORMAT_RGBA32F:
        case SG_PIXELFORMAT_RGBA16F:
        case SG_PIXELFORMAT_R10G10B10A2:
            return GL_RGBA;
        case SG_PIXELFORMAT_RGB8:
        case SG_PIXELFORMAT_R5G6B5:
            return GL_RGB;
        case SG_PIXELFORMAT_L8:
        case SG_PIXELFORMAT_R32F:
        case SG_PIXELFORMAT_R16F:
            #if defined(SOKOL_GLES2)
            return GL_LUMINANCE;
            #else
            if (_sg.gl.gles2) {
                return GL_LUMINANCE;
            }
            else {
                return GL_RED;
            }
            #endif
        case SG_PIXELFORMAT_DEPTH:
            return GL_DEPTH_COMPONENT;
        case SG_PIXELFORMAT_DEPTHSTENCIL:
            return GL_DEPTH_STENCIL;
        case SG_PIXELFORMAT_DXT1:
            return GL_COMPRESSED_RGBA_S3TC_DXT1_EXT;
        case SG_PIXELFORMAT_DXT3:
            return GL_COMPRESSED_RGBA_S3TC_DXT3_EXT;
        case SG_PIXELFORMAT_DXT5:
            return GL_COMPRESSED_RGBA_S3TC_DXT5_EXT;
        case SG_PIXELFORMAT_PVRTC2_RGB:
            return GL_COMPRESSED_RGB_PVRTC_2BPPV1_IMG;
        case SG_PIXELFORMAT_PVRTC4_RGB:
            return GL_COMPRESSED_RGB_PVRTC_4BPPV1_IMG;
        case SG_PIXELFORMAT_PVRTC2_RGBA:
            return GL_COMPRESSED_RGBA_PVRTC_2BPPV1_IMG;
        case SG_PIXELFORMAT_PVRTC4_RGBA:
            return GL_COMPRESSED_RGBA_PVRTC_4BPPV1_IMG;
        case SG_PIXELFORMAT_ETC2_RGB8:
            return GL_COMPRESSED_RGB8_ETC2;
        case SG_PIXELFORMAT_ETC2_SRGB8:
            return GL_COMPRESSED_SRGB8_ETC2;
        default:
            SOKOL_UNREACHABLE; return 0;
    }
}

_SOKOL_PRIVATE GLenum _sg_gl_teximage_internal_format(sg_pixel_format fmt) {
    #if defined(SOKOL_GLES2)
    return _sg_gl_teximage_format(fmt);
    #else
    if (_sg.gl.gles2) {
        return _sg_gl_teximage_format(fmt);
    }
    else {
        switch (fmt) {
            case SG_PIXELFORMAT_NONE:
                return 0;
            case SG_PIXELFORMAT_RGBA8:
                return GL_RGBA8;
            case SG_PIXELFORMAT_RGB8:
                return GL_RGB8;
            case SG_PIXELFORMAT_RGBA4:
                return GL_RGBA4;
            case SG_PIXELFORMAT_R5G6B5:
                #if defined(SOKOL_GLES3)
                    return GL_RGB565;
                #else
                    return GL_RGB5;
                #endif
            case SG_PIXELFORMAT_R5G5B5A1:
                return GL_RGB5_A1;
            case SG_PIXELFORMAT_R10G10B10A2:
                return GL_RGB10_A2;
            case SG_PIXELFORMAT_RGBA32F:
                return GL_RGBA32F;
            case SG_PIXELFORMAT_RGBA16F:
                return GL_RGBA16F;
            case SG_PIXELFORMAT_R32F:
                return GL_R32F;
            case SG_PIXELFORMAT_R16F:
                return GL_R16F;
            case SG_PIXELFORMAT_L8:
                return GL_R8;
            case SG_PIXELFORMAT_DEPTH:
                /* FIXME */
                return GL_DEPTH_COMPONENT16;
            case SG_PIXELFORMAT_DEPTHSTENCIL:
                return GL_DEPTH24_STENCIL8;
            case SG_PIXELFORMAT_DXT1:
                return GL_COMPRESSED_RGBA_S3TC_DXT1_EXT;
            case SG_PIXELFORMAT_DXT3:
                return GL_COMPRESSED_RGBA_S3TC_DXT3_EXT;
            case SG_PIXELFORMAT_DXT5:
                return GL_COMPRESSED_RGBA_S3TC_DXT5_EXT;
            case SG_PIXELFORMAT_PVRTC2_RGB:
                return GL_COMPRESSED_RGB_PVRTC_2BPPV1_IMG;
            case SG_PIXELFORMAT_PVRTC4_RGB:
                return GL_COMPRESSED_RGB_PVRTC_4BPPV1_IMG;
            case SG_PIXELFORMAT_PVRTC2_RGBA:
                return GL_COMPRESSED_RGBA_PVRTC_2BPPV1_IMG;
            case SG_PIXELFORMAT_PVRTC4_RGBA:
                return GL_COMPRESSED_RGBA_PVRTC_4BPPV1_IMG;
            case SG_PIXELFORMAT_ETC2_RGB8:
                return GL_COMPRESSED_RGB8_ETC2;
            case SG_PIXELFORMAT_ETC2_SRGB8:
                return GL_COMPRESSED_SRGB8_ETC2;
            default:
                SOKOL_UNREACHABLE; return 0;
        }
    }
    #endif
}

_SOKOL_PRIVATE GLenum _sg_gl_cubeface_target(int face_index) {
    switch (face_index) {
        case 0: return GL_TEXTURE_CUBE_MAP_POSITIVE_X;
        case 1: return GL_TEXTURE_CUBE_MAP_NEGATIVE_X;
        case 2: return GL_TEXTURE_CUBE_MAP_POSITIVE_Y;
        case 3: return GL_TEXTURE_CUBE_MAP_NEGATIVE_Y;
        case 4: return GL_TEXTURE_CUBE_MAP_POSITIVE_Z;
        case 5: return GL_TEXTURE_CUBE_MAP_NEGATIVE_Z;
        default: SOKOL_UNREACHABLE; return 0;
    }
}

_SOKOL_PRIVATE GLenum _sg_gl_depth_attachment_format(sg_pixel_format fmt) {
    switch (fmt) {
        case SG_PIXELFORMAT_DEPTH:          return GL_DEPTH_COMPONENT16;
        case SG_PIXELFORMAT_DEPTHSTENCIL:   return GL_DEPTH24_STENCIL8;
        default: SOKOL_UNREACHABLE; return 0;
    }
}

_SOKOL_PRIVATE void _sg_gl_init_attr(_sg_gl_attr_t* attr) {
    attr->vb_index = -1;
    attr->divisor = -1;
}

_SOKOL_PRIVATE void _sg_gl_init_stencil_state(sg_stencil_state* s) {
    SOKOL_ASSERT(s);
    s->fail_op = SG_STENCILOP_KEEP;
    s->depth_fail_op = SG_STENCILOP_KEEP;
    s->pass_op = SG_STENCILOP_KEEP;
    s->compare_func = SG_COMPAREFUNC_ALWAYS;
}

_SOKOL_PRIVATE void _sg_gl_init_depth_stencil_state(sg_depth_stencil_state* s) {
    SOKOL_ASSERT(s);
    _sg_gl_init_stencil_state(&s->stencil_front);
    _sg_gl_init_stencil_state(&s->stencil_back);
    s->depth_compare_func = SG_COMPAREFUNC_ALWAYS;
}

_SOKOL_PRIVATE void _sg_gl_init_blend_state(sg_blend_state* s) {
    SOKOL_ASSERT(s);
    s->src_factor_rgb = SG_BLENDFACTOR_ONE;
    s->dst_factor_rgb = SG_BLENDFACTOR_ZERO;
    s->op_rgb = SG_BLENDOP_ADD;
    s->src_factor_alpha = SG_BLENDFACTOR_ONE;
    s->dst_factor_alpha = SG_BLENDFACTOR_ZERO;
    s->op_alpha = SG_BLENDOP_ADD;
    s->color_write_mask = SG_COLORMASK_RGBA;
}

_SOKOL_PRIVATE void _sg_gl_init_rasterizer_state(sg_rasterizer_state* s) {
    SOKOL_ASSERT(s);
    s->cull_mode = SG_CULLMODE_NONE;
    s->face_winding = SG_FACEWINDING_CW;
    s->sample_count = 1;
}

/*-- state cache implementation ----------------------------------------------*/
_SOKOL_PRIVATE void _sg_gl_clear_buffer_bindings(bool force) {
    if (force || (_sg.gl.cache.vertex_buffer != 0)) {
        glBindBuffer(GL_ARRAY_BUFFER, 0);
        _sg.gl.cache.vertex_buffer = 0;
    }
    if (force || (_sg.gl.cache.index_buffer != 0)) {
        glBindBuffer(GL_ELEMENT_ARRAY_BUFFER, 0);
        _sg.gl.cache.index_buffer = 0;
    }
}

_SOKOL_PRIVATE void _sg_gl_bind_buffer(GLenum target, GLuint buffer) {
    SOKOL_ASSERT((GL_ARRAY_BUFFER == target) || (GL_ELEMENT_ARRAY_BUFFER == target));
    if (target == GL_ARRAY_BUFFER) {
        if (_sg.gl.cache.vertex_buffer != buffer) {
            _sg.gl.cache.vertex_buffer = buffer;
            glBindBuffer(target, buffer);
        }
    }
    else {
        if (_sg.gl.cache.index_buffer != buffer) {
            _sg.gl.cache.index_buffer = buffer;
            glBindBuffer(target, buffer);
        }
    }
}

_SOKOL_PRIVATE void _sg_gl_store_buffer_binding(GLenum target) {
    if (target == GL_ARRAY_BUFFER) {
        _sg.gl.cache.stored_vertex_buffer = _sg.gl.cache.vertex_buffer;
    }
    else {
        _sg.gl.cache.stored_index_buffer = _sg.gl.cache.index_buffer;
    }
}

_SOKOL_PRIVATE void _sg_gl_restore_buffer_binding(GLenum target) {
    if (target == GL_ARRAY_BUFFER) {
        _sg_gl_bind_buffer(target, _sg.gl.cache.stored_vertex_buffer);
    }
    else {
        _sg_gl_bind_buffer(target, _sg.gl.cache.stored_index_buffer);
    }
}

_SOKOL_PRIVATE void _sg_gl_clear_texture_bindings(bool force) {
    for (int i = 0; (i < SG_MAX_SHADERSTAGE_IMAGES) && (i < _sg.gl.max_combined_texture_image_units); i++) {
        if (force || (_sg.gl.cache.textures[i].texture != 0)) {
            glActiveTexture(GL_TEXTURE0 + i);
            glBindTexture(GL_TEXTURE_2D, 0);
            glBindTexture(GL_TEXTURE_CUBE_MAP, 0);
            #if !defined(SOKOL_GLES2)
            if (!_sg.gl.gles2) {
                glBindTexture(GL_TEXTURE_3D, 0);
                glBindTexture(GL_TEXTURE_2D_ARRAY, 0);
            }
            #endif
            _sg.gl.cache.textures[i].target = 0;
            _sg.gl.cache.textures[i].texture = 0;
        }
    }
}

_SOKOL_PRIVATE void _sg_gl_bind_texture(int slot_index, GLenum target, GLuint texture) {
    /* it's valid to call this function with target=0 and/or texture=0
       target=0 will unbind the previous binding, texture=0 will clear
       the new binding
    */
    SOKOL_ASSERT(slot_index < SG_MAX_SHADERSTAGE_IMAGES);
    if (slot_index >= _sg.gl.max_combined_texture_image_units) {
        return;
    }
    _sg_gl_texture_bind_slot* slot = &_sg.gl.cache.textures[slot_index];
    if ((slot->target != target) || (slot->texture != texture)) {
        glActiveTexture(GL_TEXTURE0 + slot_index);
        /* if the target has changed, clear the previous binding on that target */
        if ((target != slot->target) && (slot->target != 0)) {
            glBindTexture(slot->target, 0);
        }
        /* apply new binding (texture can be 0 to unbind) */
        if (target != 0) {
            glBindTexture(target, texture);
        }
        slot->target = target;
        slot->texture = texture;
    }
}

_SOKOL_PRIVATE void _sg_gl_store_texture_binding(int slot_index) {
    SOKOL_ASSERT(slot_index < SG_MAX_SHADERSTAGE_IMAGES);
    _sg.gl.cache.stored_texture = _sg.gl.cache.textures[slot_index];
}

_SOKOL_PRIVATE void _sg_gl_restore_texture_binding(int slot_index) {
    SOKOL_ASSERT(slot_index < SG_MAX_SHADERSTAGE_IMAGES);
    const _sg_gl_texture_bind_slot* slot = &_sg.gl.cache.stored_texture;
    _sg_gl_bind_texture(slot_index, slot->target, slot->texture);
}

_SOKOL_PRIVATE void _sg_gl_reset_state_cache(void) {
    _SG_GL_CHECK_ERROR();
    memset(&_sg.gl.cache, 0, sizeof(_sg.gl.cache));
    _sg_gl_clear_buffer_bindings(true);
    _SG_GL_CHECK_ERROR();
    _sg_gl_clear_texture_bindings(true);
    _SG_GL_CHECK_ERROR();
    for (int i = 0; i < SG_MAX_VERTEX_ATTRIBUTES; i++) {
        _sg_gl_init_attr(&_sg.gl.cache.attrs[i].gl_attr);
        glDisableVertexAttribArray(i);
        _SG_GL_CHECK_ERROR();
    }
    _sg.gl.cache.cur_primitive_type = GL_TRIANGLES;

    /* depth-stencil state */
    _sg_gl_init_depth_stencil_state(&_sg.gl.cache.ds);
    glEnable(GL_DEPTH_TEST);
    glDepthFunc(GL_ALWAYS);
    glDepthMask(GL_FALSE);
    glDisable(GL_STENCIL_TEST);
    glStencilFunc(GL_ALWAYS, 0, 0);
    glStencilOp(GL_KEEP, GL_KEEP, GL_KEEP);
    glStencilMask(0);

    /* blend state */
    _sg_gl_init_blend_state(&_sg.gl.cache.blend);
    glDisable(GL_BLEND);
    glBlendFuncSeparate(GL_ONE, GL_ZERO, GL_ONE, GL_ZERO);
    glBlendEquationSeparate(GL_FUNC_ADD, GL_FUNC_ADD);
    glColorMask(GL_TRUE, GL_TRUE, GL_TRUE, GL_TRUE);
    glBlendColor(0.0f, 0.0f, 0.0f, 0.0f);

    /* rasterizer state */
    _sg_gl_init_rasterizer_state(&_sg.gl.cache.rast);
    glPolygonOffset(0.0f, 0.0f);
    glDisable(GL_POLYGON_OFFSET_FILL);
    glDisable(GL_CULL_FACE);
    glFrontFace(GL_CW);
    glCullFace(GL_BACK);
    glEnable(GL_SCISSOR_TEST);
    glDisable(GL_SAMPLE_ALPHA_TO_COVERAGE);
    glEnable(GL_DITHER);
    glDisable(GL_POLYGON_OFFSET_FILL);
    #if defined(SOKOL_GLCORE33)
        glEnable(GL_MULTISAMPLE);
        glEnable(GL_PROGRAM_POINT_SIZE);
    #endif
}

/*-- main GL backend state and functions -------------------------------------*/

_SOKOL_PRIVATE void _sg_setup_backend(const sg_desc* desc) {
    /* assumes that _sg.gl is already zero-initialized */
    _sg.gl.valid = true;
    #if defined(SOKOL_GLES2) || defined(SOKOL_GLES3)
    _sg.gl.gles2 = desc->gl_force_gles2;
    #else
    _SOKOL_UNUSED(desc);
    _sg.gl.gles2 = false;
    #endif

    /* clear initial GL error state */
    #if defined(SOKOL_DEBUG)
        while (glGetError() != GL_NO_ERROR);
    #endif

    /* initialize feature flags */
    _sg.gl.features[SG_FEATURE_ORIGIN_BOTTOM_LEFT] = true;
    #if defined(SOKOL_GLCORE33)
        _sg.gl.features[SG_FEATURE_INSTANCING] = true;
        _sg.gl.features[SG_FEATURE_TEXTURE_FLOAT] = true;
        _sg.gl.features[SG_FEATURE_TEXTURE_HALF_FLOAT] = true;
        _sg.gl.features[SG_FEATURE_MSAA_RENDER_TARGETS] = true;
        _sg.gl.features[SG_FEATURE_PACKED_VERTEX_FORMAT_10_2] = true;
        _sg.gl.features[SG_FEATURE_MULTIPLE_RENDER_TARGET] = true;
        _sg.gl.features[SG_FEATURE_IMAGETYPE_3D] = true;
        _sg.gl.features[SG_FEATURE_IMAGETYPE_ARRAY] = true;
        GLint num_ext = 0;
        glGetIntegerv(GL_NUM_EXTENSIONS, &num_ext);
        for (int i = 0; i < num_ext; i++) {
            const char* ext = (const char*) glGetStringi(GL_EXTENSIONS, i);
            if (ext) {
                if (strstr(ext, "_texture_compression_s3tc")) {
                    _sg.gl.features[SG_FEATURE_TEXTURE_COMPRESSION_DXT] = true;
                    continue;
                }
                else if (strstr(ext, "_texture_filter_anisotropic")) {
                    _sg.gl.ext_anisotropic = true;
                    continue;
                }
            }
        }

        // Get 3D max texture size.
        glGetIntegerv(GL_MAX_3D_TEXTURE_SIZE, &_sg.gl.max_3d_texture_size);

        // Get max array layers.
        glGetIntegerv(GL_MAX_ARRAY_TEXTURE_LAYERS, &_sg.gl.max_array_layers);
    #elif defined(SOKOL_GLES3)
        const char* ext = (const char*) glGetString(GL_EXTENSIONS);
<<<<<<< HEAD
        if (ext) {
            if (!_sg.gl.gles2) {
                _sg.gl.features[SG_FEATURE_INSTANCING] = true;
                _sg.gl.features[SG_FEATURE_TEXTURE_FLOAT] = true;
                _sg.gl.features[SG_FEATURE_TEXTURE_HALF_FLOAT] = true;
                _sg.gl.features[SG_FEATURE_IMAGETYPE_3D] = true;
                _sg.gl.features[SG_FEATURE_IMAGETYPE_ARRAY] = true;
                _sg.gl.features[SG_FEATURE_MSAA_RENDER_TARGETS] = true;
                _sg.gl.features[SG_FEATURE_PACKED_VERTEX_FORMAT_10_2] = true;
                _sg.gl.features[SG_FEATURE_MULTIPLE_RENDER_TARGET] = true;
            }
            else {
                _sg.gl.features[SG_FEATURE_INSTANCING] = strstr(ext, "_instanced_arrays");
                _sg.gl.features[SG_FEATURE_TEXTURE_FLOAT] = strstr(ext, "_texture_float");
                _sg.gl.features[SG_FEATURE_TEXTURE_HALF_FLOAT] = strstr(ext, "_texture_half_float");
            }
            _sg.gl.features[SG_FEATURE_TEXTURE_COMPRESSION_DXT] =
                strstr(ext, "_texture_compression_s3tc") ||
                strstr(ext, "_compressed_texture_s3tc") ||
                strstr(ext, "texture_compression_dxt1");
            _sg.gl.features[SG_FEATURE_TEXTURE_COMPRESSION_PVRTC] =
                strstr(ext, "_texture_compression_pvrtc") ||
                strstr(ext, "_compressed_texture_pvrtc");
            _sg.gl.features[SG_FEATURE_TEXTURE_COMPRESSION_ATC] =
                strstr(ext, "_compressed_texture_atc");
            _sg.gl.ext_anisotropic =
                strstr(ext, "_texture_filter_anisotropic");
=======
        if (!_sg.gl.gles2) {
            _sg.gl.features[SG_FEATURE_INSTANCING] = true;
            _sg.gl.features[SG_FEATURE_TEXTURE_FLOAT] = true;
            _sg.gl.features[SG_FEATURE_TEXTURE_HALF_FLOAT] = true;
            _sg.gl.features[SG_FEATURE_IMAGETYPE_3D] = true;
            _sg.gl.features[SG_FEATURE_IMAGETYPE_ARRAY] = true;
            _sg.gl.features[SG_FEATURE_MSAA_RENDER_TARGETS] = true;
            _sg.gl.features[SG_FEATURE_PACKED_VERTEX_FORMAT_10_2] = true;
            _sg.gl.features[SG_FEATURE_MULTIPLE_RENDER_TARGET] = true;

            // Get 3D max texture size.
            glGetIntegerv(GL_MAX_3D_TEXTURE_SIZE, &_sg.gl.max_3d_texture_size);

            // Get max array layers.
            glGetIntegerv(GL_MAX_ARRAY_TEXTURE_LAYERS, &_sg.gl.max_array_layers);
>>>>>>> f69d85ff
        }
    #elif defined(SOKOL_GLES2)
        const char* ext = (const char*) glGetString(GL_EXTENSIONS);
        if (ext) {
            _sg.gl.features[SG_FEATURE_INSTANCING] =
                strstr(ext, "_instanced_arrays");
            _sg.gl.features[SG_FEATURE_TEXTURE_FLOAT] =
                strstr(ext, "_texture_float");
            _sg.gl.features[SG_FEATURE_TEXTURE_HALF_FLOAT] =
                strstr(ext, "_texture_half_float");
            _sg.gl.features[SG_FEATURE_TEXTURE_COMPRESSION_DXT] =
                strstr(ext, "_texture_compression_s3tc") ||
                strstr(ext, "_compressed_texture_s3tc") ||
                strstr(ext, "texture_compression_dxt1");
            _sg.gl.features[SG_FEATURE_TEXTURE_COMPRESSION_PVRTC] =
                strstr(ext, "_texture_compression_pvrtc") ||
                strstr(ext, "_compressed_texture_pvrtc");
            _sg.gl.features[SG_FEATURE_TEXTURE_COMPRESSION_ATC] =
                strstr(ext, "_compressed_texture_atc");
            _sg.gl.ext_anisotropic =
                strstr(ext, "_texture_filter_anisotropic");
        }
    #endif
    _sg.gl.max_anisotropy = 1;
    if (_sg.gl.ext_anisotropic) {
        glGetIntegerv(GL_MAX_TEXTURE_MAX_ANISOTROPY_EXT, &_sg.gl.max_anisotropy);
    }
    glGetIntegerv(GL_MAX_COMBINED_TEXTURE_IMAGE_UNITS, &_sg.gl.max_combined_texture_image_units);
    glGetIntegerv(GL_MAX_TEXTURE_SIZE, &_sg.gl.max_texture_size);
    glGetIntegerv(GL_MAX_CUBE_MAP_TEXTURE_SIZE, &_sg.gl.max_cube_texture_size);
}

_SOKOL_PRIVATE void _sg_discard_backend(void) {
    SOKOL_ASSERT(_sg.gl.valid);
    _sg.gl.valid = false;
}

_SOKOL_PRIVATE void _sg_reset_state_cache(void) {
    if (_sg.gl.cur_context) {
        #if !defined(SOKOL_GLES2)
        if (!_sg.gl.gles2) {
            _SG_GL_CHECK_ERROR();
            glBindVertexArray(_sg.gl.cur_context->vao);
            _SG_GL_CHECK_ERROR();
        }
        #endif
        _sg_gl_reset_state_cache();
    }
}

_SOKOL_PRIVATE bool _sg_query_feature(sg_feature f) {
    SOKOL_ASSERT((f>=0) && (f<SG_NUM_FEATURES));
    return _sg.gl.features[f];
}

_SOKOL_PRIVATE sg_pixel_format_info _sg_query_pixel_format_info(sg_pixel_format format) {
    sg_pixel_format_info info;
    memset(&info, 0, sizeof(info));
    switch(format) {
        case SG_PIXELFORMAT_RGBA8:
        case SG_PIXELFORMAT_RGB8:
        case SG_PIXELFORMAT_RGBA4:
        case SG_PIXELFORMAT_R5G6B5:
        case SG_PIXELFORMAT_R5G5B5A1:
        case SG_PIXELFORMAT_R10G10B10A2:
        case SG_PIXELFORMAT_RGBA32F:
        case SG_PIXELFORMAT_RGBA16F:
        case SG_PIXELFORMAT_R32F:
        case SG_PIXELFORMAT_R16F:
        case SG_PIXELFORMAT_L8:
            info.supported = true;
            info.max_width = _sg.gl.max_texture_size;
            info.max_height = _sg.gl.max_texture_size;
            info.max_depth = _sg.gl.max_cube_texture_size;
            info.max_layers = _sg.gl.max_array_layers;
            break;
        case SG_PIXELFORMAT_DXT1:
        case SG_PIXELFORMAT_DXT3:
        case SG_PIXELFORMAT_DXT5:
            info.supported = _sg.gl.features[SG_FEATURE_TEXTURE_COMPRESSION_DXT];
            if (info.supported) {
                info.max_width = _sg.gl.max_texture_size;
                info.max_height = _sg.gl.max_texture_size;
                info.max_depth = _sg.gl.max_cube_texture_size;
                info.max_layers = _sg.gl.max_array_layers;
            }
            break;
        case SG_PIXELFORMAT_DEPTH:
        case SG_PIXELFORMAT_DEPTHSTENCIL:
            info.supported = true;
            info.max_width = _sg.gl.max_texture_size;
            info.max_height = _sg.gl.max_texture_size;
            info.max_depth = 1;
            info.max_layers = _sg.gl.max_array_layers;
            break;
        case SG_PIXELFORMAT_PVRTC2_RGB:
        case SG_PIXELFORMAT_PVRTC4_RGB:
        case SG_PIXELFORMAT_PVRTC2_RGBA:
        case SG_PIXELFORMAT_PVRTC4_RGBA:
            info.supported = _sg.gl.features[SG_FEATURE_TEXTURE_COMPRESSION_PVRTC];
            if (info.supported) {
                info.max_width = _sg.gl.max_texture_size;
                info.max_height = _sg.gl.max_texture_size;
                info.max_depth = _sg.gl.max_cube_texture_size;
                info.max_layers = _sg.gl.max_array_layers;
            }
            break;
        case SG_PIXELFORMAT_ETC2_RGB8:
        case SG_PIXELFORMAT_ETC2_SRGB8:
            info.supported = _sg.gl.features[SG_FEATURE_TEXTURE_COMPRESSION_ETC2];
            if (info.supported) {
                info.max_width = _sg.gl.max_texture_size;
                info.max_height = _sg.gl.max_texture_size;
                info.max_depth = _sg.gl.max_cube_texture_size;
                info.max_layers = _sg.gl.max_array_layers;
            }
            break;
        default:
            SOKOL_UNREACHABLE; return 0;
    }

    return info;
}

_SOKOL_PRIVATE void _sg_activate_context(_sg_context_t* ctx) {
    SOKOL_ASSERT(_sg.gl.valid);
    /* NOTE: ctx can be 0 to unset the current context */
    _sg.gl.cur_context = ctx;
    _sg_reset_state_cache();
}

/*-- GL backend resource creation and destruction ----------------------------*/
_SOKOL_PRIVATE sg_resource_state _sg_create_context(_sg_context_t* ctx) {
    SOKOL_ASSERT(ctx);
    SOKOL_ASSERT(0 == ctx->default_framebuffer);
    _SG_GL_CHECK_ERROR();
    glGetIntegerv(GL_FRAMEBUFFER_BINDING, (GLint*)&ctx->default_framebuffer);
    _SG_GL_CHECK_ERROR();
    #if !defined(SOKOL_GLES2)
    if (!_sg.gl.gles2) {
        SOKOL_ASSERT(0 == ctx->vao);
        glGenVertexArrays(1, &ctx->vao);
        glBindVertexArray(ctx->vao);
        _SG_GL_CHECK_ERROR();
    }
    #endif
    return SG_RESOURCESTATE_VALID;
}

_SOKOL_PRIVATE void _sg_destroy_context(_sg_context_t* ctx) {
    SOKOL_ASSERT(ctx);
    #if !defined(SOKOL_GLES2)
    if (!_sg.gl.gles2) {
        if (ctx->vao) {
            glDeleteVertexArrays(1, &ctx->vao);
        }
        _SG_GL_CHECK_ERROR();
    }
    #endif
}

_SOKOL_PRIVATE sg_resource_state _sg_create_buffer(_sg_buffer_t* buf, const sg_buffer_desc* desc) {
    SOKOL_ASSERT(buf && desc);
    _SG_GL_CHECK_ERROR();
    buf->size = desc->size;
    buf->append_pos = 0;
    buf->append_overflow = false;
    buf->type = desc->type;
    buf->usage = desc->usage;
    buf->update_frame_index = 0;
    buf->append_frame_index = 0;
    buf->num_slots = (buf->usage == SG_USAGE_IMMUTABLE) ? 1 : SG_NUM_INFLIGHT_FRAMES;
    buf->active_slot = 0;
    buf->ext_buffers = (0 != desc->gl_buffers[0]);
    GLenum gl_target = _sg_gl_buffer_target(buf->type);
    GLenum gl_usage  = _sg_gl_usage(buf->usage);
    for (int slot = 0; slot < buf->num_slots; slot++) {
        GLuint gl_buf = 0;
        if (buf->ext_buffers) {
            SOKOL_ASSERT(desc->gl_buffers[slot]);
            gl_buf = desc->gl_buffers[slot];
        }
        else {
            glGenBuffers(1, &gl_buf);
            _sg_gl_store_buffer_binding(gl_target);
            _sg_gl_bind_buffer(gl_target, gl_buf);
            glBufferData(gl_target, buf->size, 0, gl_usage);
            if (buf->usage == SG_USAGE_IMMUTABLE) {
                SOKOL_ASSERT(desc->content);
                glBufferSubData(gl_target, 0, buf->size, desc->content);
            }
            _sg_gl_restore_buffer_binding(gl_target);
        }
        buf->gl_buf[slot] = gl_buf;
    }
    _SG_GL_CHECK_ERROR();
    return SG_RESOURCESTATE_VALID;
}

_SOKOL_PRIVATE void _sg_destroy_buffer(_sg_buffer_t* buf) {
    SOKOL_ASSERT(buf);
    _SG_GL_CHECK_ERROR();
    if (!buf->ext_buffers) {
        for (int slot = 0; slot < buf->num_slots; slot++) {
            if (buf->gl_buf[slot]) {
                glDeleteBuffers(1, &buf->gl_buf[slot]);
            }
        }
        _SG_GL_CHECK_ERROR();
    }
}

_SOKOL_PRIVATE bool _sg_gl_supported_texture_format(sg_pixel_format fmt) {
    switch (fmt) {
        case SG_PIXELFORMAT_DXT1:
        case SG_PIXELFORMAT_DXT3:
        case SG_PIXELFORMAT_DXT5:
            return _sg.gl.features[SG_FEATURE_TEXTURE_COMPRESSION_DXT];
        case SG_PIXELFORMAT_PVRTC2_RGB:
        case SG_PIXELFORMAT_PVRTC4_RGB:
        case SG_PIXELFORMAT_PVRTC2_RGBA:
        case SG_PIXELFORMAT_PVRTC4_RGBA:
            return _sg.gl.features[SG_FEATURE_TEXTURE_COMPRESSION_PVRTC];
        case SG_PIXELFORMAT_ETC2_RGB8:
        case SG_PIXELFORMAT_ETC2_SRGB8:
            return _sg.gl.features[SG_FEATURE_TEXTURE_COMPRESSION_ETC2];
        default:
            return true;
    }
}

_SOKOL_PRIVATE sg_resource_state _sg_create_image(_sg_image_t* img, const sg_image_desc* desc) {
    SOKOL_ASSERT(img && desc);
    _SG_GL_CHECK_ERROR();
    img->type = desc->type;
    img->render_target = desc->render_target;
    img->width = desc->width;
    img->height = desc->height;
    img->depth = desc->depth;
    img->num_mipmaps = desc->num_mipmaps;
    img->usage = desc->usage;
    img->pixel_format = desc->pixel_format;
    img->sample_count = desc->sample_count;
    img->min_filter = desc->min_filter;
    img->mag_filter = desc->mag_filter;
    img->wrap_u = desc->wrap_u;
    img->wrap_v = desc->wrap_v;
    img->wrap_w = desc->wrap_w;
    img->max_anisotropy = desc->max_anisotropy;
    img->upd_frame_index = 0;

    /* check if texture format is support */
    if (!_sg_gl_supported_texture_format(img->pixel_format)) {
        SOKOL_LOG("compressed texture format not supported by GL context\n");
        return SG_RESOURCESTATE_FAILED;
    }
    /* check for optional texture types */
    if ((img->type == SG_IMAGETYPE_3D) && !_sg.gl.features[SG_FEATURE_IMAGETYPE_3D]) {
        SOKOL_LOG("3D textures not supported by GL context\n");
        return SG_RESOURCESTATE_FAILED;
    }
    if ((img->type == SG_IMAGETYPE_ARRAY) && !_sg.gl.features[SG_FEATURE_IMAGETYPE_ARRAY]) {
        SOKOL_LOG("array textures not supported by GL context\n");
        return SG_RESOURCESTATE_FAILED;
    }

    /* create 1 or 2 GL textures, depending on requested update strategy */
    img->num_slots = (img->usage == SG_USAGE_IMMUTABLE) ? 1 : SG_NUM_INFLIGHT_FRAMES;
    img->active_slot = 0;
    img->ext_textures = (0 != desc->gl_textures[0]);

    #if !defined(SOKOL_GLES2)
    bool msaa = false;
    if (!_sg.gl.gles2) {
        msaa = (img->sample_count > 1) && (_sg.gl.features[SG_FEATURE_MSAA_RENDER_TARGETS]);
    }
    #endif

    if (_sg_is_valid_rendertarget_depth_format(img->pixel_format)) {
        /* special case depth-stencil-buffer? */
        SOKOL_ASSERT((img->usage == SG_USAGE_IMMUTABLE) && (img->num_slots == 1));
        SOKOL_ASSERT(!img->ext_textures);   /* cannot provide external texture for depth images */
        glGenRenderbuffers(1, &img->gl_depth_render_buffer);
        glBindRenderbuffer(GL_RENDERBUFFER, img->gl_depth_render_buffer);
        GLenum gl_depth_format = _sg_gl_depth_attachment_format(img->pixel_format);
        #if !defined(SOKOL_GLES2)
        if (!_sg.gl.gles2 && msaa) {
            glRenderbufferStorageMultisample(GL_RENDERBUFFER, img->sample_count, gl_depth_format, img->width, img->height);
        }
        else
        #endif
        {
            glRenderbufferStorage(GL_RENDERBUFFER, gl_depth_format, img->width, img->height);
        }
    }
    else {
        /* regular color texture */
        img->gl_target = _sg_gl_texture_target(img->type);
        const GLenum gl_internal_format = _sg_gl_teximage_internal_format(img->pixel_format);

        /* if this is a MSAA render target, need to create a separate render buffer */
        #if !defined(SOKOL_GLES2)
        if (!_sg.gl.gles2 && img->render_target && msaa) {
            glGenRenderbuffers(1, &img->gl_msaa_render_buffer);
            glBindRenderbuffer(GL_RENDERBUFFER, img->gl_msaa_render_buffer);
            glRenderbufferStorageMultisample(GL_RENDERBUFFER, img->sample_count, gl_internal_format, img->width, img->height);
        }
        #endif

        if (img->ext_textures) {
            /* inject externally GL textures */
            for (int slot = 0; slot < img->num_slots; slot++) {
                SOKOL_ASSERT(desc->gl_textures[slot]);
                img->gl_tex[slot] = desc->gl_textures[slot];
            }
        }
        else {
            /* create our own GL texture(s) */
            const GLenum gl_format = _sg_gl_teximage_format(img->pixel_format);
            const bool is_compressed = _sg_is_compressed_pixel_format(img->pixel_format);
            for (int slot = 0; slot < img->num_slots; slot++) {
                glGenTextures(1, &img->gl_tex[slot]);
                _sg_gl_store_texture_binding(0);
                _sg_gl_bind_texture(0, img->gl_target, img->gl_tex[slot]);
                GLenum gl_min_filter = _sg_gl_filter(img->min_filter);
                GLenum gl_mag_filter = _sg_gl_filter(img->mag_filter);
                glTexParameteri(img->gl_target, GL_TEXTURE_MIN_FILTER, gl_min_filter);
                glTexParameteri(img->gl_target, GL_TEXTURE_MAG_FILTER, gl_mag_filter);
                if (_sg.gl.ext_anisotropic && (img->max_anisotropy > 1)) {
                    GLint max_aniso = (GLint) img->max_anisotropy;
                    if (max_aniso > _sg.gl.max_anisotropy) {
                        max_aniso = _sg.gl.max_anisotropy;
                    }
                    glTexParameteri(img->gl_target, GL_TEXTURE_MAX_ANISOTROPY_EXT, max_aniso);
                }
                if (img->type == SG_IMAGETYPE_CUBE) {
                    glTexParameteri(img->gl_target, GL_TEXTURE_WRAP_S, GL_CLAMP_TO_EDGE);
                    glTexParameteri(img->gl_target, GL_TEXTURE_WRAP_T, GL_CLAMP_TO_EDGE);
                }
                else {
                    glTexParameteri(img->gl_target, GL_TEXTURE_WRAP_S, _sg_gl_wrap(img->wrap_u));
                    glTexParameteri(img->gl_target, GL_TEXTURE_WRAP_T, _sg_gl_wrap(img->wrap_v));
                    #if !defined(SOKOL_GLES2)
                    if (!_sg.gl.gles2 && (img->type == SG_IMAGETYPE_3D)) {
                        glTexParameteri(img->gl_target, GL_TEXTURE_WRAP_R, _sg_gl_wrap(img->wrap_w));
                    }
                    #endif
                }
                #if !defined(SOKOL_GLES2)
                    if (!_sg.gl.gles2) {
                        /* GL spec has strange defaults for mipmap min/max lod: -1000 to +1000 */
                        const float min_lod = _sg_clamp(desc->min_lod, 0.0f, 1000.0f);
                        const float max_lod = _sg_clamp(desc->max_lod, 0.0f, 1000.0f);
                        glTexParameterf(img->gl_target, GL_TEXTURE_MIN_LOD, min_lod);
                        glTexParameterf(img->gl_target, GL_TEXTURE_MAX_LOD, max_lod);
                    }
                #endif
                const int num_faces = img->type == SG_IMAGETYPE_CUBE ? 6 : 1;
                int data_index = 0;
                for (int face_index = 0; face_index < num_faces; face_index++) {
                    for (int mip_index = 0; mip_index < img->num_mipmaps; mip_index++, data_index++) {
                        GLenum gl_img_target = img->gl_target;
                        if (SG_IMAGETYPE_CUBE == img->type) {
                            gl_img_target = _sg_gl_cubeface_target(face_index);
                        }
                        const GLvoid* data_ptr = desc->content.subimage[face_index][mip_index].ptr;
                        const int data_size = desc->content.subimage[face_index][mip_index].size;
                        int mip_width = img->width >> mip_index;
                        if (mip_width == 0) {
                            mip_width = 1;
                        }
                        int mip_height = img->height >> mip_index;
                        if (mip_height == 0) {
                            mip_height = 1;
                        }
                        if ((SG_IMAGETYPE_2D == img->type) || (SG_IMAGETYPE_CUBE == img->type)) {
                            if (is_compressed) {
                                glCompressedTexImage2D(gl_img_target, mip_index, gl_internal_format,
                                    mip_width, mip_height, 0, data_size, data_ptr);
                            }
                            else {
                                const GLenum gl_type = _sg_gl_teximage_type(img->pixel_format);
                                glTexImage2D(gl_img_target, mip_index, gl_internal_format,
                                    mip_width, mip_height, 0, gl_format, gl_type, data_ptr);
                            }
                        }
                        #if !defined(SOKOL_GLES2)
                        else if (!_sg.gl.gles2 && ((SG_IMAGETYPE_3D == img->type) || (SG_IMAGETYPE_ARRAY == img->type))) {
                            int mip_depth = img->depth;
                            if (SG_IMAGETYPE_3D == img->type) {
                                mip_depth >>= mip_index;
                            }
                            if (mip_depth == 0) {
                                mip_depth = 1;
                            }
                            if (is_compressed) {
                                glCompressedTexImage3D(gl_img_target, mip_index, gl_internal_format,
                                    mip_width, mip_height, mip_depth, 0, data_size, data_ptr);
                            }
                            else {
                                const GLenum gl_type = _sg_gl_teximage_type(img->pixel_format);
                                glTexImage3D(gl_img_target, mip_index, gl_internal_format,
                                    mip_width, mip_height, mip_depth, 0, gl_format, gl_type, data_ptr);
                            }
                        }
                        #endif
                    }
                }
                _sg_gl_restore_texture_binding(0);
            }
        }
    }
    _SG_GL_CHECK_ERROR();
    return SG_RESOURCESTATE_VALID;
}

_SOKOL_PRIVATE void _sg_destroy_image(_sg_image_t* img) {
    SOKOL_ASSERT(img);
    _SG_GL_CHECK_ERROR();
    if (!img->ext_textures) {
        for (int slot = 0; slot < img->num_slots; slot++) {
            if (img->gl_tex[slot]) {
                glDeleteTextures(1, &img->gl_tex[slot]);
            }
        }
    }
    if (img->gl_depth_render_buffer) {
        glDeleteRenderbuffers(1, &img->gl_depth_render_buffer);
    }
    if (img->gl_msaa_render_buffer) {
        glDeleteRenderbuffers(1, &img->gl_msaa_render_buffer);
    }
    _SG_GL_CHECK_ERROR();
}

_SOKOL_PRIVATE GLuint _sg_gl_compile_shader(sg_shader_stage stage, const char* src) {
    SOKOL_ASSERT(src);
    _SG_GL_CHECK_ERROR();
    GLuint gl_shd = glCreateShader(_sg_gl_shader_stage(stage));
    glShaderSource(gl_shd, 1, &src, 0);
    glCompileShader(gl_shd);
    GLint compile_status = 0;
    glGetShaderiv(gl_shd, GL_COMPILE_STATUS, &compile_status);
    if (!compile_status) {
        /* compilation failed, log error and delete shader */
        GLint log_len = 0;
        glGetShaderiv(gl_shd, GL_INFO_LOG_LENGTH, &log_len);
        if (log_len > 0) {
            GLchar* log_buf = (GLchar*) SOKOL_MALLOC(log_len);
            glGetShaderInfoLog(gl_shd, log_len, &log_len, log_buf);
            SOKOL_LOG(log_buf);
            SOKOL_FREE(log_buf);
        }
        glDeleteShader(gl_shd);
        gl_shd = 0;
    }
    _SG_GL_CHECK_ERROR();
    return gl_shd;
}

_SOKOL_PRIVATE sg_resource_state _sg_create_shader(_sg_shader_t* shd, const sg_shader_desc* desc) {
    SOKOL_ASSERT(shd && desc);
    SOKOL_ASSERT(!shd->gl_prog);
    _SG_GL_CHECK_ERROR();

    /* copy vertex attribute names over, these are required for GLES2, and optional for GLES3 and GL3.x */
    for (int i = 0; i < SG_MAX_VERTEX_ATTRIBUTES; i++) {
        _sg_strcpy(&shd->attrs[i].name, desc->attrs[i].name);
    }

    GLuint gl_vs = _sg_gl_compile_shader(SG_SHADERSTAGE_VS, desc->vs.source);
    GLuint gl_fs = _sg_gl_compile_shader(SG_SHADERSTAGE_FS, desc->fs.source);
    if (!(gl_vs && gl_fs)) {
        return SG_RESOURCESTATE_FAILED;
    }
    GLuint gl_prog = glCreateProgram();
    glAttachShader(gl_prog, gl_vs);
    glAttachShader(gl_prog, gl_fs);
    glLinkProgram(gl_prog);
    glDeleteShader(gl_vs);
    glDeleteShader(gl_fs);
    _SG_GL_CHECK_ERROR();

    GLint link_status;
    glGetProgramiv(gl_prog, GL_LINK_STATUS, &link_status);
    if (!link_status) {
        GLint log_len = 0;
        glGetProgramiv(gl_prog, GL_INFO_LOG_LENGTH, &log_len);
        if (log_len > 0) {
            GLchar* log_buf = (GLchar*) SOKOL_MALLOC(log_len);
            glGetProgramInfoLog(gl_prog, log_len, &log_len, log_buf);
            SOKOL_LOG(log_buf);
            SOKOL_FREE(log_buf);
        }
        glDeleteProgram(gl_prog);
        return SG_RESOURCESTATE_FAILED;
    }
    shd->gl_prog = gl_prog;

    /* resolve uniforms */
    _SG_GL_CHECK_ERROR();
    for (int stage_index = 0; stage_index < SG_NUM_SHADER_STAGES; stage_index++) {
        const sg_shader_stage_desc* stage_desc = (stage_index == SG_SHADERSTAGE_VS)? &desc->vs : &desc->fs;
        _sg_shader_stage_t* stage = &shd->stage[stage_index];
        SOKOL_ASSERT(stage->num_uniform_blocks == 0);
        for (int ub_index = 0; ub_index < SG_MAX_SHADERSTAGE_UBS; ub_index++) {
            const sg_shader_uniform_block_desc* ub_desc = &stage_desc->uniform_blocks[ub_index];
            if (0 == ub_desc->size) {
                break;
            }
            _sg_uniform_block_t* ub = &stage->uniform_blocks[ub_index];
            ub->size = ub_desc->size;
            SOKOL_ASSERT(ub->num_uniforms == 0);
            int cur_uniform_offset = 0;
            for (int u_index = 0; u_index < SG_MAX_UB_MEMBERS; u_index++) {
                const sg_shader_uniform_desc* u_desc = &ub_desc->uniforms[u_index];
                if (u_desc->type == SG_UNIFORMTYPE_INVALID) {
                    break;
                }
                _sg_uniform_t* u = &ub->uniforms[u_index];
                u->type = u_desc->type;
                u->count = (uint8_t) u_desc->array_count;
                u->offset = (uint16_t) cur_uniform_offset;
                cur_uniform_offset += _sg_uniform_size(u->type, u->count);
                if (u_desc->name) {
                    u->gl_loc = glGetUniformLocation(gl_prog, u_desc->name);
                }
                else {
                    u->gl_loc = u_index;
                }
                ub->num_uniforms++;
            }
            SOKOL_ASSERT(ub_desc->size == cur_uniform_offset);
            stage->num_uniform_blocks++;
        }
    }

    /* resolve image locations */
    _SG_GL_CHECK_ERROR();
    int gl_tex_slot = 0;
    for (int stage_index = 0; stage_index < SG_NUM_SHADER_STAGES; stage_index++) {
        const sg_shader_stage_desc* stage_desc = (stage_index == SG_SHADERSTAGE_VS)? &desc->vs : &desc->fs;
        _sg_shader_stage_t* stage = &shd->stage[stage_index];
        SOKOL_ASSERT(stage->num_images == 0);
        for (int img_index = 0; img_index < SG_MAX_SHADERSTAGE_IMAGES; img_index++) {
            const sg_shader_image_desc* img_desc = &stage_desc->images[img_index];
            if (img_desc->type == _SG_IMAGETYPE_DEFAULT) {
                break;
            }
            _sg_shader_image_t* img = &stage->images[img_index];
            img->type = img_desc->type;
            img->gl_loc = img_index;
            if (img_desc->name) {
                img->gl_loc = glGetUniformLocation(gl_prog, img_desc->name);
            }
            if (img->gl_loc != -1) {
                img->gl_tex_slot = gl_tex_slot++;
            }
            else {
                img->gl_tex_slot = -1;
            }
            stage->num_images++;
        }
    }
    _SG_GL_CHECK_ERROR();
    return SG_RESOURCESTATE_VALID;
}

_SOKOL_PRIVATE void _sg_destroy_shader(_sg_shader_t* shd) {
    SOKOL_ASSERT(shd);
    _SG_GL_CHECK_ERROR();
    if (shd->gl_prog) {
        glDeleteProgram(shd->gl_prog);
    }
    _SG_GL_CHECK_ERROR();
}

_SOKOL_PRIVATE sg_resource_state _sg_create_pipeline(_sg_pipeline_t* pip, _sg_shader_t* shd, const sg_pipeline_desc* desc) {
    SOKOL_ASSERT(pip && shd && desc);
    SOKOL_ASSERT(!pip->shader && pip->shader_id.id == SG_INVALID_ID);
    SOKOL_ASSERT(desc->shader.id == shd->slot.id);
    SOKOL_ASSERT(shd->gl_prog);
    pip->shader = shd;
    pip->shader_id = desc->shader;
    pip->primitive_type = desc->primitive_type;
    pip->index_type = desc->index_type;
    pip->color_attachment_count = desc->blend.color_attachment_count;
    pip->color_format = desc->blend.color_format;
    pip->depth_format = desc->blend.depth_format;
    pip->sample_count = desc->rasterizer.sample_count;
    pip->depth_stencil = desc->depth_stencil;
    pip->blend = desc->blend;
    pip->rast = desc->rasterizer;

    /* resolve vertex attributes */
    for (int attr_index = 0; attr_index < SG_MAX_VERTEX_ATTRIBUTES; attr_index++) {
        pip->gl_attrs[attr_index].vb_index = -1;
    }
    for (int attr_index = 0; attr_index < SG_MAX_VERTEX_ATTRIBUTES; attr_index++) {
        const sg_vertex_attr_desc* a_desc = &desc->layout.attrs[attr_index];
        if (a_desc->format == SG_VERTEXFORMAT_INVALID) {
            break;
        }
        SOKOL_ASSERT((a_desc->buffer_index >= 0) && (a_desc->buffer_index < SG_MAX_SHADERSTAGE_BUFFERS));
        const sg_buffer_layout_desc* l_desc = &desc->layout.buffers[a_desc->buffer_index];
        const sg_vertex_step step_func = l_desc->step_func;
        const int step_rate = l_desc->step_rate;
        GLint attr_loc = attr_index;
        if (!_sg_strempty(&shd->attrs[attr_index].name)) {
            attr_loc = glGetAttribLocation(pip->shader->gl_prog, _sg_strptr(&shd->attrs[attr_index].name));
        }
        SOKOL_ASSERT(attr_loc < SG_MAX_VERTEX_ATTRIBUTES);
        if (attr_loc != -1) {
            _sg_gl_attr_t* gl_attr = &pip->gl_attrs[attr_loc];
            SOKOL_ASSERT(gl_attr->vb_index == -1);
            gl_attr->vb_index = (int8_t) a_desc->buffer_index;
            if (step_func == SG_VERTEXSTEP_PER_VERTEX) {
                gl_attr->divisor = 0;
            }
            else {
                gl_attr->divisor = (int8_t) step_rate;
            }
            SOKOL_ASSERT(l_desc->stride > 0);
            gl_attr->stride = (uint8_t) l_desc->stride;
            gl_attr->offset = a_desc->offset;
            gl_attr->size = (uint8_t) _sg_gl_vertexformat_size(a_desc->format);
            gl_attr->type = _sg_gl_vertexformat_type(a_desc->format);
            gl_attr->normalized = _sg_gl_vertexformat_normalized(a_desc->format);
            pip->vertex_layout_valid[a_desc->buffer_index] = true;
        }
        else {
            SOKOL_LOG("Vertex attribute not found in shader: ");
            SOKOL_LOG(_sg_strptr(&shd->attrs[attr_index].name));
        }
    }
    return SG_RESOURCESTATE_VALID;
}

_SOKOL_PRIVATE void _sg_destroy_pipeline(_sg_pipeline_t* pip) {
    SOKOL_ASSERT(pip);
    /* empty */
}

/*
    _sg_create_pass

    att_imgs must point to a _sg_image* att_imgs[SG_MAX_COLOR_ATTACHMENTS+1] array,
    first entries are the color attachment images (or nullptr), last entry
    is the depth-stencil image (or nullptr).
*/
_SOKOL_PRIVATE sg_resource_state _sg_create_pass(_sg_pass_t* pass, _sg_image_t** att_images, const sg_pass_desc* desc) {
    SOKOL_ASSERT(pass && att_images && desc);
    SOKOL_ASSERT(att_images && att_images[0]);
    _SG_GL_CHECK_ERROR();

    /* copy image pointers and desc attributes */
    const sg_attachment_desc* att_desc;
    _sg_attachment_t* att;
    for (int i = 0; i < SG_MAX_COLOR_ATTACHMENTS; i++) {
        SOKOL_ASSERT(0 == pass->color_atts[i].image);
        att_desc = &desc->color_attachments[i];
        if (att_desc->image.id != SG_INVALID_ID) {
            pass->num_color_atts++;
            SOKOL_ASSERT(att_images[i] && (att_images[i]->slot.id == att_desc->image.id));
            SOKOL_ASSERT(_sg_is_valid_rendertarget_color_format(att_images[i]->pixel_format));
            att = &pass->color_atts[i];
            SOKOL_ASSERT((att->image == 0) && (att->image_id.id == SG_INVALID_ID));
            att->image = att_images[i];
            att->image_id = att_desc->image;
            att->mip_level = att_desc->mip_level;
            att->slice = att_desc->slice;
        }
    }
    SOKOL_ASSERT(0 == pass->ds_att.image);
    att_desc = &desc->depth_stencil_attachment;
    const int ds_img_index = SG_MAX_COLOR_ATTACHMENTS;
    if (att_desc->image.id != SG_INVALID_ID) {
        SOKOL_ASSERT(att_images[ds_img_index] && (att_images[ds_img_index]->slot.id == att_desc->image.id));
        SOKOL_ASSERT(_sg_is_valid_rendertarget_depth_format(att_images[ds_img_index]->pixel_format));
        att = &pass->ds_att;
        SOKOL_ASSERT((att->image == 0) && (att->image_id.id == SG_INVALID_ID));
        att->image = att_images[ds_img_index];
        att->image_id = att_desc->image;
        att->mip_level = att_desc->mip_level;
        att->slice = att_desc->slice;
    }

    /* store current framebuffer binding (restored at end of function) */
    GLuint gl_orig_fb;
    glGetIntegerv(GL_FRAMEBUFFER_BINDING, (GLint*)&gl_orig_fb);

    /* create a framebuffer object */
    glGenFramebuffers(1, &pass->gl_fb);
    glBindFramebuffer(GL_FRAMEBUFFER, pass->gl_fb);

    /* attach msaa render buffer or textures */
    const bool is_msaa = (0 != att_images[0]->gl_msaa_render_buffer);
    if (is_msaa) {
        for (int i = 0; i < SG_MAX_COLOR_ATTACHMENTS; i++) {
            const _sg_image_t* att_img = pass->color_atts[i].image;
            if (att_img) {
                const GLuint gl_render_buffer = att_img->gl_msaa_render_buffer;
                SOKOL_ASSERT(gl_render_buffer);
                glFramebufferRenderbuffer(GL_FRAMEBUFFER, GL_COLOR_ATTACHMENT0+i, GL_RENDERBUFFER, gl_render_buffer);
            }
        }
    }
    else {
        for (int i = 0; i < SG_MAX_COLOR_ATTACHMENTS; i++) {
            const _sg_image_t* att_img = pass->color_atts[i].image;
            const int mip_level = pass->color_atts[i].mip_level;
            const int slice = pass->color_atts[i].slice;
            if (att_img) {
                const GLuint gl_tex = att_img->gl_tex[0];
                SOKOL_ASSERT(gl_tex);
                const GLenum gl_att = GL_COLOR_ATTACHMENT0 + i;
                switch (att_img->type) {
                    case SG_IMAGETYPE_2D:
                        glFramebufferTexture2D(GL_FRAMEBUFFER, gl_att, GL_TEXTURE_2D, gl_tex, mip_level);
                        break;
                    case SG_IMAGETYPE_CUBE:
                        glFramebufferTexture2D(GL_FRAMEBUFFER, gl_att, _sg_gl_cubeface_target(slice), gl_tex, mip_level);
                        break;
                    default:
                        /* 3D- or array-texture */
                        #if !defined(SOKOL_GLES2)
                        if (!_sg.gl.gles2) {
                            glFramebufferTextureLayer(GL_FRAMEBUFFER, gl_att, gl_tex, mip_level, slice);
                        }
                        #endif
                        break;
                }
            }
        }
    }

    /* attach depth-stencil buffer to framebuffer */
    if (pass->ds_att.image) {
        const GLuint gl_render_buffer = pass->ds_att.image->gl_depth_render_buffer;
        SOKOL_ASSERT(gl_render_buffer);
        glFramebufferRenderbuffer(GL_FRAMEBUFFER, GL_DEPTH_ATTACHMENT, GL_RENDERBUFFER, gl_render_buffer);
        if (_sg_is_depth_stencil_format(pass->ds_att.image->pixel_format)) {
            glFramebufferRenderbuffer(GL_FRAMEBUFFER, GL_STENCIL_ATTACHMENT, GL_RENDERBUFFER, gl_render_buffer);
        }
    }

    /* check if framebuffer is complete */
    if (glCheckFramebufferStatus(GL_FRAMEBUFFER) != GL_FRAMEBUFFER_COMPLETE) {
        SOKOL_LOG("Framebuffer completeness check failed!\n");
        return SG_RESOURCESTATE_FAILED;
    }

    /* create MSAA resolve framebuffers if necessary */
    if (is_msaa) {
        for (int i = 0; i < SG_MAX_COLOR_ATTACHMENTS; i++) {
            att = &pass->color_atts[i];
            if (att->image) {
                SOKOL_ASSERT(0 == att->gl_msaa_resolve_buffer);
                glGenFramebuffers(1, &att->gl_msaa_resolve_buffer);
                glBindFramebuffer(GL_FRAMEBUFFER, att->gl_msaa_resolve_buffer);
                const GLuint gl_tex = att->image->gl_tex[0];
                SOKOL_ASSERT(gl_tex);
                switch (att->image->type) {
                    case SG_IMAGETYPE_2D:
                        glFramebufferTexture2D(GL_FRAMEBUFFER, GL_COLOR_ATTACHMENT0,
                            GL_TEXTURE_2D, gl_tex, att->mip_level);
                        break;
                    case SG_IMAGETYPE_CUBE:
                        glFramebufferTexture2D(GL_FRAMEBUFFER, GL_COLOR_ATTACHMENT0,
                            _sg_gl_cubeface_target(att->slice), gl_tex, att->mip_level);
                        break;
                    default:
                        #if !defined(SOKOL_GLES2)
                        if (!_sg.gl.gles2) {
                            glFramebufferTextureLayer(GL_FRAMEBUFFER, GL_COLOR_ATTACHMENT0, gl_tex, att->mip_level, att->slice);
                        }
                        #endif
                        break;
                }
                /* check if framebuffer is complete */
                if (glCheckFramebufferStatus(GL_FRAMEBUFFER) != GL_FRAMEBUFFER_COMPLETE) {
                    SOKOL_LOG("Framebuffer completeness check failed (msaa resolve buffer)!\n");
                    return SG_RESOURCESTATE_FAILED;
                }
            }
        }
    }

    /* restore original framebuffer binding */
    glBindFramebuffer(GL_FRAMEBUFFER, gl_orig_fb);
    _SG_GL_CHECK_ERROR();
    return SG_RESOURCESTATE_VALID;
}

_SOKOL_PRIVATE void _sg_destroy_pass(_sg_pass_t* pass) {
    SOKOL_ASSERT(pass);
    _SG_GL_CHECK_ERROR();
    if (0 != pass->gl_fb) {
        glDeleteFramebuffers(1, &pass->gl_fb);
    }
    for (int i = 0; i < SG_MAX_COLOR_ATTACHMENTS; i++) {
        if (pass->color_atts[i].gl_msaa_resolve_buffer) {
            glDeleteFramebuffers(1, &pass->color_atts[i].gl_msaa_resolve_buffer);
        }
    }
    if (pass->ds_att.gl_msaa_resolve_buffer) {
        glDeleteFramebuffers(1, &pass->ds_att.gl_msaa_resolve_buffer);
    }
    _SG_GL_CHECK_ERROR();
}

/*-- GL backend rendering functions ------------------------------------------*/
_SOKOL_PRIVATE void _sg_begin_pass(_sg_pass_t* pass, const sg_pass_action* action, int w, int h) {
    /* FIXME: what if a texture used as render target is still bound, should we
       unbind all currently bound textures in begin pass? */
    SOKOL_ASSERT(action);
    SOKOL_ASSERT(!_sg.gl.in_pass);
    _SG_GL_CHECK_ERROR();
    _sg.gl.in_pass = true;
    _sg.gl.cur_pass = pass; /* can be 0 */
    if (pass) {
        _sg.gl.cur_pass_id.id = pass->slot.id;
    }
    else {
        _sg.gl.cur_pass_id.id = SG_INVALID_ID;
    }
    _sg.gl.cur_pass_width = w;
    _sg.gl.cur_pass_height = h;
    if (pass) {
        /* offscreen pass */
        SOKOL_ASSERT(pass->gl_fb);
        glBindFramebuffer(GL_FRAMEBUFFER, pass->gl_fb);
        #if !defined(SOKOL_GLES2)
        if (!_sg.gl.gles2) {
            GLenum att[SG_MAX_COLOR_ATTACHMENTS] = {
                GL_COLOR_ATTACHMENT0,
                GL_COLOR_ATTACHMENT1,
                GL_COLOR_ATTACHMENT2,
                GL_COLOR_ATTACHMENT3
            };
            int num_attrs = 0;
            for (int i = 0; i < SG_MAX_COLOR_ATTACHMENTS; i++) {
                if (pass->color_atts[num_attrs].image) {
                    num_attrs++;
                }
                else {
                    break;
                }
            }
            glDrawBuffers(num_attrs, att);
        }
        #endif
    }
    else {
        /* default pass */
        SOKOL_ASSERT(_sg.gl.cur_context);
        glBindFramebuffer(GL_FRAMEBUFFER, _sg.gl.cur_context->default_framebuffer);
    }
    glViewport(0, 0, w, h);
    glScissor(0, 0, w, h);
    bool need_pip_cache_flush = false;
    if (_sg.gl.cache.blend.color_write_mask != SG_COLORMASK_RGBA) {
        need_pip_cache_flush = true;
        _sg.gl.cache.blend.color_write_mask = SG_COLORMASK_RGBA;
        glColorMask(GL_TRUE, GL_TRUE, GL_TRUE, GL_TRUE);
    }
    if (!_sg.gl.cache.ds.depth_write_enabled) {
        need_pip_cache_flush = true;
        _sg.gl.cache.ds.depth_write_enabled = true;
        glDepthMask(GL_TRUE);
    }
    if (_sg.gl.cache.ds.depth_compare_func != SG_COMPAREFUNC_ALWAYS) {
        need_pip_cache_flush = true;
        _sg.gl.cache.ds.depth_compare_func = SG_COMPAREFUNC_ALWAYS;
        glDepthFunc(GL_ALWAYS);
    }
    if (_sg.gl.cache.ds.stencil_write_mask != 0xFF) {
        need_pip_cache_flush = true;
        _sg.gl.cache.ds.stencil_write_mask = 0xFF;
        glStencilMask(0xFF);
    }
    if (need_pip_cache_flush) {
        /* we messed with the state cache directly, need to clear cached
           pipeline to force re-evaluation in next sg_apply_pipeline() */
        _sg.gl.cache.cur_pipeline = 0;
        _sg.gl.cache.cur_pipeline_id.id = SG_INVALID_ID;
    }
    bool use_mrt_clear = (0 != pass);
    #if defined(SOKOL_GLES2)
    use_mrt_clear = false;
    #else
    if (_sg.gl.gles2) {
        use_mrt_clear = false;
    }
    #endif
    if (!use_mrt_clear) {
        GLbitfield clear_mask = 0;
        if (action->colors[0].action == SG_ACTION_CLEAR) {
            clear_mask |= GL_COLOR_BUFFER_BIT;
            const float* c = action->colors[0].val;
            glClearColor(c[0], c[1], c[2], c[3]);
        }
        if (action->depth.action == SG_ACTION_CLEAR) {
            clear_mask |= GL_DEPTH_BUFFER_BIT;
            #ifdef SOKOL_GLCORE33
            glClearDepth(action->depth.val);
            #else
            glClearDepthf(action->depth.val);
            #endif
        }
        if (action->stencil.action == SG_ACTION_CLEAR) {
            clear_mask |= GL_STENCIL_BUFFER_BIT;
            glClearStencil(action->stencil.val);
        }
        if (0 != clear_mask) {
            glClear(clear_mask);
        }
    }
    #if !defined SOKOL_GLES2
    else {
        SOKOL_ASSERT(pass);
        for (int i = 0; i < SG_MAX_COLOR_ATTACHMENTS; i++) {
            if (pass->color_atts[i].image) {
                if (action->colors[i].action == SG_ACTION_CLEAR) {
                    glClearBufferfv(GL_COLOR, i, action->colors[i].val);
                }
            }
            else {
                break;
            }
        }
        if (pass->ds_att.image) {
            if ((action->depth.action == SG_ACTION_CLEAR) && (action->stencil.action == SG_ACTION_CLEAR)) {
                glClearBufferfi(GL_DEPTH_STENCIL, 0, action->depth.val, action->stencil.val);
            }
            else if (action->depth.action == SG_ACTION_CLEAR) {
                glClearBufferfv(GL_DEPTH, 0, &action->depth.val);
            }
            else if (action->stencil.action == SG_ACTION_CLEAR) {
                GLuint val = action->stencil.val;
                glClearBufferuiv(GL_STENCIL, 0, &val);
            }
        }
    }
    #endif
    _SG_GL_CHECK_ERROR();
}

_SOKOL_PRIVATE void _sg_end_pass(void) {
    SOKOL_ASSERT(_sg.gl.in_pass);
    _SG_GL_CHECK_ERROR();

    /* if this was an offscreen pass, and MSAA rendering was used, need
       to resolve into the pass images */
    #if !defined(SOKOL_GLES2)
    if (!_sg.gl.gles2 && _sg.gl.cur_pass) {
        /* check if the pass object is still valid */
        const _sg_pass_t* pass = _sg.gl.cur_pass;
        SOKOL_ASSERT(pass->slot.id == _sg.gl.cur_pass_id.id);
        bool is_msaa = (0 != _sg.gl.cur_pass->color_atts[0].gl_msaa_resolve_buffer);
        if (is_msaa) {
            SOKOL_ASSERT(pass->gl_fb);
            glBindFramebuffer(GL_READ_FRAMEBUFFER, pass->gl_fb);
            SOKOL_ASSERT(pass->color_atts[0].image);
            const int w = pass->color_atts[0].image->width;
            const int h = pass->color_atts[0].image->height;
            for (int att_index = 0; att_index < SG_MAX_COLOR_ATTACHMENTS; att_index++) {
                const _sg_attachment_t* att = &pass->color_atts[att_index];
                if (att->image) {
                    SOKOL_ASSERT(att->gl_msaa_resolve_buffer);
                    glBindFramebuffer(GL_DRAW_FRAMEBUFFER, att->gl_msaa_resolve_buffer);
                    glReadBuffer(GL_COLOR_ATTACHMENT0 + att_index);
                    const GLenum gl_att = GL_COLOR_ATTACHMENT0;
                    glDrawBuffers(1, &gl_att);
                    glBlitFramebuffer(0, 0, w, h, 0, 0, w, h, GL_COLOR_BUFFER_BIT, GL_NEAREST);
                }
                else {
                    break;
                }
            }
        }
    }
    #endif
    _sg.gl.cur_pass = 0;
    _sg.gl.cur_pass_id.id = SG_INVALID_ID;
    _sg.gl.cur_pass_width = 0;
    _sg.gl.cur_pass_height = 0;

    SOKOL_ASSERT(_sg.gl.cur_context);
    glBindFramebuffer(GL_FRAMEBUFFER, _sg.gl.cur_context->default_framebuffer);
    _sg.gl.in_pass = false;
    _SG_GL_CHECK_ERROR();
}

_SOKOL_PRIVATE void _sg_apply_viewport(int x, int y, int w, int h, bool origin_top_left) {
    SOKOL_ASSERT(_sg.gl.in_pass);
    y = origin_top_left ? (_sg.gl.cur_pass_height - (y+h)) : y;
    glViewport(x, y, w, h);
}

_SOKOL_PRIVATE void _sg_apply_scissor_rect(int x, int y, int w, int h, bool origin_top_left) {
    SOKOL_ASSERT(_sg.gl.in_pass);
    y = origin_top_left ? (_sg.gl.cur_pass_height - (y+h)) : y;
    glScissor(x, y, w, h);
}

_SOKOL_PRIVATE void _sg_apply_pipeline(_sg_pipeline_t* pip) {
    SOKOL_ASSERT(pip);
    SOKOL_ASSERT(pip->shader);
    _SG_GL_CHECK_ERROR();
    if ((_sg.gl.cache.cur_pipeline != pip) || (_sg.gl.cache.cur_pipeline_id.id != pip->slot.id)) {
        _sg.gl.cache.cur_pipeline = pip;
        _sg.gl.cache.cur_pipeline_id.id = pip->slot.id;
        _sg.gl.cache.cur_primitive_type = _sg_gl_primitive_type(pip->primitive_type);
        _sg.gl.cache.cur_index_type = _sg_gl_index_type(pip->index_type);

        /* update depth-stencil state */
        const sg_depth_stencil_state* new_ds = &pip->depth_stencil;
        sg_depth_stencil_state* cache_ds = &_sg.gl.cache.ds;
        if (new_ds->depth_compare_func != cache_ds->depth_compare_func) {
            cache_ds->depth_compare_func = new_ds->depth_compare_func;
            glDepthFunc(_sg_gl_compare_func(new_ds->depth_compare_func));
        }
        if (new_ds->depth_write_enabled != cache_ds->depth_write_enabled) {
            cache_ds->depth_write_enabled = new_ds->depth_write_enabled;
            glDepthMask(new_ds->depth_write_enabled);
        }
        if (new_ds->stencil_enabled != cache_ds->stencil_enabled) {
            cache_ds->stencil_enabled = new_ds->stencil_enabled;
            if (new_ds->stencil_enabled) glEnable(GL_STENCIL_TEST);
            else glDisable(GL_STENCIL_TEST);
        }
        if (new_ds->stencil_write_mask != cache_ds->stencil_write_mask) {
            cache_ds->stencil_write_mask = new_ds->stencil_write_mask;
            glStencilMask(new_ds->stencil_write_mask);
        }
        for (int i = 0; i < 2; i++) {
            const sg_stencil_state* new_ss = (i==0)? &new_ds->stencil_front : &new_ds->stencil_back;
            sg_stencil_state* cache_ss = (i==0)? &cache_ds->stencil_front : &cache_ds->stencil_back;
            GLenum gl_face = (i==0)? GL_FRONT : GL_BACK;
            if ((new_ss->compare_func != cache_ss->compare_func) ||
                (new_ds->stencil_read_mask != cache_ds->stencil_read_mask) ||
                (new_ds->stencil_ref != cache_ds->stencil_ref))
            {
                cache_ss->compare_func = new_ss->compare_func;
                glStencilFuncSeparate(gl_face,
                    _sg_gl_compare_func(new_ss->compare_func),
                    new_ds->stencil_ref,
                    new_ds->stencil_read_mask);
            }
            if ((new_ss->fail_op != cache_ss->fail_op) ||
                (new_ss->depth_fail_op != cache_ss->depth_fail_op) ||
                (new_ss->pass_op != cache_ss->pass_op))
            {
                cache_ss->fail_op = new_ss->fail_op;
                cache_ss->depth_fail_op = new_ss->depth_fail_op;
                cache_ss->pass_op = new_ss->pass_op;
                glStencilOpSeparate(gl_face,
                    _sg_gl_stencil_op(new_ss->fail_op),
                    _sg_gl_stencil_op(new_ss->depth_fail_op),
                    _sg_gl_stencil_op(new_ss->pass_op));
            }
        }
        cache_ds->stencil_read_mask = new_ds->stencil_read_mask;
        cache_ds->stencil_ref = new_ds->stencil_ref;

        /* update blend state */
        const sg_blend_state* new_b = &pip->blend;
        sg_blend_state* cache_b = &_sg.gl.cache.blend;
        if (new_b->enabled != cache_b->enabled) {
            cache_b->enabled = new_b->enabled;
            if (new_b->enabled) glEnable(GL_BLEND);
            else glDisable(GL_BLEND);
        }
        if ((new_b->src_factor_rgb != cache_b->src_factor_rgb) ||
            (new_b->dst_factor_rgb != cache_b->dst_factor_rgb) ||
            (new_b->src_factor_alpha != cache_b->src_factor_alpha) ||
            (new_b->dst_factor_alpha != cache_b->dst_factor_alpha))
        {
            cache_b->src_factor_rgb = new_b->src_factor_rgb;
            cache_b->dst_factor_rgb = new_b->dst_factor_rgb;
            cache_b->src_factor_alpha = new_b->src_factor_alpha;
            cache_b->dst_factor_alpha = new_b->dst_factor_alpha;
            glBlendFuncSeparate(_sg_gl_blend_factor(new_b->src_factor_rgb),
                _sg_gl_blend_factor(new_b->dst_factor_rgb),
                _sg_gl_blend_factor(new_b->src_factor_alpha),
                _sg_gl_blend_factor(new_b->dst_factor_alpha));
        }
        if ((new_b->op_rgb != cache_b->op_rgb) || (new_b->op_alpha != cache_b->op_alpha)) {
            cache_b->op_rgb = new_b->op_rgb;
            cache_b->op_alpha = new_b->op_alpha;
            glBlendEquationSeparate(_sg_gl_blend_op(new_b->op_rgb), _sg_gl_blend_op(new_b->op_alpha));
        }
        if (new_b->color_write_mask != cache_b->color_write_mask) {
            cache_b->color_write_mask = new_b->color_write_mask;
            glColorMask((new_b->color_write_mask & SG_COLORMASK_R) != 0,
                        (new_b->color_write_mask & SG_COLORMASK_G) != 0,
                        (new_b->color_write_mask & SG_COLORMASK_B) != 0,
                        (new_b->color_write_mask & SG_COLORMASK_A) != 0);
        }
        if (!_sg_fequal(new_b->blend_color[0], cache_b->blend_color[0], 0.0001f) ||
            !_sg_fequal(new_b->blend_color[1], cache_b->blend_color[1], 0.0001f) ||
            !_sg_fequal(new_b->blend_color[2], cache_b->blend_color[2], 0.0001f) ||
            !_sg_fequal(new_b->blend_color[3], cache_b->blend_color[3], 0.0001f))
        {
            const float* bc = new_b->blend_color;
            for (int i=0; i<4; i++) {
                cache_b->blend_color[i] = bc[i];
            }
            glBlendColor(bc[0], bc[1], bc[2], bc[3]);
        }

        /* update rasterizer state */
        const sg_rasterizer_state* new_r = &pip->rast;
        sg_rasterizer_state* cache_r = &_sg.gl.cache.rast;
        if (new_r->cull_mode != cache_r->cull_mode) {
            cache_r->cull_mode = new_r->cull_mode;
            if (SG_CULLMODE_NONE == new_r->cull_mode) {
                glDisable(GL_CULL_FACE);
            }
            else {
                glEnable(GL_CULL_FACE);
                GLenum gl_mode = (SG_CULLMODE_FRONT == new_r->cull_mode) ? GL_FRONT : GL_BACK;
                glCullFace(gl_mode);
            }
        }
        if (new_r->face_winding != cache_r->face_winding) {
            cache_r->face_winding = new_r->face_winding;
            GLenum gl_winding = (SG_FACEWINDING_CW == new_r->face_winding) ? GL_CW : GL_CCW;
            glFrontFace(gl_winding);
        }
        if (new_r->alpha_to_coverage_enabled != cache_r->alpha_to_coverage_enabled) {
            cache_r->alpha_to_coverage_enabled = new_r->alpha_to_coverage_enabled;
            if (new_r->alpha_to_coverage_enabled) glEnable(GL_SAMPLE_ALPHA_TO_COVERAGE);
            else glDisable(GL_SAMPLE_ALPHA_TO_COVERAGE);
        }
        #ifdef SOKOL_GLCORE33
        if (new_r->sample_count != cache_r->sample_count) {
            cache_r->sample_count = new_r->sample_count;
            if (new_r->sample_count > 1) glEnable(GL_MULTISAMPLE);
            else glDisable(GL_MULTISAMPLE);
        }
        #endif
        if (!_sg_fequal(new_r->depth_bias, cache_r->depth_bias, 0.000001f) ||
            !_sg_fequal(new_r->depth_bias_slope_scale, cache_r->depth_bias_slope_scale, 0.000001f))
        {
            /* according to ANGLE's D3D11 backend:
                D3D11 SlopeScaledDepthBias ==> GL polygonOffsetFactor
                D3D11 DepthBias ==> GL polygonOffsetUnits
                DepthBiasClamp has no meaning on GL
            */
            cache_r->depth_bias = new_r->depth_bias;
            cache_r->depth_bias_slope_scale = new_r->depth_bias_slope_scale;
            glPolygonOffset(new_r->depth_bias_slope_scale, new_r->depth_bias);
            bool po_enabled = true;
            if (_sg_fequal(new_r->depth_bias, 0.0f, 0.000001f) &&
                _sg_fequal(new_r->depth_bias_slope_scale, 0.0f, 0.000001f))
            {
                po_enabled = false;
            }
            if (po_enabled != _sg.gl.cache.polygon_offset_enabled) {
                _sg.gl.cache.polygon_offset_enabled = po_enabled;
                if (po_enabled) glEnable(GL_POLYGON_OFFSET_FILL);
                else glDisable(GL_POLYGON_OFFSET_FILL);
            }
        }

        /* bind shader program */
        glUseProgram(pip->shader->gl_prog);
    }
}

_SOKOL_PRIVATE void _sg_apply_bindings(
    _sg_pipeline_t* pip,
    _sg_buffer_t** vbs, const int* vb_offsets, int num_vbs,
    _sg_buffer_t* ib, int ib_offset,
    _sg_image_t** vs_imgs, int num_vs_imgs,
    _sg_image_t** fs_imgs, int num_fs_imgs)
{
    SOKOL_ASSERT(pip);
    _SOKOL_UNUSED(num_fs_imgs);
    _SOKOL_UNUSED(num_vs_imgs);
    _SOKOL_UNUSED(num_vbs);
    _SG_GL_CHECK_ERROR();

    /* bind textures */
    _SG_GL_CHECK_ERROR();
    for (int stage_index = 0; stage_index < SG_NUM_SHADER_STAGES; stage_index++) {
        const _sg_shader_stage_t* stage = &pip->shader->stage[stage_index];
        _sg_image_t** imgs = (stage_index == SG_SHADERSTAGE_VS)? vs_imgs : fs_imgs;
        SOKOL_ASSERT(((stage_index == SG_SHADERSTAGE_VS)? num_vs_imgs : num_fs_imgs) == stage->num_images);
        for (int img_index = 0; img_index < stage->num_images; img_index++) {
            const _sg_shader_image_t* shd_img = &stage->images[img_index];
            if (shd_img->gl_loc != -1) {
                _sg_image_t* img = imgs[img_index];
                const GLuint gl_tex = img->gl_tex[img->active_slot];
                SOKOL_ASSERT(img && img->gl_target);
                SOKOL_ASSERT((shd_img->gl_tex_slot != -1) && gl_tex);
                glUniform1i(shd_img->gl_loc, shd_img->gl_tex_slot);
                _sg_gl_bind_texture(shd_img->gl_tex_slot, img->gl_target, gl_tex);
            }
        }
    }
    _SG_GL_CHECK_ERROR();

    /* index buffer (can be 0) */
    const GLuint gl_ib = ib ? ib->gl_buf[ib->active_slot] : 0;
    _sg_gl_bind_buffer(GL_ELEMENT_ARRAY_BUFFER, gl_ib);
    _sg.gl.cache.cur_ib_offset = ib_offset;

    /* vertex attributes */
    for (int attr_index = 0; attr_index < SG_MAX_VERTEX_ATTRIBUTES; attr_index++) {
        _sg_gl_attr_t* attr = &pip->gl_attrs[attr_index];
        _sg_gl_cache_attr_t* cache_attr = &_sg.gl.cache.attrs[attr_index];
        bool cache_attr_dirty = false;
        int vb_offset = 0;
        GLuint gl_vb = 0;
        if (attr->vb_index >= 0) {
            /* attribute is enabled */
            SOKOL_ASSERT(attr->vb_index < num_vbs);
            _sg_buffer_t* vb = vbs[attr->vb_index];
            SOKOL_ASSERT(vb);
            gl_vb = vb->gl_buf[vb->active_slot];
            vb_offset = vb_offsets[attr->vb_index] + attr->offset;
            if ((gl_vb != cache_attr->gl_vbuf) ||
                (attr->size != cache_attr->gl_attr.size) ||
                (attr->type != cache_attr->gl_attr.type) ||
                (attr->normalized != cache_attr->gl_attr.normalized) ||
                (attr->stride != cache_attr->gl_attr.stride) ||
                (vb_offset != cache_attr->gl_attr.offset) ||
                (cache_attr->gl_attr.divisor != attr->divisor))
            {
                _sg_gl_bind_buffer(GL_ARRAY_BUFFER, gl_vb);
                glVertexAttribPointer(attr_index, attr->size, attr->type,
                    attr->normalized, attr->stride,
                    (const GLvoid*)(GLintptr)vb_offset);
                #ifdef SOKOL_INSTANCING_ENABLED
                    if (_sg.gl.features[SG_FEATURE_INSTANCING]) {
                        glVertexAttribDivisor(attr_index, attr->divisor);
                    }
                #endif
                cache_attr_dirty = true;
            }
            if (cache_attr->gl_attr.vb_index == -1) {
                glEnableVertexAttribArray(attr_index);
                cache_attr_dirty = true;
            }
        }
        else {
            /* attribute is disabled */
            if (cache_attr->gl_attr.vb_index != -1) {
                glDisableVertexAttribArray(attr_index);
                cache_attr_dirty = true;
            }
        }
        if (cache_attr_dirty) {
            cache_attr->gl_attr = *attr;
            cache_attr->gl_attr.offset = vb_offset;
            cache_attr->gl_vbuf = gl_vb;
        }
    }
    _SG_GL_CHECK_ERROR();
}

_SOKOL_PRIVATE void _sg_apply_uniforms(sg_shader_stage stage_index, int ub_index, const void* data, int num_bytes) {
    _SOKOL_UNUSED(num_bytes);
    SOKOL_ASSERT(data && (num_bytes > 0));
    SOKOL_ASSERT((stage_index >= 0) && ((int)stage_index < SG_NUM_SHADER_STAGES));
    SOKOL_ASSERT(_sg.gl.cache.cur_pipeline);
    SOKOL_ASSERT(_sg.gl.cache.cur_pipeline->slot.id == _sg.gl.cache.cur_pipeline_id.id);
    SOKOL_ASSERT(_sg.gl.cache.cur_pipeline->shader->slot.id == _sg.gl.cache.cur_pipeline->shader_id.id);
    _sg_shader_stage_t* stage = &_sg.gl.cache.cur_pipeline->shader->stage[stage_index];
    SOKOL_ASSERT(ub_index < stage->num_uniform_blocks);
    _sg_uniform_block_t* ub = &stage->uniform_blocks[ub_index];
    SOKOL_ASSERT(ub->size == num_bytes);
    for (int u_index = 0; u_index < ub->num_uniforms; u_index++) {
        _sg_uniform_t* u = &ub->uniforms[u_index];
        SOKOL_ASSERT(u->type != SG_UNIFORMTYPE_INVALID);
        if (u->gl_loc == -1) {
            continue;
        }
        GLfloat* ptr = (GLfloat*) (((uint8_t*)data) + u->offset);
        switch (u->type) {
            case SG_UNIFORMTYPE_INVALID:
                break;
            case SG_UNIFORMTYPE_FLOAT:
                glUniform1fv(u->gl_loc, u->count, ptr);
                break;
            case SG_UNIFORMTYPE_FLOAT2:
                glUniform2fv(u->gl_loc, u->count, ptr);
                break;
            case SG_UNIFORMTYPE_FLOAT3:
                glUniform3fv(u->gl_loc, u->count, ptr);
                break;
            case SG_UNIFORMTYPE_FLOAT4:
                glUniform4fv(u->gl_loc, u->count, ptr);
                break;
            case SG_UNIFORMTYPE_MAT4:
                glUniformMatrix4fv(u->gl_loc, u->count, GL_FALSE, ptr);
                break;
            default:
                SOKOL_UNREACHABLE;
                break;
        }
    }
}

_SOKOL_PRIVATE void _sg_draw(int base_element, int num_elements, int num_instances) {
    const GLenum i_type = _sg.gl.cache.cur_index_type;
    const GLenum p_type = _sg.gl.cache.cur_primitive_type;
    if (0 != i_type) {
        /* indexed rendering */
        const int i_size = (i_type == GL_UNSIGNED_SHORT) ? 2 : 4;
        const int ib_offset = _sg.gl.cache.cur_ib_offset;
        const GLvoid* indices = (const GLvoid*)(GLintptr)(base_element*i_size+ib_offset);
        if (num_instances == 1) {
            glDrawElements(p_type, num_elements, i_type, indices);
        }
        else {
            if (_sg.gl.features[SG_FEATURE_INSTANCING]) {
                glDrawElementsInstanced(p_type, num_elements, i_type, indices, num_instances);
            }
        }
    }
    else {
        /* non-indexed rendering */
        if (num_instances == 1) {
            glDrawArrays(p_type, base_element, num_elements);
        }
        else {
            if (_sg.gl.features[SG_FEATURE_INSTANCING]) {
                glDrawArraysInstanced(p_type, base_element, num_elements, num_instances);
            }
        }
    }
}

_SOKOL_PRIVATE void _sg_commit(void) {
    SOKOL_ASSERT(!_sg.gl.in_pass);
    /* "soft" clear bindings (only those that are actually bound) */
    _sg_gl_clear_buffer_bindings(false);
    _sg_gl_clear_texture_bindings(false);
}

_SOKOL_PRIVATE void _sg_update_buffer(_sg_buffer_t* buf, const void* data_ptr, int data_size) {
    SOKOL_ASSERT(buf && data_ptr && (data_size > 0));
    /* only one update per buffer per frame allowed */
    if (++buf->active_slot >= buf->num_slots) {
        buf->active_slot = 0;
    }
    GLenum gl_tgt = _sg_gl_buffer_target(buf->type);
    SOKOL_ASSERT(buf->active_slot < SG_NUM_INFLIGHT_FRAMES);
    GLuint gl_buf = buf->gl_buf[buf->active_slot];
    SOKOL_ASSERT(gl_buf);
    _SG_GL_CHECK_ERROR();
    _sg_gl_store_buffer_binding(gl_tgt);
    _sg_gl_bind_buffer(gl_tgt, gl_buf);
    glBufferSubData(gl_tgt, 0, data_size, data_ptr);
    _sg_gl_restore_buffer_binding(gl_tgt);
    _SG_GL_CHECK_ERROR();
}

_SOKOL_PRIVATE void _sg_append_buffer(_sg_buffer_t* buf, const void* data_ptr, int data_size, bool new_frame) {
    SOKOL_ASSERT(buf && data_ptr && (data_size > 0));
    if (new_frame) {
        if (++buf->active_slot >= buf->num_slots) {
            buf->active_slot = 0;
        }
    }
    GLenum gl_tgt = _sg_gl_buffer_target(buf->type);
    SOKOL_ASSERT(buf->active_slot < SG_NUM_INFLIGHT_FRAMES);
    GLuint gl_buf = buf->gl_buf[buf->active_slot];
    SOKOL_ASSERT(gl_buf);
    _SG_GL_CHECK_ERROR();
    _sg_gl_store_buffer_binding(gl_tgt);
    _sg_gl_bind_buffer(gl_tgt, gl_buf);
    glBufferSubData(gl_tgt, buf->append_pos, data_size, data_ptr);
    _sg_gl_restore_buffer_binding(gl_tgt);
    _SG_GL_CHECK_ERROR();
}

_SOKOL_PRIVATE void _sg_update_image(_sg_image_t* img, const sg_image_content* data) {
    SOKOL_ASSERT(img && data);
    /* only one update per image per frame allowed */
    if (++img->active_slot >= img->num_slots) {
        img->active_slot = 0;
    }
    SOKOL_ASSERT(img->active_slot < SG_NUM_INFLIGHT_FRAMES);
    SOKOL_ASSERT(0 != img->gl_tex[img->active_slot]);
    _sg_gl_store_texture_binding(0);
    _sg_gl_bind_texture(0, img->gl_target, img->gl_tex[img->active_slot]);
    const GLenum gl_img_format = _sg_gl_teximage_format(img->pixel_format);
    const GLenum gl_img_type = _sg_gl_teximage_type(img->pixel_format);
    const int num_faces = img->type == SG_IMAGETYPE_CUBE ? 6 : 1;
    const int num_mips = img->num_mipmaps;
    for (int face_index = 0; face_index < num_faces; face_index++) {
        for (int mip_index = 0; mip_index < num_mips; mip_index++) {
            GLenum gl_img_target = img->gl_target;
            if (SG_IMAGETYPE_CUBE == img->type) {
                gl_img_target = _sg_gl_cubeface_target(face_index);
            }
            const GLvoid* data_ptr = data->subimage[face_index][mip_index].ptr;
            int mip_width = img->width >> mip_index;
            if (mip_width == 0) {
                mip_width = 1;
            }
            int mip_height = img->height >> mip_index;
            if (mip_height == 0) {
                mip_height = 1;
            }
            if ((SG_IMAGETYPE_2D == img->type) || (SG_IMAGETYPE_CUBE == img->type)) {
                glTexSubImage2D(gl_img_target, mip_index,
                    0, 0,
                    mip_width, mip_height,
                    gl_img_format, gl_img_type,
                    data_ptr);
            }
            #if !defined(SOKOL_GLES2)
            else if (!_sg.gl.gles2 && ((SG_IMAGETYPE_3D == img->type) || (SG_IMAGETYPE_ARRAY == img->type))) {
                int mip_depth = img->depth >> mip_index;
                if (mip_depth == 0) {
                    mip_depth = 1;
                }
                glTexSubImage3D(gl_img_target, mip_index,
                    0, 0, 0,
                    mip_width, mip_height, mip_depth,
                    gl_img_format, gl_img_type,
                    data_ptr);

            }
            #endif
        }
    }
    _sg_gl_restore_texture_binding(0);
}

/*== D3D11 BACKEND IMPLEMENTATION ============================================*/
#elif defined(SOKOL_D3D11)

/*-- enum translation functions ----------------------------------------------*/
_SOKOL_PRIVATE D3D11_USAGE _sg_d3d11_usage(sg_usage usg) {
    switch (usg) {
        case SG_USAGE_IMMUTABLE:
            return D3D11_USAGE_IMMUTABLE;
        case SG_USAGE_DYNAMIC:
        case SG_USAGE_STREAM:
            return D3D11_USAGE_DYNAMIC;
        default:
            SOKOL_UNREACHABLE;
            return (D3D11_USAGE) 0;
    }
}

_SOKOL_PRIVATE UINT _sg_d3d11_cpu_access_flags(sg_usage usg) {
    switch (usg) {
        case SG_USAGE_IMMUTABLE:
            return 0;
        case SG_USAGE_DYNAMIC:
        case SG_USAGE_STREAM:
            return D3D11_CPU_ACCESS_WRITE;
        default:
            SOKOL_UNREACHABLE;
            return 0;
    }
}

_SOKOL_PRIVATE DXGI_FORMAT _sg_d3d11_texture_format(sg_pixel_format fmt) {
    /*
        NOTE: the following pixel formats are only supported on D3D11.1
        (we're running on D3D11.0):
            DXGI_FORMAT_B4G4R4A4_UNORM
            DXGI_FORMAT_B5G6R5_UNORM
            DXGI_FORMAT_B5G5R5A1_UNORM
    */
    switch (fmt) {
        case SG_PIXELFORMAT_RGBA8:          return DXGI_FORMAT_R8G8B8A8_UNORM;
        case SG_PIXELFORMAT_R10G10B10A2:    return DXGI_FORMAT_R10G10B10A2_UNORM;
        case SG_PIXELFORMAT_RGBA32F:        return DXGI_FORMAT_R32G32B32A32_FLOAT;
        case SG_PIXELFORMAT_RGBA16F:        return DXGI_FORMAT_R16G16B16A16_FLOAT;
        case SG_PIXELFORMAT_R32F:           return DXGI_FORMAT_R32_FLOAT;
        case SG_PIXELFORMAT_R16F:           return DXGI_FORMAT_R16_FLOAT;
        case SG_PIXELFORMAT_L8:             return DXGI_FORMAT_R8_UNORM;
        case SG_PIXELFORMAT_DXT1:           return DXGI_FORMAT_BC1_UNORM;
        case SG_PIXELFORMAT_DXT3:           return DXGI_FORMAT_BC2_UNORM;
        case SG_PIXELFORMAT_DXT5:           return DXGI_FORMAT_BC3_UNORM;
        default:                            return DXGI_FORMAT_UNKNOWN;
    };
}

_SOKOL_PRIVATE DXGI_FORMAT _sg_d3d11_rendertarget_color_format(sg_pixel_format fmt) {
    switch (fmt) {
        case SG_PIXELFORMAT_RGBA8:          return DXGI_FORMAT_R8G8B8A8_UNORM;
        case SG_PIXELFORMAT_RGBA32F:        return DXGI_FORMAT_R32G32B32A32_FLOAT;
        case SG_PIXELFORMAT_RGBA16F:        return DXGI_FORMAT_R16G16B16A16_FLOAT;
        case SG_PIXELFORMAT_R32F:           return DXGI_FORMAT_R32_FLOAT;
        case SG_PIXELFORMAT_R16F:           return DXGI_FORMAT_R16_FLOAT;
        case SG_PIXELFORMAT_L8:             return DXGI_FORMAT_R8_UNORM;
        default:                            return DXGI_FORMAT_UNKNOWN;
    }
}

_SOKOL_PRIVATE DXGI_FORMAT _sg_d3d11_rendertarget_depth_format(sg_pixel_format fmt) {
    switch (fmt) {
        case SG_PIXELFORMAT_DEPTH:          return DXGI_FORMAT_D16_UNORM;
        case SG_PIXELFORMAT_DEPTHSTENCIL:   return DXGI_FORMAT_D24_UNORM_S8_UINT;
        default:                            return DXGI_FORMAT_UNKNOWN;
    }
}

_SOKOL_PRIVATE D3D11_PRIMITIVE_TOPOLOGY _sg_d3d11_primitive_topology(sg_primitive_type prim_type) {
    switch (prim_type) {
        case SG_PRIMITIVETYPE_POINTS:           return D3D11_PRIMITIVE_TOPOLOGY_POINTLIST;
        case SG_PRIMITIVETYPE_LINES:            return D3D11_PRIMITIVE_TOPOLOGY_LINELIST;
        case SG_PRIMITIVETYPE_LINE_STRIP:       return D3D11_PRIMITIVE_TOPOLOGY_LINESTRIP;
        case SG_PRIMITIVETYPE_TRIANGLES:        return D3D11_PRIMITIVE_TOPOLOGY_TRIANGLELIST;
        case SG_PRIMITIVETYPE_TRIANGLE_STRIP:   return D3D11_PRIMITIVE_TOPOLOGY_TRIANGLESTRIP;
        default: SOKOL_UNREACHABLE; return (D3D11_PRIMITIVE_TOPOLOGY) 0;
    }
}

_SOKOL_PRIVATE DXGI_FORMAT _sg_d3d11_index_format(sg_index_type index_type) {
    switch (index_type) {
        case SG_INDEXTYPE_NONE:     return DXGI_FORMAT_UNKNOWN;
        case SG_INDEXTYPE_UINT16:   return DXGI_FORMAT_R16_UINT;
        case SG_INDEXTYPE_UINT32:   return DXGI_FORMAT_R32_UINT;
        default: SOKOL_UNREACHABLE; return (DXGI_FORMAT) 0;
    }
}

_SOKOL_PRIVATE D3D11_FILTER _sg_d3d11_filter(sg_filter min_f, sg_filter mag_f, uint32_t max_anisotropy) {
    if (max_anisotropy > 1) {
        return D3D11_FILTER_ANISOTROPIC;
    }
    else if (mag_f == SG_FILTER_NEAREST) {
        switch (min_f) {
            case SG_FILTER_NEAREST:
            case SG_FILTER_NEAREST_MIPMAP_NEAREST:
                return D3D11_FILTER_MIN_MAG_MIP_POINT;
            case SG_FILTER_LINEAR:
            case SG_FILTER_LINEAR_MIPMAP_NEAREST:
                return D3D11_FILTER_MIN_LINEAR_MAG_MIP_POINT;
            case SG_FILTER_NEAREST_MIPMAP_LINEAR:
                return D3D11_FILTER_MIN_MAG_POINT_MIP_LINEAR;
            case SG_FILTER_LINEAR_MIPMAP_LINEAR:
                return D3D11_FILTER_MIN_LINEAR_MAG_POINT_MIP_LINEAR;
            default:
                SOKOL_UNREACHABLE; break;
        }
    }
    else if (mag_f == SG_FILTER_LINEAR) {
        switch (min_f) {
            case SG_FILTER_NEAREST:
            case SG_FILTER_NEAREST_MIPMAP_NEAREST:
                return D3D11_FILTER_MIN_POINT_MAG_LINEAR_MIP_POINT;
            case SG_FILTER_LINEAR:
            case SG_FILTER_LINEAR_MIPMAP_NEAREST:
                return D3D11_FILTER_MIN_MAG_LINEAR_MIP_POINT;
            case SG_FILTER_NEAREST_MIPMAP_LINEAR:
                return D3D11_FILTER_MIN_POINT_MAG_MIP_LINEAR;
            case SG_FILTER_LINEAR_MIPMAP_LINEAR:
                return D3D11_FILTER_MIN_MAG_MIP_LINEAR;
            default:
                SOKOL_UNREACHABLE; break;
        }
    }
    /* invalid value for mag filter */
    SOKOL_UNREACHABLE;
    return D3D11_FILTER_MIN_MAG_MIP_POINT;
}

_SOKOL_PRIVATE D3D11_TEXTURE_ADDRESS_MODE _sg_d3d11_address_mode(sg_wrap m) {
    switch (m) {
        case SG_WRAP_REPEAT:            return D3D11_TEXTURE_ADDRESS_WRAP;
        case SG_WRAP_CLAMP_TO_EDGE:     return D3D11_TEXTURE_ADDRESS_CLAMP;
        case SG_WRAP_MIRRORED_REPEAT:   return D3D11_TEXTURE_ADDRESS_MIRROR;
        default: SOKOL_UNREACHABLE; return (D3D11_TEXTURE_ADDRESS_MODE) 0;
    }
}

_SOKOL_PRIVATE DXGI_FORMAT _sg_d3d11_vertex_format(sg_vertex_format fmt) {
    switch (fmt) {
        case SG_VERTEXFORMAT_FLOAT:     return DXGI_FORMAT_R32_FLOAT;
        case SG_VERTEXFORMAT_FLOAT2:    return DXGI_FORMAT_R32G32_FLOAT;
        case SG_VERTEXFORMAT_FLOAT3:    return DXGI_FORMAT_R32G32B32_FLOAT;
        case SG_VERTEXFORMAT_FLOAT4:    return DXGI_FORMAT_R32G32B32A32_FLOAT;
        case SG_VERTEXFORMAT_BYTE4:     return DXGI_FORMAT_R8G8B8A8_SINT;
        case SG_VERTEXFORMAT_BYTE4N:    return DXGI_FORMAT_R8G8B8A8_SNORM;
        case SG_VERTEXFORMAT_UBYTE4:    return DXGI_FORMAT_R8G8B8A8_UINT;
        case SG_VERTEXFORMAT_UBYTE4N:   return DXGI_FORMAT_R8G8B8A8_UNORM;
        case SG_VERTEXFORMAT_SHORT2:    return DXGI_FORMAT_R16G16_SINT;
        case SG_VERTEXFORMAT_SHORT2N:   return DXGI_FORMAT_R16G16_SNORM;
        case SG_VERTEXFORMAT_SHORT4:    return DXGI_FORMAT_R16G16B16A16_SINT;
        case SG_VERTEXFORMAT_SHORT4N:   return DXGI_FORMAT_R16G16B16A16_SNORM;
        case SG_VERTEXFORMAT_UINT10_N2: return DXGI_FORMAT_R10G10B10A2_UNORM;
        default: SOKOL_UNREACHABLE; return (DXGI_FORMAT) 0;
    }
}

_SOKOL_PRIVATE D3D11_INPUT_CLASSIFICATION _sg_d3d11_input_classification(sg_vertex_step step) {
    switch (step) {
        case SG_VERTEXSTEP_PER_VERTEX:      return D3D11_INPUT_PER_VERTEX_DATA;
        case SG_VERTEXSTEP_PER_INSTANCE:    return D3D11_INPUT_PER_INSTANCE_DATA;
        default: SOKOL_UNREACHABLE; return (D3D11_INPUT_CLASSIFICATION) 0;
    }
}

_SOKOL_PRIVATE D3D11_CULL_MODE _sg_d3d11_cull_mode(sg_cull_mode m) {
    switch (m) {
        case SG_CULLMODE_NONE:      return D3D11_CULL_NONE;
        case SG_CULLMODE_FRONT:     return D3D11_CULL_FRONT;
        case SG_CULLMODE_BACK:      return D3D11_CULL_BACK;
        default: SOKOL_UNREACHABLE; return (D3D11_CULL_MODE) 0;
    }
}

_SOKOL_PRIVATE D3D11_COMPARISON_FUNC _sg_d3d11_compare_func(sg_compare_func f) {
    switch (f) {
        case SG_COMPAREFUNC_NEVER:          return D3D11_COMPARISON_NEVER;
        case SG_COMPAREFUNC_LESS:           return D3D11_COMPARISON_LESS;
        case SG_COMPAREFUNC_EQUAL:          return D3D11_COMPARISON_EQUAL;
        case SG_COMPAREFUNC_LESS_EQUAL:     return D3D11_COMPARISON_LESS_EQUAL;
        case SG_COMPAREFUNC_GREATER:        return D3D11_COMPARISON_GREATER;
        case SG_COMPAREFUNC_NOT_EQUAL:      return D3D11_COMPARISON_NOT_EQUAL;
        case SG_COMPAREFUNC_GREATER_EQUAL:  return D3D11_COMPARISON_GREATER_EQUAL;
        case SG_COMPAREFUNC_ALWAYS:         return D3D11_COMPARISON_ALWAYS;
        default: SOKOL_UNREACHABLE; return (D3D11_COMPARISON_FUNC) 0;
    }
}

_SOKOL_PRIVATE D3D11_STENCIL_OP _sg_d3d11_stencil_op(sg_stencil_op op) {
    switch (op) {
        case SG_STENCILOP_KEEP:         return D3D11_STENCIL_OP_KEEP;
        case SG_STENCILOP_ZERO:         return D3D11_STENCIL_OP_ZERO;
        case SG_STENCILOP_REPLACE:      return D3D11_STENCIL_OP_REPLACE;
        case SG_STENCILOP_INCR_CLAMP:   return D3D11_STENCIL_OP_INCR_SAT;
        case SG_STENCILOP_DECR_CLAMP:   return D3D11_STENCIL_OP_DECR_SAT;
        case SG_STENCILOP_INVERT:       return D3D11_STENCIL_OP_INVERT;
        case SG_STENCILOP_INCR_WRAP:    return D3D11_STENCIL_OP_INCR;
        case SG_STENCILOP_DECR_WRAP:    return D3D11_STENCIL_OP_DECR;
        default: SOKOL_UNREACHABLE; return (D3D11_STENCIL_OP) 0;
    }
}

_SOKOL_PRIVATE D3D11_BLEND _sg_d3d11_blend_factor(sg_blend_factor f) {
    switch (f) {
        case SG_BLENDFACTOR_ZERO:                   return D3D11_BLEND_ZERO;
        case SG_BLENDFACTOR_ONE:                    return D3D11_BLEND_ONE;
        case SG_BLENDFACTOR_SRC_COLOR:              return D3D11_BLEND_SRC_COLOR;
        case SG_BLENDFACTOR_ONE_MINUS_SRC_COLOR:    return D3D11_BLEND_INV_SRC_COLOR;
        case SG_BLENDFACTOR_SRC_ALPHA:              return D3D11_BLEND_SRC_ALPHA;
        case SG_BLENDFACTOR_ONE_MINUS_SRC_ALPHA:    return D3D11_BLEND_INV_SRC_ALPHA;
        case SG_BLENDFACTOR_DST_COLOR:              return D3D11_BLEND_DEST_COLOR;
        case SG_BLENDFACTOR_ONE_MINUS_DST_COLOR:    return D3D11_BLEND_INV_DEST_COLOR;
        case SG_BLENDFACTOR_DST_ALPHA:              return D3D11_BLEND_DEST_ALPHA;
        case SG_BLENDFACTOR_ONE_MINUS_DST_ALPHA:    return D3D11_BLEND_INV_DEST_ALPHA;
        case SG_BLENDFACTOR_SRC_ALPHA_SATURATED:    return D3D11_BLEND_SRC_ALPHA_SAT;
        case SG_BLENDFACTOR_BLEND_COLOR:            return D3D11_BLEND_BLEND_FACTOR;
        case SG_BLENDFACTOR_ONE_MINUS_BLEND_COLOR:  return D3D11_BLEND_INV_BLEND_FACTOR;
        case SG_BLENDFACTOR_BLEND_ALPHA:            return D3D11_BLEND_BLEND_FACTOR;
        case SG_BLENDFACTOR_ONE_MINUS_BLEND_ALPHA:  return D3D11_BLEND_INV_BLEND_FACTOR;
        default: SOKOL_UNREACHABLE; return (D3D11_BLEND) 0;
    }
}

_SOKOL_PRIVATE D3D11_BLEND_OP _sg_d3d11_blend_op(sg_blend_op op) {
    switch (op) {
        case SG_BLENDOP_ADD:                return D3D11_BLEND_OP_ADD;
        case SG_BLENDOP_SUBTRACT:           return D3D11_BLEND_OP_SUBTRACT;
        case SG_BLENDOP_REVERSE_SUBTRACT:   return D3D11_BLEND_OP_REV_SUBTRACT;
        default: SOKOL_UNREACHABLE; return (D3D11_BLEND_OP) 0;
    }
}

_SOKOL_PRIVATE UINT8 _sg_d3d11_color_write_mask(sg_color_mask m) {
    UINT8 res = 0;
    if (m & SG_COLORMASK_R) {
        res |= D3D11_COLOR_WRITE_ENABLE_RED;
    }
    if (m & SG_COLORMASK_G) {
        res |= D3D11_COLOR_WRITE_ENABLE_GREEN;
    }
    if (m & SG_COLORMASK_B) {
        res |= D3D11_COLOR_WRITE_ENABLE_BLUE;
    }
    if (m & SG_COLORMASK_A) {
        res |= D3D11_COLOR_WRITE_ENABLE_ALPHA;
    }
    return res;
}

_SOKOL_PRIVATE void _sg_setup_backend(const sg_desc* desc) {
    /* assume _sg.d3d11 already is zero-initialized */
    SOKOL_ASSERT(desc);
    SOKOL_ASSERT(desc->d3d11_device);
    SOKOL_ASSERT(desc->d3d11_device_context);
    SOKOL_ASSERT(desc->d3d11_render_target_view_cb);
    SOKOL_ASSERT(desc->d3d11_depth_stencil_view_cb);
    SOKOL_ASSERT(desc->d3d11_render_target_view_cb != desc->d3d11_depth_stencil_view_cb);
    _sg.d3d11.valid = true;
    _sg.d3d11.dev = (ID3D11Device*) desc->d3d11_device;
    _sg.d3d11.ctx = (ID3D11DeviceContext*) desc->d3d11_device_context;
    _sg.d3d11.rtv_cb = desc->d3d11_render_target_view_cb;
    _sg.d3d11.dsv_cb = desc->d3d11_depth_stencil_view_cb;
}

_SOKOL_PRIVATE void _sg_discard_backend(void) {
    SOKOL_ASSERT(_sg.d3d11.valid);
    _sg.d3d11.valid = false;
}

_SOKOL_PRIVATE bool _sg_query_feature(sg_feature f) {
    switch (f) {
        case SG_FEATURE_INSTANCING:
        case SG_FEATURE_TEXTURE_COMPRESSION_DXT:
        case SG_FEATURE_TEXTURE_FLOAT:
        case SG_FEATURE_TEXTURE_HALF_FLOAT:
        case SG_FEATURE_ORIGIN_TOP_LEFT:
        case SG_FEATURE_MSAA_RENDER_TARGETS:
        case SG_FEATURE_MULTIPLE_RENDER_TARGET:
        case SG_FEATURE_IMAGETYPE_3D:
        case SG_FEATURE_IMAGETYPE_ARRAY:
        case SG_FEATURE_PACKED_VERTEX_FORMAT_10_2:
            return true;
        default:
            return false;
    }
}

_SOKOL_PRIVATE sg_pixel_format_info _sg_query_pixel_format_info(sg_pixel_format format) {
    sg_pixel_format_info info;
    memset(&info, 0, sizeof(info));
    return info;
}

_SOKOL_PRIVATE void _sg_d3d11_clear_state(void) {
    /* clear all the device context state, so that resource refs don't keep stuck in the d3d device context */
    ID3D11DeviceContext_OMSetRenderTargets(_sg.d3d11.ctx, SG_MAX_COLOR_ATTACHMENTS, _sg.d3d11.zero_rtvs, NULL);
    ID3D11DeviceContext_RSSetState(_sg.d3d11.ctx, NULL);
    ID3D11DeviceContext_OMSetDepthStencilState(_sg.d3d11.ctx, NULL, 0);
    ID3D11DeviceContext_OMSetBlendState(_sg.d3d11.ctx, NULL, NULL, 0xFFFFFFFF);
    ID3D11DeviceContext_IASetVertexBuffers(_sg.d3d11.ctx, 0, SG_MAX_SHADERSTAGE_BUFFERS, _sg.d3d11.zero_vbs, _sg.d3d11.zero_vb_strides, _sg.d3d11.zero_vb_offsets);
    ID3D11DeviceContext_IASetIndexBuffer(_sg.d3d11.ctx, NULL, DXGI_FORMAT_UNKNOWN, 0);
    ID3D11DeviceContext_IASetInputLayout(_sg.d3d11.ctx, NULL);
    ID3D11DeviceContext_VSSetShader(_sg.d3d11.ctx, NULL, NULL, 0);
    ID3D11DeviceContext_PSSetShader(_sg.d3d11.ctx, NULL, NULL, 0);
    ID3D11DeviceContext_VSSetConstantBuffers(_sg.d3d11.ctx, 0, SG_MAX_SHADERSTAGE_UBS, _sg.d3d11.zero_cbs);
    ID3D11DeviceContext_PSSetConstantBuffers(_sg.d3d11.ctx, 0, SG_MAX_SHADERSTAGE_UBS, _sg.d3d11.zero_cbs);
    ID3D11DeviceContext_VSSetShaderResources(_sg.d3d11.ctx, 0, SG_MAX_SHADERSTAGE_IMAGES, _sg.d3d11.zero_srvs);
    ID3D11DeviceContext_PSSetShaderResources(_sg.d3d11.ctx, 0, SG_MAX_SHADERSTAGE_IMAGES, _sg.d3d11.zero_srvs);
    ID3D11DeviceContext_VSSetSamplers(_sg.d3d11.ctx, 0, SG_MAX_SHADERSTAGE_IMAGES, _sg.d3d11.zero_smps);
    ID3D11DeviceContext_PSSetSamplers(_sg.d3d11.ctx, 0, SG_MAX_SHADERSTAGE_IMAGES, _sg.d3d11.zero_smps);
}

_SOKOL_PRIVATE void _sg_reset_state_cache(void) {
    /* just clear the d3d11 device context state */
    _sg_d3d11_clear_state();
}

_SOKOL_PRIVATE void _sg_activate_context(_sg_context_t* ctx) {
    _SOKOL_UNUSED(ctx);
    _sg_reset_state_cache();
}

_SOKOL_PRIVATE sg_resource_state _sg_create_context(_sg_context_t* ctx) {
    SOKOL_ASSERT(ctx);
    _SOKOL_UNUSED(ctx);
    return SG_RESOURCESTATE_VALID;
}

_SOKOL_PRIVATE void _sg_destroy_context(_sg_context_t* ctx) {
    SOKOL_ASSERT(ctx);
    _SOKOL_UNUSED(ctx);
    /* empty */
}

_SOKOL_PRIVATE sg_resource_state _sg_create_buffer(_sg_buffer_t* buf, const sg_buffer_desc* desc) {
    SOKOL_ASSERT(buf && desc);
    SOKOL_ASSERT(!buf->d3d11_buf);
    buf->size = desc->size;
    buf->append_pos = 0;
    buf->append_overflow = false;
    buf->type = desc->type;
    buf->usage = desc->usage;
    buf->update_frame_index = 0;
    buf->append_frame_index = 0;
    const bool injected = (0 != desc->d3d11_buffer);
    if (injected) {
        buf->d3d11_buf = (ID3D11Buffer*) desc->d3d11_buffer;
        ID3D11Buffer_AddRef(buf->d3d11_buf);
    }
    else {
        D3D11_BUFFER_DESC d3d11_desc;
        memset(&d3d11_desc, 0, sizeof(d3d11_desc));
        d3d11_desc.ByteWidth = buf->size;
        d3d11_desc.Usage = _sg_d3d11_usage(buf->usage);
        d3d11_desc.BindFlags = buf->type == SG_BUFFERTYPE_VERTEXBUFFER ? D3D11_BIND_VERTEX_BUFFER : D3D11_BIND_INDEX_BUFFER;
        d3d11_desc.CPUAccessFlags = _sg_d3d11_cpu_access_flags(buf->usage);
        D3D11_SUBRESOURCE_DATA* init_data_ptr = 0;
        D3D11_SUBRESOURCE_DATA init_data;
        memset(&init_data, 0, sizeof(init_data));
        if (buf->usage == SG_USAGE_IMMUTABLE) {
            SOKOL_ASSERT(desc->content);
            init_data.pSysMem = desc->content;
            init_data_ptr = &init_data;
        }
        HRESULT hr = ID3D11Device_CreateBuffer(_sg.d3d11.dev, &d3d11_desc, init_data_ptr, &buf->d3d11_buf);
        _SOKOL_UNUSED(hr);
        SOKOL_ASSERT(SUCCEEDED(hr) && buf->d3d11_buf);
    }
    return SG_RESOURCESTATE_VALID;
}

_SOKOL_PRIVATE void _sg_destroy_buffer(_sg_buffer_t* buf) {
    SOKOL_ASSERT(buf);
    if (buf->d3d11_buf) {
        ID3D11Buffer_Release(buf->d3d11_buf);
    }
}

_SOKOL_PRIVATE void _sg_d3d11_fill_subres_data(const _sg_image_t* img, const sg_image_content* content) {
    const int num_faces = (img->type == SG_IMAGETYPE_CUBE) ? 6:1;
    const int num_slices = (img->type == SG_IMAGETYPE_ARRAY) ? img->depth:1;
    int subres_index = 0;
    for (int face_index = 0; face_index < num_faces; face_index++) {
        for (int slice_index = 0; slice_index < num_slices; slice_index++) {
            for (int mip_index = 0; mip_index < img->num_mipmaps; mip_index++, subres_index++) {
                SOKOL_ASSERT(subres_index < (SG_MAX_MIPMAPS * SG_MAX_TEXTUREARRAY_LAYERS));
                D3D11_SUBRESOURCE_DATA* subres_data = &_sg.d3d11.subres_data[subres_index];
                const int mip_width = ((img->width>>mip_index)>0) ? img->width>>mip_index : 1;
                const int mip_height = ((img->height>>mip_index)>0) ? img->height>>mip_index : 1;
                const sg_subimage_content* subimg_content = &(content->subimage[face_index][mip_index]);
                const int slice_size = subimg_content->size / num_slices;
                const int slice_offset = slice_size * slice_index;
                const uint8_t* ptr = (const uint8_t*) subimg_content->ptr;
                subres_data->pSysMem = ptr + slice_offset;
                subres_data->SysMemPitch = _sg_row_pitch(img->pixel_format, mip_width);
                if (img->type == SG_IMAGETYPE_3D) {
                    /* FIXME? const int mip_depth = ((img->depth>>mip_index)>0) ? img->depth>>mip_index : 1; */
                    subres_data->SysMemSlicePitch = _sg_surface_pitch(img->pixel_format, mip_width, mip_height);
                }
                else {
                    subres_data->SysMemSlicePitch = 0;
                }
            }
        }
    }
}

_SOKOL_PRIVATE sg_resource_state _sg_create_image(_sg_image_t* img, const sg_image_desc* desc) {
    SOKOL_ASSERT(img && desc);
    SOKOL_ASSERT(!img->d3d11_tex2d && !img->d3d11_tex3d && !img->d3d11_texds && !img->d3d11_texmsaa);
    SOKOL_ASSERT(!img->d3d11_srv && !img->d3d11_smp);
    HRESULT hr;

    img->type = desc->type;
    img->render_target = desc->render_target;
    img->width = desc->width;
    img->height = desc->height;
    img->depth = desc->depth;
    img->num_mipmaps = desc->num_mipmaps;
    img->usage = desc->usage;
    img->pixel_format = desc->pixel_format;
    img->sample_count = desc->sample_count;
    img->min_filter = desc->min_filter;
    img->mag_filter = desc->mag_filter;
    img->wrap_u = desc->wrap_u;
    img->wrap_v = desc->wrap_v;
    img->wrap_w = desc->wrap_w;
    img->max_anisotropy = desc->max_anisotropy;
    img->upd_frame_index = 0;
    const bool injected = (0 != desc->d3d11_texture);
    const bool msaa = (img->sample_count > 1);

    /* special case depth-stencil buffer? */
    if (_sg_is_valid_rendertarget_depth_format(img->pixel_format)) {
        /* create only a depth-texture */
        SOKOL_ASSERT(!injected);
        img->d3d11_format = _sg_d3d11_rendertarget_depth_format(img->pixel_format);
        if (img->d3d11_format == DXGI_FORMAT_UNKNOWN) {
            /* trying to create a texture format that's not supported by D3D */
            SOKOL_LOG("trying to create a D3D11 depth-texture with unsupported pixel format\n");
            return SG_RESOURCESTATE_FAILED;
        }
        D3D11_TEXTURE2D_DESC d3d11_desc;
        memset(&d3d11_desc, 0, sizeof(d3d11_desc));
        d3d11_desc.Width = img->width;
        d3d11_desc.Height = img->height;
        d3d11_desc.MipLevels = 1;
        d3d11_desc.ArraySize = 1;
        d3d11_desc.Format = img->d3d11_format;
        d3d11_desc.Usage = D3D11_USAGE_DEFAULT;
        d3d11_desc.BindFlags = D3D11_BIND_DEPTH_STENCIL;
        d3d11_desc.SampleDesc.Count = img->sample_count;
        d3d11_desc.SampleDesc.Quality = msaa ? D3D11_STANDARD_MULTISAMPLE_PATTERN : 0;
        hr = ID3D11Device_CreateTexture2D(_sg.d3d11.dev, &d3d11_desc, NULL, &img->d3d11_texds);
        SOKOL_ASSERT(SUCCEEDED(hr) && img->d3d11_texds);
    }
    else {
        /* create (or inject) color texture */

        /* prepare initial content pointers */
        D3D11_SUBRESOURCE_DATA* init_data = 0;
        if (!injected && (img->usage == SG_USAGE_IMMUTABLE) && !img->render_target) {
            _sg_d3d11_fill_subres_data(img, &desc->content);
            init_data = _sg.d3d11.subres_data;
        }
        if (img->type != SG_IMAGETYPE_3D) {
            /* 2D-, cube- or array-texture */
            /* if this is an MSAA render target, the following texture will be the 'resolve-texture' */
            D3D11_TEXTURE2D_DESC d3d11_tex_desc;
            memset(&d3d11_tex_desc, 0, sizeof(d3d11_tex_desc));
            d3d11_tex_desc.Width = img->width;
            d3d11_tex_desc.Height = img->height;
            d3d11_tex_desc.MipLevels = img->num_mipmaps;
            switch (img->type) {
                case SG_IMAGETYPE_ARRAY:    d3d11_tex_desc.ArraySize = img->depth; break;
                case SG_IMAGETYPE_CUBE:     d3d11_tex_desc.ArraySize = 6; break;
                default:                    d3d11_tex_desc.ArraySize = 1; break;
            }
            d3d11_tex_desc.BindFlags = D3D11_BIND_SHADER_RESOURCE;
            if (img->render_target) {
                img->d3d11_format = _sg_d3d11_rendertarget_color_format(img->pixel_format);
                d3d11_tex_desc.Format = img->d3d11_format;
                d3d11_tex_desc.Usage = D3D11_USAGE_DEFAULT;
                if (!msaa) {
                    d3d11_tex_desc.BindFlags |= D3D11_BIND_RENDER_TARGET;
                }
                d3d11_tex_desc.CPUAccessFlags = 0;
            }
            else {
                img->d3d11_format = _sg_d3d11_texture_format(img->pixel_format);
                d3d11_tex_desc.Format = img->d3d11_format;
                d3d11_tex_desc.Usage = _sg_d3d11_usage(img->usage);
                d3d11_tex_desc.CPUAccessFlags = _sg_d3d11_cpu_access_flags(img->usage);
            }
            if (img->d3d11_format == DXGI_FORMAT_UNKNOWN) {
                /* trying to create a texture format that's not supported by D3D */
                SOKOL_LOG("trying to create a D3D11 texture with unsupported pixel format\n");
                return SG_RESOURCESTATE_FAILED;
            }
            d3d11_tex_desc.SampleDesc.Count = 1;
            d3d11_tex_desc.SampleDesc.Quality = 0;
            d3d11_tex_desc.MiscFlags = (img->type == SG_IMAGETYPE_CUBE) ? D3D11_RESOURCE_MISC_TEXTURECUBE : 0;
            if (injected) {
                img->d3d11_tex2d = (ID3D11Texture2D*) desc->d3d11_texture;
                ID3D11Texture2D_AddRef(img->d3d11_tex2d);
            }
            else {
                hr = ID3D11Device_CreateTexture2D(_sg.d3d11.dev, &d3d11_tex_desc, init_data, &img->d3d11_tex2d);
                SOKOL_ASSERT(SUCCEEDED(hr) && img->d3d11_tex2d);
            }

            /* shader-resource-view */
            D3D11_SHADER_RESOURCE_VIEW_DESC d3d11_srv_desc;
            memset(&d3d11_srv_desc, 0, sizeof(d3d11_srv_desc));
            d3d11_srv_desc.Format = d3d11_tex_desc.Format;
            switch (img->type) {
                case SG_IMAGETYPE_2D:
                    d3d11_srv_desc.ViewDimension = D3D11_SRV_DIMENSION_TEXTURE2D;
                    d3d11_srv_desc.Texture2D.MipLevels = img->num_mipmaps;
                    break;
                case SG_IMAGETYPE_CUBE:
                    d3d11_srv_desc.ViewDimension = D3D11_SRV_DIMENSION_TEXTURECUBE;
                    d3d11_srv_desc.TextureCube.MipLevels = img->num_mipmaps;
                    break;
                case SG_IMAGETYPE_ARRAY:
                    d3d11_srv_desc.ViewDimension = D3D11_SRV_DIMENSION_TEXTURE2DARRAY;
                    d3d11_srv_desc.Texture2DArray.MipLevels = img->num_mipmaps;
                    d3d11_srv_desc.Texture2DArray.ArraySize = img->depth;
                    break;
                default:
                    SOKOL_UNREACHABLE; break;
            }
            hr = ID3D11Device_CreateShaderResourceView(_sg.d3d11.dev, (ID3D11Resource*)img->d3d11_tex2d, &d3d11_srv_desc, &img->d3d11_srv);
            SOKOL_ASSERT(SUCCEEDED(hr) && img->d3d11_srv);
        }
        else {
            /* 3D texture */
            D3D11_TEXTURE3D_DESC d3d11_tex_desc;
            memset(&d3d11_tex_desc, 0, sizeof(d3d11_tex_desc));
            d3d11_tex_desc.Width = img->width;
            d3d11_tex_desc.Height = img->height;
            d3d11_tex_desc.Depth = img->depth;
            d3d11_tex_desc.MipLevels = img->num_mipmaps;
            d3d11_tex_desc.BindFlags = D3D11_BIND_SHADER_RESOURCE;
            if (img->render_target) {
                img->d3d11_format = _sg_d3d11_rendertarget_color_format(img->pixel_format);
                d3d11_tex_desc.Format = img->d3d11_format;
                d3d11_tex_desc.Usage = D3D11_USAGE_DEFAULT;
                if (!msaa) {
                    d3d11_tex_desc.BindFlags |= D3D11_BIND_RENDER_TARGET;
                }
                d3d11_tex_desc.CPUAccessFlags = 0;
            }
            else {
                img->d3d11_format = _sg_d3d11_texture_format(img->pixel_format);
                d3d11_tex_desc.Format = img->d3d11_format;
                d3d11_tex_desc.Usage = _sg_d3d11_usage(img->usage);
                d3d11_tex_desc.CPUAccessFlags = _sg_d3d11_cpu_access_flags(img->usage);
            }
            if (img->d3d11_format == DXGI_FORMAT_UNKNOWN) {
                /* trying to create a texture format that's not supported by D3D */
                SOKOL_LOG("trying to create a D3D11 texture with unsupported pixel format\n");
                return SG_RESOURCESTATE_FAILED;
            }
            if (injected) {
                img->d3d11_tex3d = (ID3D11Texture3D*) desc->d3d11_texture;
                ID3D11Texture3D_AddRef(img->d3d11_tex3d);
            }
            else {
                hr = ID3D11Device_CreateTexture3D(_sg.d3d11.dev, &d3d11_tex_desc, init_data, &img->d3d11_tex3d);
                SOKOL_ASSERT(SUCCEEDED(hr) && img->d3d11_tex3d);
            }

            /* shader resource view for 3d texture */
            D3D11_SHADER_RESOURCE_VIEW_DESC d3d11_srv_desc;
            memset(&d3d11_srv_desc, 0, sizeof(d3d11_srv_desc));
            d3d11_srv_desc.Format = d3d11_tex_desc.Format;
            d3d11_srv_desc.ViewDimension = D3D11_SRV_DIMENSION_TEXTURE3D;
            d3d11_srv_desc.Texture3D.MipLevels = img->num_mipmaps;
            hr = ID3D11Device_CreateShaderResourceView(_sg.d3d11.dev, (ID3D11Resource*)img->d3d11_tex3d, &d3d11_srv_desc, &img->d3d11_srv);
            SOKOL_ASSERT(SUCCEEDED(hr) && img->d3d11_srv);
        }

        /* also need to create a separate MSAA render target texture? */
        if (msaa) {
            D3D11_TEXTURE2D_DESC d3d11_tex_desc;
            memset(&d3d11_tex_desc, 0, sizeof(d3d11_tex_desc));
            d3d11_tex_desc.Width = img->width;
            d3d11_tex_desc.Height = img->height;
            d3d11_tex_desc.MipLevels = 1;
            d3d11_tex_desc.ArraySize = 1;
            d3d11_tex_desc.Format = img->d3d11_format;
            d3d11_tex_desc.Usage = D3D11_USAGE_DEFAULT;
            d3d11_tex_desc.BindFlags = D3D11_BIND_RENDER_TARGET;
            d3d11_tex_desc.CPUAccessFlags = 0;
            d3d11_tex_desc.SampleDesc.Count = img->sample_count;
            d3d11_tex_desc.SampleDesc.Quality = (UINT)D3D11_STANDARD_MULTISAMPLE_PATTERN;
            hr = ID3D11Device_CreateTexture2D(_sg.d3d11.dev, &d3d11_tex_desc, NULL, &img->d3d11_texmsaa);
            SOKOL_ASSERT(SUCCEEDED(hr) && img->d3d11_texmsaa);
        }

        /* sampler state object, note D3D11 implements an internal shared-pool for sampler objects */
        D3D11_SAMPLER_DESC d3d11_smp_desc;
        memset(&d3d11_smp_desc, 0, sizeof(d3d11_smp_desc));
        d3d11_smp_desc.Filter = _sg_d3d11_filter(img->min_filter, img->mag_filter, img->max_anisotropy);
        d3d11_smp_desc.AddressU = _sg_d3d11_address_mode(img->wrap_u);
        d3d11_smp_desc.AddressV = _sg_d3d11_address_mode(img->wrap_v);
        d3d11_smp_desc.AddressW = _sg_d3d11_address_mode(img->wrap_w);
        d3d11_smp_desc.MaxAnisotropy = img->max_anisotropy;
        d3d11_smp_desc.ComparisonFunc = D3D11_COMPARISON_NEVER;
        d3d11_smp_desc.MinLOD = desc->min_lod;
        d3d11_smp_desc.MaxLOD = desc->max_lod;
        hr = ID3D11Device_CreateSamplerState(_sg.d3d11.dev, &d3d11_smp_desc, &img->d3d11_smp);
        SOKOL_ASSERT(SUCCEEDED(hr) && img->d3d11_smp);
    }
    return SG_RESOURCESTATE_VALID;
}

_SOKOL_PRIVATE void _sg_destroy_image(_sg_image_t* img) {
    SOKOL_ASSERT(img);
    if (img->d3d11_tex2d) {
        ID3D11Texture2D_Release(img->d3d11_tex2d);
    }
    if (img->d3d11_tex3d) {
        ID3D11Texture3D_Release(img->d3d11_tex3d);
    }
    if (img->d3d11_texds) {
        ID3D11Texture2D_Release(img->d3d11_texds);
    }
    if (img->d3d11_texmsaa) {
        ID3D11Texture2D_Release(img->d3d11_texmsaa);
    }
    if (img->d3d11_srv) {
        ID3D11ShaderResourceView_Release(img->d3d11_srv);
    }
    if (img->d3d11_smp) {
        ID3D11SamplerState_Release(img->d3d11_smp);
    }
}

_SOKOL_PRIVATE bool _sg_d3d11_load_d3dcompiler_dll(void) {
    /* on UWP, don't do anything (not tested) */
    #if (defined(WINAPI_FAMILY_PARTITION) && !WINAPI_FAMILY_PARTITION(WINAPI_PARTITION_DESKTOP))
        return true;
    #else
        /* load DLL on demand */
        if ((0 == _sg.d3d11.d3dcompiler_dll) && !_sg.d3d11.d3dcompiler_dll_load_failed) {
            _sg.d3d11.d3dcompiler_dll = LoadLibraryA("d3dcompiler_47.dll");
            if (0 == _sg.d3d11.d3dcompiler_dll) {
                /* don't attempt to load missing DLL in the future */
                SOKOL_LOG("failed to load d3dcompiler_47.dll!\n");
                _sg.d3d11.d3dcompiler_dll_load_failed = true;
                return false;
            }
            /* look up function pointers */
            _sg.d3d11.D3DCompile_func = (pD3DCompile) GetProcAddress(_sg.d3d11.d3dcompiler_dll, "D3DCompile");
            SOKOL_ASSERT(_sg.d3d11.D3DCompile_func);
        }
        return 0 != _sg.d3d11.d3dcompiler_dll;
    #endif
}

#if (defined(WINAPI_FAMILY_PARTITION) && !WINAPI_FAMILY_PARTITION(WINAPI_PARTITION_DESKTOP))
#define _sg_d3d11_D3DCompile D3DCompile
#else
#define _sg_d3d11_D3DCompile _sg.d3d11.D3DCompile_func
#endif

_SOKOL_PRIVATE ID3DBlob* _sg_d3d11_compile_shader(const sg_shader_stage_desc* stage_desc, const char* target) {
    if (!_sg_d3d11_load_d3dcompiler_dll()) {
        return NULL;
    }
    ID3DBlob* output = NULL;
    ID3DBlob* errors = NULL;
    _sg_d3d11_D3DCompile(
        stage_desc->source,             /* pSrcData */
        strlen(stage_desc->source),     /* SrcDataSize */
        NULL,                           /* pSourceName */
        NULL,                           /* pDefines */
        NULL,                           /* pInclude */
        stage_desc->entry ? stage_desc->entry : "main",     /* pEntryPoint */
        target,     /* pTarget (vs_5_0 or ps_5_0) */
        D3DCOMPILE_PACK_MATRIX_COLUMN_MAJOR | D3DCOMPILE_OPTIMIZATION_LEVEL3,   /* Flags1 */
        0,          /* Flags2 */
        &output,    /* ppCode */
        &errors);   /* ppErrorMsgs */
    if (errors) {
        SOKOL_LOG((LPCSTR)ID3D10Blob_GetBufferPointer(errors));
        ID3D10Blob_Release(errors); errors = NULL;
        return NULL;
    }
    return output;
}

#define _sg_d3d11_roundup(val, round_to) (((val)+((round_to)-1))&~((round_to)-1))

_SOKOL_PRIVATE sg_resource_state _sg_create_shader(_sg_shader_t* shd, const sg_shader_desc* desc) {
    SOKOL_ASSERT(shd && desc);
    SOKOL_ASSERT(!shd->d3d11_vs && !shd->d3d11_fs && !shd->d3d11_vs_blob);
    HRESULT hr;
    sg_resource_state result = SG_RESOURCESTATE_FAILED;

    /* copy vertex attribute semantic names and indices */
    for (int i = 0; i < SG_MAX_VERTEX_ATTRIBUTES; i++) {
        _sg_strcpy(&shd->attrs[i].sem_name, desc->attrs[i].sem_name);
        shd->attrs[i].sem_index = desc->attrs[i].sem_index;
    }

    /* shader stage uniform blocks and image slots */
    for (int stage_index = 0; stage_index < SG_NUM_SHADER_STAGES; stage_index++) {
        const sg_shader_stage_desc* stage_desc = (stage_index == SG_SHADERSTAGE_VS) ? &desc->vs : &desc->fs;
        _sg_shader_stage_t* stage = &shd->stage[stage_index];
        SOKOL_ASSERT(stage->num_uniform_blocks == 0);
        for (int ub_index = 0; ub_index < SG_MAX_SHADERSTAGE_UBS; ub_index++) {
            const sg_shader_uniform_block_desc* ub_desc = &stage_desc->uniform_blocks[ub_index];
            if (0 == ub_desc->size) {
                break;
            }
            _sg_uniform_block_t* ub = &stage->uniform_blocks[ub_index];
            ub->size = ub_desc->size;

            /* create a D3D constant buffer */
            SOKOL_ASSERT(!stage->d3d11_cbs[ub_index]);
            D3D11_BUFFER_DESC cb_desc;
            memset(&cb_desc, 0, sizeof(cb_desc));
            cb_desc.ByteWidth = _sg_d3d11_roundup(ub->size, 16);
            cb_desc.Usage = D3D11_USAGE_DEFAULT;
            cb_desc.BindFlags = D3D11_BIND_CONSTANT_BUFFER;
            hr = ID3D11Device_CreateBuffer(_sg.d3d11.dev, &cb_desc, NULL, &stage->d3d11_cbs[ub_index]);
            SOKOL_ASSERT(SUCCEEDED(hr) && stage->d3d11_cbs[ub_index]);

            stage->num_uniform_blocks++;
        }
        SOKOL_ASSERT(stage->num_images == 0);
        for (int img_index = 0; img_index < SG_MAX_SHADERSTAGE_IMAGES; img_index++) {
            const sg_shader_image_desc* img_desc = &stage_desc->images[img_index];
            if (img_desc->type == _SG_IMAGETYPE_DEFAULT) {
                break;
            }
            stage->images[img_index].type = img_desc->type;
            stage->num_images++;
        }
    }

    const void* vs_ptr = 0, *fs_ptr = 0;
    SIZE_T vs_length = 0, fs_length = 0;
    ID3DBlob* vs_blob = 0, *fs_blob = 0;
    if (desc->vs.byte_code && desc->fs.byte_code) {
        /* create from byte code */
        vs_ptr = desc->vs.byte_code;
        fs_ptr = desc->fs.byte_code;
        vs_length = desc->vs.byte_code_size;
        fs_length = desc->fs.byte_code_size;
    }
    else {
        /* compile shader code */
        vs_blob = _sg_d3d11_compile_shader(&desc->vs, "vs_5_0");
        fs_blob = _sg_d3d11_compile_shader(&desc->fs, "ps_5_0");
        if (vs_blob && fs_blob) {
            vs_ptr = ID3D10Blob_GetBufferPointer(vs_blob);
            vs_length = ID3D10Blob_GetBufferSize(vs_blob);
            fs_ptr = ID3D10Blob_GetBufferPointer(fs_blob);
            fs_length = ID3D10Blob_GetBufferSize(fs_blob);
        }
    }
    if (vs_ptr && fs_ptr && (vs_length > 0) && (fs_length > 0)) {
        /* create the D3D vertex- and pixel-shader objects */
        hr = ID3D11Device_CreateVertexShader(_sg.d3d11.dev, vs_ptr, vs_length, NULL, &shd->d3d11_vs);
        SOKOL_ASSERT(SUCCEEDED(hr) && shd->d3d11_vs);
        hr = ID3D11Device_CreatePixelShader(_sg.d3d11.dev, fs_ptr, fs_length, NULL, &shd->d3d11_fs);
        SOKOL_ASSERT(SUCCEEDED(hr) && shd->d3d11_fs);

        /* need to store the vertex shader byte code, this is needed later in sg_create_pipeline */
        shd->d3d11_vs_blob_length = (int)vs_length;
        shd->d3d11_vs_blob = SOKOL_MALLOC((int)vs_length);
        SOKOL_ASSERT(shd->d3d11_vs_blob);
        memcpy(shd->d3d11_vs_blob, vs_ptr, vs_length);

        result = SG_RESOURCESTATE_VALID;
    }
    if (vs_blob) {
        ID3D10Blob_Release(vs_blob); vs_blob = 0;
    }
    if (fs_blob) {
        ID3D10Blob_Release(fs_blob); fs_blob = 0;
    }
    return result;
}

_SOKOL_PRIVATE void _sg_destroy_shader(_sg_shader_t* shd) {
    SOKOL_ASSERT(shd);
    if (shd->d3d11_vs) {
        ID3D11VertexShader_Release(shd->d3d11_vs);
    }
    if (shd->d3d11_fs) {
        ID3D11PixelShader_Release(shd->d3d11_fs);
    }
    if (shd->d3d11_vs_blob) {
        SOKOL_FREE(shd->d3d11_vs_blob);
    }
    for (int stage_index = 0; stage_index < SG_NUM_SHADER_STAGES; stage_index++) {
        _sg_shader_stage_t* stage = &shd->stage[stage_index];
        for (int ub_index = 0; ub_index < stage->num_uniform_blocks; ub_index++) {
            if (stage->d3d11_cbs[ub_index]) {
                ID3D11Buffer_Release(stage->d3d11_cbs[ub_index]);
            }
        }
    }
}

_SOKOL_PRIVATE sg_resource_state _sg_create_pipeline(_sg_pipeline_t* pip, _sg_shader_t* shd, const sg_pipeline_desc* desc) {
    SOKOL_ASSERT(pip && shd && desc);
    SOKOL_ASSERT(desc->shader.id == shd->slot.id);
    SOKOL_ASSERT(shd->slot.state == SG_RESOURCESTATE_VALID);
    SOKOL_ASSERT(shd->d3d11_vs_blob && shd->d3d11_vs_blob_length > 0);
    SOKOL_ASSERT(!pip->d3d11_il && !pip->d3d11_rs && !pip->d3d11_dss && !pip->d3d11_bs);
    HRESULT hr;

    pip->shader = shd;
    pip->shader_id = desc->shader;
    pip->index_type = desc->index_type;
    pip->color_attachment_count = desc->blend.color_attachment_count;
    pip->color_format = desc->blend.color_format;
    pip->depth_format = desc->blend.depth_format;
    pip->sample_count = desc->rasterizer.sample_count;
    pip->d3d11_index_format = _sg_d3d11_index_format(pip->index_type);
    pip->d3d11_topology = _sg_d3d11_primitive_topology(desc->primitive_type);
    for (int i = 0; i < 4; i++) {
        pip->blend_color[i] = desc->blend.blend_color[i];
    }
    pip->d3d11_stencil_ref = desc->depth_stencil.stencil_ref;

    /* create input layout object */
    D3D11_INPUT_ELEMENT_DESC d3d11_comps[SG_MAX_VERTEX_ATTRIBUTES];
    memset(d3d11_comps, 0, sizeof(d3d11_comps));
    int attr_index = 0;
    for (; attr_index < SG_MAX_VERTEX_ATTRIBUTES; attr_index++) {
        const sg_vertex_attr_desc* a_desc = &desc->layout.attrs[attr_index];
        if (a_desc->format == SG_VERTEXFORMAT_INVALID) {
            break;
        }
        SOKOL_ASSERT((a_desc->buffer_index >= 0) && (a_desc->buffer_index < SG_MAX_SHADERSTAGE_BUFFERS));
        const sg_buffer_layout_desc* l_desc = &desc->layout.buffers[a_desc->buffer_index];
        const sg_vertex_step step_func = l_desc->step_func;
        const int step_rate = l_desc->step_rate;
        D3D11_INPUT_ELEMENT_DESC* d3d11_comp = &d3d11_comps[attr_index];
        d3d11_comp->SemanticName = _sg_strptr(&shd->attrs[attr_index].sem_name);
        d3d11_comp->SemanticIndex = shd->attrs[attr_index].sem_index;
        d3d11_comp->Format = _sg_d3d11_vertex_format(a_desc->format);
        d3d11_comp->InputSlot = a_desc->buffer_index;
        d3d11_comp->AlignedByteOffset = a_desc->offset;
        d3d11_comp->InputSlotClass = _sg_d3d11_input_classification(step_func);
        if (SG_VERTEXSTEP_PER_INSTANCE == step_func) {
            d3d11_comp->InstanceDataStepRate = step_rate;
        }
        pip->vertex_layout_valid[a_desc->buffer_index] = true;
    }
    for (int layout_index = 0; layout_index < SG_MAX_SHADERSTAGE_BUFFERS; layout_index++) {
        if (pip->vertex_layout_valid[layout_index]) {
            const sg_buffer_layout_desc* l_desc = &desc->layout.buffers[layout_index];
            SOKOL_ASSERT(l_desc->stride > 0);
            pip->d3d11_vb_strides[layout_index] = l_desc->stride;
        }
        else {
            pip->d3d11_vb_strides[layout_index] = 0;
        }
    }
    hr = ID3D11Device_CreateInputLayout(_sg.d3d11.dev,
        d3d11_comps,                /* pInputElementDesc */
        attr_index,                 /* NumElements */
        shd->d3d11_vs_blob,         /* pShaderByteCodeWithInputSignature */
        shd->d3d11_vs_blob_length,  /* BytecodeLength */
        &pip->d3d11_il);
    SOKOL_ASSERT(SUCCEEDED(hr) && pip->d3d11_il);

    /* create rasterizer state */
    D3D11_RASTERIZER_DESC rs_desc;
    memset(&rs_desc, 0, sizeof(rs_desc));
    rs_desc.FillMode = D3D11_FILL_SOLID;
    rs_desc.CullMode = _sg_d3d11_cull_mode(desc->rasterizer.cull_mode);
    rs_desc.FrontCounterClockwise = desc->rasterizer.face_winding == SG_FACEWINDING_CCW;
    rs_desc.DepthBias = (INT) desc->rasterizer.depth_bias;
    rs_desc.DepthBiasClamp = desc->rasterizer.depth_bias_clamp;
    rs_desc.SlopeScaledDepthBias = desc->rasterizer.depth_bias_slope_scale;
    rs_desc.DepthClipEnable = TRUE;
    rs_desc.ScissorEnable = TRUE;
    rs_desc.MultisampleEnable = desc->rasterizer.sample_count > 1;
    rs_desc.AntialiasedLineEnable = FALSE;
    hr = ID3D11Device_CreateRasterizerState(_sg.d3d11.dev, &rs_desc, &pip->d3d11_rs);
    SOKOL_ASSERT(SUCCEEDED(hr) && pip->d3d11_rs);

    /* create depth-stencil state */
    D3D11_DEPTH_STENCIL_DESC dss_desc;
    memset(&dss_desc, 0, sizeof(dss_desc));
    dss_desc.DepthEnable = TRUE;
    dss_desc.DepthWriteMask = desc->depth_stencil.depth_write_enabled ? D3D11_DEPTH_WRITE_MASK_ALL : D3D11_DEPTH_WRITE_MASK_ZERO;
    dss_desc.DepthFunc = _sg_d3d11_compare_func(desc->depth_stencil.depth_compare_func);
    dss_desc.StencilEnable = desc->depth_stencil.stencil_enabled;
    dss_desc.StencilReadMask = desc->depth_stencil.stencil_read_mask;
    dss_desc.StencilWriteMask = desc->depth_stencil.stencil_write_mask;
    const sg_stencil_state* sf = &desc->depth_stencil.stencil_front;
    dss_desc.FrontFace.StencilFailOp = _sg_d3d11_stencil_op(sf->fail_op);
    dss_desc.FrontFace.StencilDepthFailOp = _sg_d3d11_stencil_op(sf->depth_fail_op);
    dss_desc.FrontFace.StencilPassOp = _sg_d3d11_stencil_op(sf->pass_op);
    dss_desc.FrontFace.StencilFunc = _sg_d3d11_compare_func(sf->compare_func);
    const sg_stencil_state* sb = &desc->depth_stencil.stencil_back;
    dss_desc.BackFace.StencilFailOp = _sg_d3d11_stencil_op(sb->fail_op);
    dss_desc.BackFace.StencilDepthFailOp = _sg_d3d11_stencil_op(sb->depth_fail_op);
    dss_desc.BackFace.StencilPassOp = _sg_d3d11_stencil_op(sb->pass_op);
    dss_desc.BackFace.StencilFunc = _sg_d3d11_compare_func(sb->compare_func);
    hr = ID3D11Device_CreateDepthStencilState(_sg.d3d11.dev, &dss_desc, &pip->d3d11_dss);
    SOKOL_ASSERT(SUCCEEDED(hr) && pip->d3d11_dss);

    /* create blend state */
    D3D11_BLEND_DESC bs_desc;
    memset(&bs_desc, 0, sizeof(bs_desc));
    bs_desc.AlphaToCoverageEnable = desc->rasterizer.alpha_to_coverage_enabled;
    bs_desc.IndependentBlendEnable = FALSE;
    bs_desc.RenderTarget[0].BlendEnable = desc->blend.enabled;
    bs_desc.RenderTarget[0].SrcBlend = _sg_d3d11_blend_factor(desc->blend.src_factor_rgb);
    bs_desc.RenderTarget[0].DestBlend = _sg_d3d11_blend_factor(desc->blend.dst_factor_rgb);
    bs_desc.RenderTarget[0].BlendOp = _sg_d3d11_blend_op(desc->blend.op_rgb);
    bs_desc.RenderTarget[0].SrcBlendAlpha = _sg_d3d11_blend_factor(desc->blend.src_factor_alpha);
    bs_desc.RenderTarget[0].DestBlendAlpha = _sg_d3d11_blend_factor(desc->blend.dst_factor_alpha);
    bs_desc.RenderTarget[0].BlendOpAlpha = _sg_d3d11_blend_op(desc->blend.op_alpha);
    bs_desc.RenderTarget[0].RenderTargetWriteMask = _sg_d3d11_color_write_mask((sg_color_mask)desc->blend.color_write_mask);
    hr = ID3D11Device_CreateBlendState(_sg.d3d11.dev, &bs_desc, &pip->d3d11_bs);
    SOKOL_ASSERT(SUCCEEDED(hr) && pip->d3d11_bs);

    return SG_RESOURCESTATE_VALID;
}

_SOKOL_PRIVATE void _sg_destroy_pipeline(_sg_pipeline_t* pip) {
    SOKOL_ASSERT(pip);
    if (pip->d3d11_il) {
        ID3D11InputLayout_Release(pip->d3d11_il);
    }
    if (pip->d3d11_rs) {
        ID3D11RasterizerState_Release(pip->d3d11_rs);
    }
    if (pip->d3d11_dss) {
        ID3D11DepthStencilState_Release(pip->d3d11_dss);
    }
    if (pip->d3d11_bs) {
        ID3D11BlendState_Release(pip->d3d11_bs);
    }
}

_SOKOL_PRIVATE sg_resource_state _sg_create_pass(_sg_pass_t* pass, _sg_image_t** att_images, const sg_pass_desc* desc) {
    SOKOL_ASSERT(pass && desc);
    SOKOL_ASSERT(att_images && att_images[0]);
    SOKOL_ASSERT(_sg.d3d11.dev);

    const sg_attachment_desc* att_desc;
    _sg_attachment_t* att;
    for (int i = 0; i < SG_MAX_COLOR_ATTACHMENTS; i++) {
        SOKOL_ASSERT(0 == pass->color_atts[i].image);
        SOKOL_ASSERT(pass->d3d11_rtvs[i] == 0);
        att_desc = &desc->color_attachments[i];
        if (att_desc->image.id != SG_INVALID_ID) {
            pass->num_color_atts++;
            SOKOL_ASSERT(att_images[i] && (att_images[i]->slot.id == att_desc->image.id));
            SOKOL_ASSERT(_sg_is_valid_rendertarget_color_format(att_images[i]->pixel_format));
            att = &pass->color_atts[i];
            SOKOL_ASSERT((att->image == 0) && (att->image_id.id == SG_INVALID_ID));
            att->image = att_images[i];
            att->image_id = att_desc->image;
            att->mip_level = att_desc->mip_level;
            att->slice = att_desc->slice;

            /* create D3D11 render-target-view */
            ID3D11Resource* d3d11_res = 0;
            const bool is_msaa = att->image->sample_count > 1;
            D3D11_RENDER_TARGET_VIEW_DESC d3d11_rtv_desc;
            memset(&d3d11_rtv_desc, 0, sizeof(d3d11_rtv_desc));
            d3d11_rtv_desc.Format = att->image->d3d11_format;
            if ((att->image->type == SG_IMAGETYPE_2D) || is_msaa) {
                if (is_msaa) {
                    d3d11_res = (ID3D11Resource*) att->image->d3d11_texmsaa;
                    d3d11_rtv_desc.ViewDimension = D3D11_RTV_DIMENSION_TEXTURE2DMS;
                }
                else {
                    d3d11_res = (ID3D11Resource*) att->image->d3d11_tex2d;
                    d3d11_rtv_desc.ViewDimension = D3D11_RTV_DIMENSION_TEXTURE2D;
                    d3d11_rtv_desc.Texture2D.MipSlice = att->mip_level;
                }
            }
            else if ((att->image->type == SG_IMAGETYPE_CUBE) || (att->image->type == SG_IMAGETYPE_ARRAY)) {
                d3d11_res = (ID3D11Resource*) att->image->d3d11_tex2d;
                d3d11_rtv_desc.ViewDimension = D3D11_RTV_DIMENSION_TEXTURE2DARRAY;
                d3d11_rtv_desc.Texture2DArray.MipSlice = att->mip_level;
                d3d11_rtv_desc.Texture2DArray.FirstArraySlice = att->slice;
                d3d11_rtv_desc.Texture2DArray.ArraySize = 1;
            }
            else {
                SOKOL_ASSERT(att->image->type == SG_IMAGETYPE_3D);
                d3d11_res = (ID3D11Resource*) att->image->d3d11_tex3d;
                d3d11_rtv_desc.ViewDimension = D3D11_RTV_DIMENSION_TEXTURE3D;
                d3d11_rtv_desc.Texture3D.MipSlice = att->mip_level;
                d3d11_rtv_desc.Texture3D.FirstWSlice = att->slice;
                d3d11_rtv_desc.Texture3D.WSize = 1;
            }
            SOKOL_ASSERT(d3d11_res);
            HRESULT hr = ID3D11Device_CreateRenderTargetView(_sg.d3d11.dev, d3d11_res, &d3d11_rtv_desc, &pass->d3d11_rtvs[i]);
            _SOKOL_UNUSED(hr);
            SOKOL_ASSERT(SUCCEEDED(hr) && pass->d3d11_rtvs[i]);
        }
    }

    /* optional depth-stencil image */
    SOKOL_ASSERT(0 == pass->ds_att.image);
    SOKOL_ASSERT(pass->d3d11_dsv == 0);
    att_desc = &desc->depth_stencil_attachment;
    const int ds_img_index = SG_MAX_COLOR_ATTACHMENTS;
    if (att_desc->image.id != SG_INVALID_ID) {
        SOKOL_ASSERT(att_images[ds_img_index] && (att_images[ds_img_index]->slot.id == att_desc->image.id));
        SOKOL_ASSERT(_sg_is_valid_rendertarget_depth_format(att_images[ds_img_index]->pixel_format));
        att = &pass->ds_att;
        SOKOL_ASSERT((att->image == 0) && (att->image_id.id == SG_INVALID_ID));
        att->image = att_images[ds_img_index];
        att->image_id = att_desc->image;
        att->mip_level = att_desc->mip_level;
        att->slice = att_desc->slice;

        /* create D3D11 depth-stencil-view */
        D3D11_DEPTH_STENCIL_VIEW_DESC d3d11_dsv_desc;
        memset(&d3d11_dsv_desc, 0, sizeof(d3d11_dsv_desc));
        d3d11_dsv_desc.Format = att->image->d3d11_format;
        const bool is_msaa = att->image->sample_count > 1;
        if (is_msaa) {
            d3d11_dsv_desc.ViewDimension = D3D11_DSV_DIMENSION_TEXTURE2DMS;
        }
        else {
            d3d11_dsv_desc.ViewDimension = D3D11_DSV_DIMENSION_TEXTURE2D;
        }
        ID3D11Resource* d3d11_res = (ID3D11Resource*) att->image->d3d11_texds;
        SOKOL_ASSERT(d3d11_res);
        HRESULT hr = ID3D11Device_CreateDepthStencilView(_sg.d3d11.dev, d3d11_res, &d3d11_dsv_desc, &pass->d3d11_dsv);
        _SOKOL_UNUSED(hr);
        SOKOL_ASSERT(SUCCEEDED(hr) && pass->d3d11_dsv);
    }
    return SG_RESOURCESTATE_VALID;
}

_SOKOL_PRIVATE void _sg_destroy_pass(_sg_pass_t* pass) {
    SOKOL_ASSERT(pass);
    for (int i = 0; i < SG_MAX_COLOR_ATTACHMENTS; i++) {
        if (pass->d3d11_rtvs[i]) {
            ID3D11RenderTargetView_Release(pass->d3d11_rtvs[i]);
        }
    }
    if (pass->d3d11_dsv) {
        ID3D11DepthStencilView_Release(pass->d3d11_dsv);
    }
}

_SOKOL_PRIVATE void _sg_begin_pass(_sg_pass_t* pass, const sg_pass_action* action, int w, int h) {
    SOKOL_ASSERT(action);
    SOKOL_ASSERT(!_sg.d3d11.in_pass);
    _sg.d3d11.in_pass = true;
    _sg.d3d11.cur_width = w;
    _sg.d3d11.cur_height = h;
    if (pass) {
        _sg.d3d11.cur_pass = pass;
        _sg.d3d11.cur_pass_id.id = pass->slot.id;
        _sg.d3d11.num_rtvs = 0;
        for (int i = 0; i < SG_MAX_COLOR_ATTACHMENTS; i++) {
            _sg.d3d11.cur_rtvs[i] = pass->d3d11_rtvs[i];
            if (_sg.d3d11.cur_rtvs[i]) {
                _sg.d3d11.num_rtvs++;
            }
        }
        _sg.d3d11.cur_dsv = pass->d3d11_dsv;
    }
    else {
        /* render to default frame buffer */
        _sg.d3d11.cur_pass = 0;
        _sg.d3d11.cur_pass_id.id = SG_INVALID_ID;
        _sg.d3d11.num_rtvs = 1;
        _sg.d3d11.cur_rtvs[0] = (ID3D11RenderTargetView*) _sg.d3d11.rtv_cb();
        for (int i = 1; i < SG_MAX_COLOR_ATTACHMENTS; i++) {
            _sg.d3d11.cur_rtvs[i] = 0;
        }
        _sg.d3d11.cur_dsv = (ID3D11DepthStencilView*) _sg.d3d11.dsv_cb();
        SOKOL_ASSERT(_sg.d3d11.cur_rtvs[0] && _sg.d3d11.cur_dsv);
    }
    /* apply the render-target- and depth-stencil-views */
    ID3D11DeviceContext_OMSetRenderTargets(_sg.d3d11.ctx, SG_MAX_COLOR_ATTACHMENTS, _sg.d3d11.cur_rtvs, _sg.d3d11.cur_dsv);

    /* set viewport and scissor rect to cover whole screen */
    D3D11_VIEWPORT vp;
    memset(&vp, 0, sizeof(vp));
    vp.Width = (FLOAT) w;
    vp.Height = (FLOAT) h;
    vp.MaxDepth = 1.0f;
    ID3D11DeviceContext_RSSetViewports(_sg.d3d11.ctx, 1, &vp);
    D3D11_RECT rect;
    rect.left = 0;
    rect.top = 0;
    rect.right = w;
    rect.bottom = h;
    ID3D11DeviceContext_RSSetScissorRects(_sg.d3d11.ctx, 1, &rect);

    /* perform clear action */
    for (int i = 0; i < _sg.d3d11.num_rtvs; i++) {
        if (action->colors[i].action == SG_ACTION_CLEAR) {
            ID3D11DeviceContext_ClearRenderTargetView(_sg.d3d11.ctx, _sg.d3d11.cur_rtvs[i], action->colors[i].val);
        }
    }
    UINT ds_flags = 0;
    if (action->depth.action == SG_ACTION_CLEAR) {
        ds_flags |= D3D11_CLEAR_DEPTH;
    }
    if (action->stencil.action == SG_ACTION_CLEAR) {
        ds_flags |= D3D11_CLEAR_STENCIL;
    }
    if ((0 != ds_flags) && _sg.d3d11.cur_dsv) {
        ID3D11DeviceContext_ClearDepthStencilView(_sg.d3d11.ctx, _sg.d3d11.cur_dsv, ds_flags, action->depth.val, action->stencil.val);
    }
}

/* D3D11CalcSubresource only exists for C++ */
_SOKOL_PRIVATE UINT _sg_d3d11_calcsubresource(UINT mip_slice, UINT array_slice, UINT mip_levels) {
    return mip_slice + array_slice * mip_levels;
}

_SOKOL_PRIVATE void _sg_end_pass(void) {
    SOKOL_ASSERT(_sg.d3d11.in_pass && _sg.d3d11.ctx);
    _sg.d3d11.in_pass = false;

    /* need to resolve MSAA render target into texture? */
    if (_sg.d3d11.cur_pass) {
        SOKOL_ASSERT(_sg.d3d11.cur_pass->slot.id == _sg.d3d11.cur_pass_id.id);
        for (int i = 0; i < _sg.d3d11.num_rtvs; i++) {
            _sg_attachment_t* att = &_sg.d3d11.cur_pass->color_atts[i];
            SOKOL_ASSERT(att->image && (att->image->slot.id == att->image_id.id));
            if (att->image->sample_count > 1) {
                /* FIXME: support MSAA resolve into 3D texture */
                SOKOL_ASSERT(att->image->d3d11_tex2d && att->image->d3d11_texmsaa && !att->image->d3d11_tex3d);
                SOKOL_ASSERT(DXGI_FORMAT_UNKNOWN != att->image->d3d11_format);
                const _sg_image_t* img = att->image;
                UINT dst_subres = _sg_d3d11_calcsubresource(att->mip_level, att->slice, img->num_mipmaps);
                ID3D11DeviceContext_ResolveSubresource(_sg.d3d11.ctx,
                    (ID3D11Resource*) img->d3d11_tex2d,     /* pDstResource */
                    dst_subres,                             /* DstSubresource */
                    (ID3D11Resource*) img->d3d11_texmsaa,   /* pSrcResource */
                    0,                                      /* SrcSubresource */
                    img->d3d11_format);
            }
        }
    }
    _sg.d3d11.cur_pass = 0;
    _sg.d3d11.cur_pass_id.id = SG_INVALID_ID;
    _sg.d3d11.cur_pipeline = 0;
    _sg.d3d11.cur_pipeline_id.id = SG_INVALID_ID;
    for (int i = 0; i < SG_MAX_COLOR_ATTACHMENTS; i++) {
        _sg.d3d11.cur_rtvs[i] = 0;
    }
    _sg.d3d11.cur_dsv = 0;
    _sg_d3d11_clear_state();
}

_SOKOL_PRIVATE void _sg_apply_viewport(int x, int y, int w, int h, bool origin_top_left) {
    SOKOL_ASSERT(_sg.d3d11.ctx);
    SOKOL_ASSERT(_sg.d3d11.in_pass);
    D3D11_VIEWPORT vp;
    vp.TopLeftX = (FLOAT) x;
    vp.TopLeftY = (FLOAT) (origin_top_left ? y : (_sg.d3d11.cur_height - (y + h)));
    vp.Width = (FLOAT) w;
    vp.Height = (FLOAT) h;
    vp.MinDepth = 0.0f;
    vp.MaxDepth = 1.0f;
    ID3D11DeviceContext_RSSetViewports(_sg.d3d11.ctx, 1, &vp);
}

_SOKOL_PRIVATE void _sg_apply_scissor_rect(int x, int y, int w, int h, bool origin_top_left) {
    SOKOL_ASSERT(_sg.d3d11.ctx);
    SOKOL_ASSERT(_sg.d3d11.in_pass);
    D3D11_RECT rect;
    rect.left = x;
    rect.top = (origin_top_left ? y : (_sg.d3d11.cur_height - (y + h)));
    rect.right = x + w;
    rect.bottom = origin_top_left ? (y + h) : (_sg.d3d11.cur_height - y);
    ID3D11DeviceContext_RSSetScissorRects(_sg.d3d11.ctx, 1, &rect);
}

_SOKOL_PRIVATE void _sg_apply_pipeline(_sg_pipeline_t* pip) {
    SOKOL_ASSERT(pip);
    SOKOL_ASSERT(pip->shader);
    SOKOL_ASSERT(_sg.d3d11.ctx);
    SOKOL_ASSERT(_sg.d3d11.in_pass);
    SOKOL_ASSERT(pip->d3d11_rs && pip->d3d11_bs && pip->d3d11_dss && pip->d3d11_il);

    _sg.d3d11.cur_pipeline = pip;
    _sg.d3d11.cur_pipeline_id.id = pip->slot.id;
    _sg.d3d11.use_indexed_draw = (pip->d3d11_index_format != DXGI_FORMAT_UNKNOWN);

    ID3D11DeviceContext_RSSetState(_sg.d3d11.ctx, pip->d3d11_rs);
    ID3D11DeviceContext_OMSetDepthStencilState(_sg.d3d11.ctx, pip->d3d11_dss, pip->d3d11_stencil_ref);
    ID3D11DeviceContext_OMSetBlendState(_sg.d3d11.ctx, pip->d3d11_bs, pip->blend_color, 0xFFFFFFFF);
    ID3D11DeviceContext_IASetPrimitiveTopology(_sg.d3d11.ctx, pip->d3d11_topology);
    ID3D11DeviceContext_IASetInputLayout(_sg.d3d11.ctx, pip->d3d11_il);
    ID3D11DeviceContext_VSSetShader(_sg.d3d11.ctx, pip->shader->d3d11_vs, NULL, 0);
    ID3D11DeviceContext_VSSetConstantBuffers(_sg.d3d11.ctx, 0, SG_MAX_SHADERSTAGE_UBS, pip->shader->stage[SG_SHADERSTAGE_VS].d3d11_cbs);
    ID3D11DeviceContext_PSSetShader(_sg.d3d11.ctx, pip->shader->d3d11_fs, NULL, 0);
    ID3D11DeviceContext_PSSetConstantBuffers(_sg.d3d11.ctx, 0, SG_MAX_SHADERSTAGE_UBS, pip->shader->stage[SG_SHADERSTAGE_FS].d3d11_cbs);
}

_SOKOL_PRIVATE void _sg_apply_bindings(
    _sg_pipeline_t* pip,
    _sg_buffer_t** vbs, const int* vb_offsets, int num_vbs,
    _sg_buffer_t* ib, int ib_offset,
    _sg_image_t** vs_imgs, int num_vs_imgs,
    _sg_image_t** fs_imgs, int num_fs_imgs)
{
    SOKOL_ASSERT(pip);
    SOKOL_ASSERT(_sg.d3d11.ctx);
    SOKOL_ASSERT(_sg.d3d11.in_pass);

    /* gather all the D3D11 resources into arrays */
    ID3D11Buffer* d3d11_ib = ib ? ib->d3d11_buf : 0;
    ID3D11Buffer* d3d11_vbs[SG_MAX_SHADERSTAGE_BUFFERS];
    UINT d3d11_vb_offsets[SG_MAX_SHADERSTAGE_BUFFERS];
    ID3D11ShaderResourceView* d3d11_vs_srvs[SG_MAX_SHADERSTAGE_IMAGES];
    ID3D11SamplerState* d3d11_vs_smps[SG_MAX_SHADERSTAGE_IMAGES];
    ID3D11ShaderResourceView* d3d11_fs_srvs[SG_MAX_SHADERSTAGE_IMAGES];
    ID3D11SamplerState* d3d11_fs_smps[SG_MAX_SHADERSTAGE_IMAGES];
    int i;
    for (i = 0; i < num_vbs; i++) {
        SOKOL_ASSERT(vbs[i]->d3d11_buf);
        d3d11_vbs[i] = vbs[i]->d3d11_buf;
        d3d11_vb_offsets[i] = vb_offsets[i];
    }
    for (; i < SG_MAX_SHADERSTAGE_BUFFERS; i++) {
        d3d11_vbs[i] = 0;
        d3d11_vb_offsets[i] = 0;
    }
    for (i = 0; i < num_vs_imgs; i++) {
        SOKOL_ASSERT(vs_imgs[i]->d3d11_srv);
        SOKOL_ASSERT(vs_imgs[i]->d3d11_smp);
        d3d11_vs_srvs[i] = vs_imgs[i]->d3d11_srv;
        d3d11_vs_smps[i] = vs_imgs[i]->d3d11_smp;
    }
    for (; i < SG_MAX_SHADERSTAGE_IMAGES; i++) {
        d3d11_vs_srvs[i] = 0;
        d3d11_vs_smps[i] = 0;
    }
    for (i = 0; i < num_fs_imgs; i++) {
        SOKOL_ASSERT(fs_imgs[i]->d3d11_srv);
        SOKOL_ASSERT(fs_imgs[i]->d3d11_smp);
        d3d11_fs_srvs[i] = fs_imgs[i]->d3d11_srv;
        d3d11_fs_smps[i] = fs_imgs[i]->d3d11_smp;
    }
    for (; i < SG_MAX_SHADERSTAGE_IMAGES; i++) {
        d3d11_fs_srvs[i] = 0;
        d3d11_fs_smps[i] = 0;
    }

    ID3D11DeviceContext_IASetVertexBuffers(_sg.d3d11.ctx, 0, SG_MAX_SHADERSTAGE_BUFFERS, d3d11_vbs, pip->d3d11_vb_strides, d3d11_vb_offsets);
    ID3D11DeviceContext_IASetIndexBuffer(_sg.d3d11.ctx, d3d11_ib, pip->d3d11_index_format, ib_offset);
    ID3D11DeviceContext_VSSetShaderResources(_sg.d3d11.ctx, 0, SG_MAX_SHADERSTAGE_IMAGES, d3d11_vs_srvs);
    ID3D11DeviceContext_VSSetSamplers(_sg.d3d11.ctx, 0, SG_MAX_SHADERSTAGE_IMAGES, d3d11_vs_smps);
    ID3D11DeviceContext_PSSetShaderResources(_sg.d3d11.ctx, 0, SG_MAX_SHADERSTAGE_IMAGES, d3d11_fs_srvs);
    ID3D11DeviceContext_PSSetSamplers(_sg.d3d11.ctx, 0, SG_MAX_SHADERSTAGE_IMAGES, d3d11_fs_smps);
}

_SOKOL_PRIVATE void _sg_apply_uniforms(sg_shader_stage stage_index, int ub_index, const void* data, int num_bytes) {
    _SOKOL_UNUSED(num_bytes);
    SOKOL_ASSERT(_sg.d3d11.ctx && _sg.d3d11.in_pass);
    SOKOL_ASSERT(data && (num_bytes > 0));
    SOKOL_ASSERT((stage_index >= 0) && ((int)stage_index < SG_NUM_SHADER_STAGES));
    SOKOL_ASSERT((ub_index >= 0) && (ub_index < SG_MAX_SHADERSTAGE_UBS));
    SOKOL_ASSERT(_sg.d3d11.cur_pipeline && _sg.d3d11.cur_pipeline->slot.id == _sg.d3d11.cur_pipeline_id.id);
    SOKOL_ASSERT(_sg.d3d11.cur_pipeline->shader && _sg.d3d11.cur_pipeline->shader->slot.id == _sg.d3d11.cur_pipeline->shader_id.id);
    SOKOL_ASSERT(ub_index < _sg.d3d11.cur_pipeline->shader->stage[stage_index].num_uniform_blocks);
    SOKOL_ASSERT(num_bytes == _sg.d3d11.cur_pipeline->shader->stage[stage_index].uniform_blocks[ub_index].size);
    ID3D11Buffer* cb = _sg.d3d11.cur_pipeline->shader->stage[stage_index].d3d11_cbs[ub_index];
    SOKOL_ASSERT(cb);
    ID3D11DeviceContext_UpdateSubresource(_sg.d3d11.ctx, (ID3D11Resource*)cb, 0, NULL, data, 0, 0);
}

_SOKOL_PRIVATE void _sg_draw(int base_element, int num_elements, int num_instances) {
    SOKOL_ASSERT(_sg.d3d11.in_pass);
    if (_sg.d3d11.use_indexed_draw) {
        if (1 == num_instances) {
            ID3D11DeviceContext_DrawIndexed(_sg.d3d11.ctx, num_elements, base_element, 0);
        }
        else {
            ID3D11DeviceContext_DrawIndexedInstanced(_sg.d3d11.ctx, num_elements, num_instances, base_element, 0, 0);
        }
    }
    else {
        if (1 == num_instances) {
            ID3D11DeviceContext_Draw(_sg.d3d11.ctx, num_elements, base_element);
        }
        else {
            ID3D11DeviceContext_DrawInstanced(_sg.d3d11.ctx, num_elements, num_instances, base_element, 0);
        }
    }
}

_SOKOL_PRIVATE void _sg_commit(void) {
    SOKOL_ASSERT(!_sg.d3d11.in_pass);
}

_SOKOL_PRIVATE void _sg_update_buffer(_sg_buffer_t* buf, const void* data_ptr, int data_size) {
    SOKOL_ASSERT(buf && data_ptr && (data_size > 0));
    SOKOL_ASSERT(_sg.d3d11.ctx);
    SOKOL_ASSERT(buf->d3d11_buf);
    D3D11_MAPPED_SUBRESOURCE d3d11_msr;
    HRESULT hr = ID3D11DeviceContext_Map(_sg.d3d11.ctx, (ID3D11Resource*)buf->d3d11_buf, 0, D3D11_MAP_WRITE_DISCARD, 0, &d3d11_msr);
    _SOKOL_UNUSED(hr);
    SOKOL_ASSERT(SUCCEEDED(hr));
    memcpy(d3d11_msr.pData, data_ptr, data_size);
    ID3D11DeviceContext_Unmap(_sg.d3d11.ctx, (ID3D11Resource*)buf->d3d11_buf, 0);
}

_SOKOL_PRIVATE void _sg_append_buffer(_sg_buffer_t* buf, const void* data_ptr, int data_size, bool new_frame) {
    SOKOL_ASSERT(buf && data_ptr && (data_size > 0));
    SOKOL_ASSERT(_sg.d3d11.ctx);
    SOKOL_ASSERT(buf->d3d11_buf);
    D3D11_MAP map_type = new_frame ? D3D11_MAP_WRITE_DISCARD : D3D11_MAP_WRITE_NO_OVERWRITE;
    D3D11_MAPPED_SUBRESOURCE d3d11_msr;
    HRESULT hr = ID3D11DeviceContext_Map(_sg.d3d11.ctx, (ID3D11Resource*)buf->d3d11_buf, 0, map_type, 0, &d3d11_msr);
    _SOKOL_UNUSED(hr);
    SOKOL_ASSERT(SUCCEEDED(hr));
    uint8_t* dst_ptr = (uint8_t*)d3d11_msr.pData + buf->append_pos;
    memcpy(dst_ptr, data_ptr, data_size);
    ID3D11DeviceContext_Unmap(_sg.d3d11.ctx, (ID3D11Resource*)buf->d3d11_buf, 0);
}

_SOKOL_PRIVATE void _sg_update_image(_sg_image_t* img, const sg_image_content* data) {
    SOKOL_ASSERT(img && data);
    SOKOL_ASSERT(_sg.d3d11.ctx);
    SOKOL_ASSERT(img->d3d11_tex2d || img->d3d11_tex3d);
    ID3D11Resource* d3d11_res = 0;
    if (img->d3d11_tex3d) {
        d3d11_res = (ID3D11Resource*) img->d3d11_tex3d;
    }
    else {
        d3d11_res = (ID3D11Resource*) img->d3d11_tex2d;
    }
    SOKOL_ASSERT(d3d11_res);
    const int num_faces = (img->type == SG_IMAGETYPE_CUBE) ? 6:1;
    const int num_slices = (img->type == SG_IMAGETYPE_ARRAY) ? img->depth:1;
    int subres_index = 0;
    HRESULT hr;
    D3D11_MAPPED_SUBRESOURCE d3d11_msr;
    for (int face_index = 0; face_index < num_faces; face_index++) {
        for (int slice_index = 0; slice_index < num_slices; slice_index++) {
            for (int mip_index = 0; mip_index < img->num_mipmaps; mip_index++, subres_index++) {
                SOKOL_ASSERT(subres_index < (SG_MAX_MIPMAPS * SG_MAX_TEXTUREARRAY_LAYERS));
                const int mip_width = ((img->width>>mip_index)>0) ? img->width>>mip_index : 1;
                const int mip_height = ((img->height>>mip_index)>0) ? img->height>>mip_index : 1;
                const int src_pitch = _sg_row_pitch(img->pixel_format, mip_width);
                const sg_subimage_content* subimg_content = &(data->subimage[face_index][mip_index]);
                const int slice_size = subimg_content->size / num_slices;
                const int slice_offset = slice_size * slice_index;
                const uint8_t* slice_ptr = ((const uint8_t*)subimg_content->ptr) + slice_offset;
                hr = ID3D11DeviceContext_Map(_sg.d3d11.ctx, d3d11_res, subres_index, D3D11_MAP_WRITE_DISCARD, 0, &d3d11_msr);
                SOKOL_ASSERT(SUCCEEDED(hr));
                /* FIXME: need to handle difference in depth-pitch for 3D textures as well! */
                if (src_pitch == (int)d3d11_msr.RowPitch) {
                    memcpy(d3d11_msr.pData, slice_ptr, slice_size);
                }
                else {
                    SOKOL_ASSERT(src_pitch < (int)d3d11_msr.RowPitch);
                    const uint8_t* src_ptr = slice_ptr;
                    uint8_t* dst_ptr = (uint8_t*) d3d11_msr.pData;
                    for (int row_index = 0; row_index < mip_height; row_index++) {
                        memcpy(dst_ptr, src_ptr, src_pitch);
                        src_ptr += src_pitch;
                        dst_ptr += d3d11_msr.RowPitch;
                    }
                }
                ID3D11DeviceContext_Unmap(_sg.d3d11.ctx, d3d11_res, subres_index);
            }
        }
    }
}

/*== METAL BACKEND IMPLEMENTATION ============================================*/
#elif defined(SOKOL_METAL)

/*-- enum translation functions ----------------------------------------------*/
_SOKOL_PRIVATE MTLLoadAction _sg_mtl_load_action(sg_action a) {
    switch (a) {
        case SG_ACTION_CLEAR:       return MTLLoadActionClear;
        case SG_ACTION_LOAD:        return MTLLoadActionLoad;
        case SG_ACTION_DONTCARE:    return MTLLoadActionDontCare;
        default: SOKOL_UNREACHABLE; return (MTLLoadAction)0;
    }
}

_SOKOL_PRIVATE MTLResourceOptions _sg_mtl_buffer_resource_options(sg_usage usg) {
    switch (usg) {
        case SG_USAGE_IMMUTABLE:
            return MTLResourceStorageModeShared;
        case SG_USAGE_DYNAMIC:
        case SG_USAGE_STREAM:
            #if defined(TARGET_OS_IPHONE) && !TARGET_OS_IPHONE
            return MTLCPUCacheModeWriteCombined|MTLResourceStorageModeManaged;
            #else
            return MTLCPUCacheModeWriteCombined;
            #endif
        default:
            SOKOL_UNREACHABLE;
            return 0;
    }
}

_SOKOL_PRIVATE MTLVertexStepFunction _sg_mtl_step_function(sg_vertex_step step) {
    switch (step) {
        case SG_VERTEXSTEP_PER_VERTEX:      return MTLVertexStepFunctionPerVertex;
        case SG_VERTEXSTEP_PER_INSTANCE:    return MTLVertexStepFunctionPerInstance;
        default: SOKOL_UNREACHABLE; return (MTLVertexStepFunction)0;
    }
}

_SOKOL_PRIVATE MTLVertexFormat _sg_mtl_vertex_format(sg_vertex_format fmt) {
    switch (fmt) {
        case SG_VERTEXFORMAT_FLOAT:     return MTLVertexFormatFloat;
        case SG_VERTEXFORMAT_FLOAT2:    return MTLVertexFormatFloat2;
        case SG_VERTEXFORMAT_FLOAT3:    return MTLVertexFormatFloat3;
        case SG_VERTEXFORMAT_FLOAT4:    return MTLVertexFormatFloat4;
        case SG_VERTEXFORMAT_BYTE4:     return MTLVertexFormatChar4;
        case SG_VERTEXFORMAT_BYTE4N:    return MTLVertexFormatChar4Normalized;
        case SG_VERTEXFORMAT_UBYTE4:    return MTLVertexFormatUChar4;
        case SG_VERTEXFORMAT_UBYTE4N:   return MTLVertexFormatUChar4Normalized;
        case SG_VERTEXFORMAT_SHORT2:    return MTLVertexFormatShort2;
        case SG_VERTEXFORMAT_SHORT2N:   return MTLVertexFormatShort2Normalized;
        case SG_VERTEXFORMAT_SHORT4:    return MTLVertexFormatShort4;
        case SG_VERTEXFORMAT_SHORT4N:   return MTLVertexFormatShort4Normalized;
        case SG_VERTEXFORMAT_UINT10_N2: return MTLVertexFormatUInt1010102Normalized;
        default: SOKOL_UNREACHABLE; return (MTLVertexFormat)0;
    }
}

_SOKOL_PRIVATE MTLPrimitiveType _sg_mtl_primitive_type(sg_primitive_type t) {
    switch (t) {
        case SG_PRIMITIVETYPE_POINTS:           return MTLPrimitiveTypePoint;
        case SG_PRIMITIVETYPE_LINES:            return MTLPrimitiveTypeLine;
        case SG_PRIMITIVETYPE_LINE_STRIP:       return MTLPrimitiveTypeLineStrip;
        case SG_PRIMITIVETYPE_TRIANGLES:        return MTLPrimitiveTypeTriangle;
        case SG_PRIMITIVETYPE_TRIANGLE_STRIP:   return MTLPrimitiveTypeTriangleStrip;
        default: SOKOL_UNREACHABLE; return (MTLPrimitiveType)0;
    }
}

_SOKOL_PRIVATE MTLPixelFormat _sg_mtl_texture_format(sg_pixel_format fmt) {
    switch (fmt) {
        case SG_PIXELFORMAT_RGBA8:          return MTLPixelFormatRGBA8Unorm;
        case SG_PIXELFORMAT_R10G10B10A2:    return MTLPixelFormatRGB10A2Unorm;
        case SG_PIXELFORMAT_RGBA32F:        return MTLPixelFormatRGBA32Float;
        case SG_PIXELFORMAT_RGBA16F:        return MTLPixelFormatRGBA16Float;
        case SG_PIXELFORMAT_R32F:           return MTLPixelFormatR32Float;
        case SG_PIXELFORMAT_R16F:           return MTLPixelFormatR16Float;
        case SG_PIXELFORMAT_L8:             return MTLPixelFormatR8Unorm;
        #if defined(TARGET_OS_IPHONE) && !TARGET_OS_IPHONE
        case SG_PIXELFORMAT_DXT1:           return MTLPixelFormatBC1_RGBA;
        case SG_PIXELFORMAT_DXT3:           return MTLPixelFormatBC2_RGBA;
        case SG_PIXELFORMAT_DXT5:           return MTLPixelFormatBC3_RGBA;
        #else
        case SG_PIXELFORMAT_PVRTC2_RGB:     return MTLPixelFormatPVRTC_RGB_2BPP;
        case SG_PIXELFORMAT_PVRTC4_RGB:     return MTLPixelFormatPVRTC_RGB_4BPP;
        case SG_PIXELFORMAT_PVRTC2_RGBA:    return MTLPixelFormatPVRTC_RGBA_2BPP;
        case SG_PIXELFORMAT_PVRTC4_RGBA:    return MTLPixelFormatPVRTC_RGBA_4BPP;
        case SG_PIXELFORMAT_ETC2_RGB8:      return MTLPixelFormatETC2_RGB8;
        case SG_PIXELFORMAT_ETC2_SRGB8:     return MTLPixelFormatETC2_RGB8_sRGB;
        #endif
        default:                            return MTLPixelFormatInvalid;
    }
}

_SOKOL_PRIVATE MTLPixelFormat _sg_mtl_rendertarget_color_format(sg_pixel_format fmt) {
    switch (fmt) {
        case SG_PIXELFORMAT_RGBA8:          return MTLPixelFormatBGRA8Unorm;    /* not a bug */
        case SG_PIXELFORMAT_RGBA32F:        return MTLPixelFormatRGBA32Float;
        case SG_PIXELFORMAT_RGBA16F:        return MTLPixelFormatRGBA16Float;
        case SG_PIXELFORMAT_R10G10B10A2:    return MTLPixelFormatRGB10A2Unorm;
        default:                            return MTLPixelFormatInvalid;
    }
}

_SOKOL_PRIVATE MTLPixelFormat _sg_mtl_rendertarget_depth_format(sg_pixel_format fmt) {
    switch (fmt) {
        case SG_PIXELFORMAT_DEPTH:
            return MTLPixelFormatDepth32Float;
        case SG_PIXELFORMAT_DEPTHSTENCIL:
            /* NOTE: Depth24_Stencil8 isn't universally supported! */
            return MTLPixelFormatDepth32Float_Stencil8;
        default:
            return MTLPixelFormatInvalid;
    }
}

_SOKOL_PRIVATE MTLPixelFormat _sg_mtl_rendertarget_stencil_format(sg_pixel_format fmt) {
    switch (fmt) {
        case SG_PIXELFORMAT_DEPTHSTENCIL:
            return MTLPixelFormatDepth32Float_Stencil8;
        default:
            return MTLPixelFormatInvalid;
    }
}

_SOKOL_PRIVATE MTLColorWriteMask _sg_mtl_color_write_mask(sg_color_mask m) {
    MTLColorWriteMask mtl_mask = MTLColorWriteMaskNone;
    if (m & SG_COLORMASK_R) {
        mtl_mask |= MTLColorWriteMaskRed;
    }
    if (m & SG_COLORMASK_G) {
        mtl_mask |= MTLColorWriteMaskGreen;
    }
    if (m & SG_COLORMASK_B) {
        mtl_mask |= MTLColorWriteMaskBlue;
    }
    if (m & SG_COLORMASK_A) {
        mtl_mask |= MTLColorWriteMaskAlpha;
    }
    return mtl_mask;
}

_SOKOL_PRIVATE MTLBlendOperation _sg_mtl_blend_op(sg_blend_op op) {
    switch (op) {
        case SG_BLENDOP_ADD:                return MTLBlendOperationAdd;
        case SG_BLENDOP_SUBTRACT:           return MTLBlendOperationSubtract;
        case SG_BLENDOP_REVERSE_SUBTRACT:   return MTLBlendOperationReverseSubtract;
        default: SOKOL_UNREACHABLE; return (MTLBlendOperation)0;
    }
}

_SOKOL_PRIVATE MTLBlendFactor _sg_mtl_blend_factor(sg_blend_factor f) {
    switch (f) {
        case SG_BLENDFACTOR_ZERO:                   return MTLBlendFactorZero;
        case SG_BLENDFACTOR_ONE:                    return MTLBlendFactorOne;
        case SG_BLENDFACTOR_SRC_COLOR:              return MTLBlendFactorSourceColor;
        case SG_BLENDFACTOR_ONE_MINUS_SRC_COLOR:    return MTLBlendFactorOneMinusSourceColor;
        case SG_BLENDFACTOR_SRC_ALPHA:              return MTLBlendFactorSourceAlpha;
        case SG_BLENDFACTOR_ONE_MINUS_SRC_ALPHA:    return MTLBlendFactorOneMinusSourceAlpha;
        case SG_BLENDFACTOR_DST_COLOR:              return MTLBlendFactorDestinationColor;
        case SG_BLENDFACTOR_ONE_MINUS_DST_COLOR:    return MTLBlendFactorOneMinusDestinationColor;
        case SG_BLENDFACTOR_DST_ALPHA:              return MTLBlendFactorDestinationAlpha;
        case SG_BLENDFACTOR_ONE_MINUS_DST_ALPHA:    return MTLBlendFactorOneMinusDestinationAlpha;
        case SG_BLENDFACTOR_SRC_ALPHA_SATURATED:    return MTLBlendFactorSourceAlphaSaturated;
        case SG_BLENDFACTOR_BLEND_COLOR:            return MTLBlendFactorBlendColor;
        case SG_BLENDFACTOR_ONE_MINUS_BLEND_COLOR:  return MTLBlendFactorOneMinusBlendColor;
        case SG_BLENDFACTOR_BLEND_ALPHA:            return MTLBlendFactorBlendAlpha;
        case SG_BLENDFACTOR_ONE_MINUS_BLEND_ALPHA:  return MTLBlendFactorOneMinusBlendAlpha;
        default: SOKOL_UNREACHABLE; return (MTLBlendFactor)0;
    }
}

_SOKOL_PRIVATE MTLCompareFunction _sg_mtl_compare_func(sg_compare_func f) {
    switch (f) {
        case SG_COMPAREFUNC_NEVER:          return MTLCompareFunctionNever;
        case SG_COMPAREFUNC_LESS:           return MTLCompareFunctionLess;
        case SG_COMPAREFUNC_EQUAL:          return MTLCompareFunctionEqual;
        case SG_COMPAREFUNC_LESS_EQUAL:     return MTLCompareFunctionLessEqual;
        case SG_COMPAREFUNC_GREATER:        return MTLCompareFunctionGreater;
        case SG_COMPAREFUNC_NOT_EQUAL:      return MTLCompareFunctionNotEqual;
        case SG_COMPAREFUNC_GREATER_EQUAL:  return MTLCompareFunctionGreaterEqual;
        case SG_COMPAREFUNC_ALWAYS:         return MTLCompareFunctionAlways;
        default: SOKOL_UNREACHABLE; return (MTLCompareFunction)0;
    }
}

_SOKOL_PRIVATE MTLStencilOperation _sg_mtl_stencil_op(sg_stencil_op op) {
    switch (op) {
        case SG_STENCILOP_KEEP:         return MTLStencilOperationKeep;
        case SG_STENCILOP_ZERO:         return MTLStencilOperationZero;
        case SG_STENCILOP_REPLACE:      return MTLStencilOperationReplace;
        case SG_STENCILOP_INCR_CLAMP:   return MTLStencilOperationIncrementClamp;
        case SG_STENCILOP_DECR_CLAMP:   return MTLStencilOperationDecrementClamp;
        case SG_STENCILOP_INVERT:       return MTLStencilOperationInvert;
        case SG_STENCILOP_INCR_WRAP:    return MTLStencilOperationIncrementWrap;
        case SG_STENCILOP_DECR_WRAP:    return MTLStencilOperationDecrementWrap;
        default: SOKOL_UNREACHABLE; return (MTLStencilOperation)0;
    }
}

_SOKOL_PRIVATE MTLCullMode _sg_mtl_cull_mode(sg_cull_mode m) {
    switch (m) {
        case SG_CULLMODE_NONE:  return MTLCullModeNone;
        case SG_CULLMODE_FRONT: return MTLCullModeFront;
        case SG_CULLMODE_BACK:  return MTLCullModeBack;
        default: SOKOL_UNREACHABLE; return (MTLCullMode)0;
    }
}

_SOKOL_PRIVATE MTLWinding _sg_mtl_winding(sg_face_winding w) {
    switch (w) {
        case SG_FACEWINDING_CW:     return MTLWindingClockwise;
        case SG_FACEWINDING_CCW:    return MTLWindingCounterClockwise;
        default: SOKOL_UNREACHABLE; return (MTLWinding)0;
    }
}

_SOKOL_PRIVATE MTLIndexType _sg_mtl_index_type(sg_index_type t) {
    switch (t) {
        case SG_INDEXTYPE_UINT16:   return MTLIndexTypeUInt16;
        case SG_INDEXTYPE_UINT32:   return MTLIndexTypeUInt32;
        default: SOKOL_UNREACHABLE; return (MTLIndexType)0;
    }
}

_SOKOL_PRIVATE NSUInteger _sg_mtl_index_size(sg_index_type t) {
    switch (t) {
        case SG_INDEXTYPE_NONE:     return 0;
        case SG_INDEXTYPE_UINT16:   return 2;
        case SG_INDEXTYPE_UINT32:   return 4;
        default: SOKOL_UNREACHABLE; return 0;
    }
}

_SOKOL_PRIVATE MTLTextureType _sg_mtl_texture_type(sg_image_type t) {
    switch (t) {
        case SG_IMAGETYPE_2D:       return MTLTextureType2D;
        case SG_IMAGETYPE_CUBE:     return MTLTextureTypeCube;
        case SG_IMAGETYPE_3D:       return MTLTextureType3D;
        case SG_IMAGETYPE_ARRAY:    return MTLTextureType2DArray;
        default: SOKOL_UNREACHABLE; return (MTLTextureType)0;
    }
}

_SOKOL_PRIVATE bool _sg_mtl_is_pvrtc(sg_pixel_format fmt) {
    switch (fmt) {
        case SG_PIXELFORMAT_PVRTC2_RGB:
        case SG_PIXELFORMAT_PVRTC2_RGBA:
        case SG_PIXELFORMAT_PVRTC4_RGB:
        case SG_PIXELFORMAT_PVRTC4_RGBA:
            return true;
        default:
            return false;
    }
}

_SOKOL_PRIVATE MTLSamplerAddressMode _sg_mtl_address_mode(sg_wrap w) {
    switch (w) {
        case SG_WRAP_REPEAT:            return MTLSamplerAddressModeRepeat;
        case SG_WRAP_CLAMP_TO_EDGE:     return MTLSamplerAddressModeClampToEdge;
        case SG_WRAP_MIRRORED_REPEAT:   return MTLSamplerAddressModeMirrorRepeat;
        default: SOKOL_UNREACHABLE; return (MTLSamplerAddressMode)0;
    }
}

_SOKOL_PRIVATE MTLSamplerMinMagFilter _sg_mtl_minmag_filter(sg_filter f) {
    switch (f) {
        case SG_FILTER_NEAREST:
        case SG_FILTER_NEAREST_MIPMAP_NEAREST:
        case SG_FILTER_NEAREST_MIPMAP_LINEAR:
            return MTLSamplerMinMagFilterNearest;
        case SG_FILTER_LINEAR:
        case SG_FILTER_LINEAR_MIPMAP_NEAREST:
        case SG_FILTER_LINEAR_MIPMAP_LINEAR:
            return MTLSamplerMinMagFilterLinear;
        default:
            SOKOL_UNREACHABLE; return (MTLSamplerMinMagFilter)0;
    }
}

_SOKOL_PRIVATE MTLSamplerMipFilter _sg_mtl_mip_filter(sg_filter f) {
    switch (f) {
        case SG_FILTER_NEAREST:
        case SG_FILTER_LINEAR:
            return MTLSamplerMipFilterNotMipmapped;
        case SG_FILTER_NEAREST_MIPMAP_NEAREST:
        case SG_FILTER_LINEAR_MIPMAP_NEAREST:
            return MTLSamplerMipFilterNearest;
        case SG_FILTER_NEAREST_MIPMAP_LINEAR:
        case SG_FILTER_LINEAR_MIPMAP_LINEAR:
            return MTLSamplerMipFilterLinear;
        default:
            SOKOL_UNREACHABLE; return (MTLSamplerMipFilter)0;
    }
}

/*-- a pool for all Metal resource objects, with deferred release queue -------*/

_SOKOL_PRIVATE void _sg_mtl_init_pool(const sg_desc* desc) {
    _sg.mtl.idpool.num_slots = 2 *
        (
            2 * desc->buffer_pool_size +
            5 * desc->image_pool_size +
            4 * desc->shader_pool_size +
            2 * desc->pipeline_pool_size +
            desc->pass_pool_size
        );
    _sg_mtl_idpool = [NSMutableArray arrayWithCapacity:_sg.mtl.idpool.num_slots];
    NSNull* null = [NSNull null];
    for (uint32_t i = 0; i < _sg.mtl.idpool.num_slots; i++) {
        [_sg_mtl_idpool addObject:null];
    }
    SOKOL_ASSERT([_sg_mtl_idpool count] == _sg.mtl.idpool.num_slots);
    /* a queue of currently free slot indices */
    _sg.mtl.idpool.free_queue_top = 0;
    _sg.mtl.idpool.free_queue = (uint32_t*)SOKOL_MALLOC(_sg.mtl.idpool.num_slots * sizeof(uint32_t));
    /* pool slot 0 is reserved! */
    for (int i = _sg.mtl.idpool.num_slots-1; i >= 1; i--) {
        _sg.mtl.idpool.free_queue[_sg.mtl.idpool.free_queue_top++] = (uint32_t)i;
    }
    /* a circular queue which holds release items (frame index
       when a resource is to be released, and the resource's
       pool index
    */
    _sg.mtl.idpool.release_queue_front = 0;
    _sg.mtl.idpool.release_queue_back = 0;
    _sg.mtl.idpool.release_queue = (_sg_mtl_release_item_t*)SOKOL_MALLOC(_sg.mtl.idpool.num_slots * sizeof(_sg_mtl_release_item_t));
    for (uint32_t i = 0; i < _sg.mtl.idpool.num_slots; i++) {
        _sg.mtl.idpool.release_queue[i].frame_index = 0;
        _sg.mtl.idpool.release_queue[i].slot_index = _SG_MTL_INVALID_SLOT_INDEX;
    }
}

_SOKOL_PRIVATE void _sg_mtl_destroy_pool(void) {
    SOKOL_FREE(_sg.mtl.idpool.release_queue);  _sg.mtl.idpool.release_queue = 0;
    SOKOL_FREE(_sg.mtl.idpool.free_queue);     _sg.mtl.idpool.free_queue = 0;
    _sg_mtl_idpool = nil;
}

/* get a new free resource pool slot */
_SOKOL_PRIVATE uint32_t _sg_mtl_alloc_pool_slot(void) {
    SOKOL_ASSERT(_sg.mtl.idpool.free_queue_top > 0);
    const uint32_t slot_index = _sg.mtl.idpool.free_queue[--_sg.mtl.idpool.free_queue_top];
    SOKOL_ASSERT((slot_index > 0) && (slot_index < _sg.mtl.idpool.num_slots));
    return slot_index;
}

/* put a free resource pool slot back into the free-queue */
_SOKOL_PRIVATE void _sg_mtl_free_pool_slot(uint32_t slot_index) {
    SOKOL_ASSERT(_sg.mtl.idpool.free_queue_top < _sg.mtl.idpool.num_slots);
    SOKOL_ASSERT((slot_index > 0) && (slot_index < _sg.mtl.idpool.num_slots));
    _sg.mtl.idpool.free_queue[_sg.mtl.idpool.free_queue_top++] = slot_index;
}

/*  add an MTLResource to the pool, return pool index or 0 if input was 'nil' */
_SOKOL_PRIVATE uint32_t _sg_mtl_add_resource(id res) {
    if (nil == res) {
        return _SG_MTL_INVALID_SLOT_INDEX;
    }
    const uint32_t slot_index = _sg_mtl_alloc_pool_slot();
    SOKOL_ASSERT([NSNull null] == _sg_mtl_idpool[slot_index]);
    _sg_mtl_idpool[slot_index] = res;
    return slot_index;
}

/*  mark an MTLResource for release, this will put the resource into the
    deferred-release queue, and the resource will then be released N frames later,
    the special pool index 0 will be ignored (this means that a nil
    value was provided to _sg_mtl_add_resource()
*/
_SOKOL_PRIVATE void _sg_mtl_release_resource(uint32_t frame_index, uint32_t slot_index) {
    if (slot_index == _SG_MTL_INVALID_SLOT_INDEX) {
        return;
    }
    SOKOL_ASSERT((slot_index > 0) && (slot_index < _sg.mtl.idpool.num_slots));
    SOKOL_ASSERT([NSNull null] != _sg_mtl_idpool[slot_index]);
    int release_index = _sg.mtl.idpool.release_queue_front++;
    if (_sg.mtl.idpool.release_queue_front >= _sg.mtl.idpool.num_slots) {
        /* wrap-around */
        _sg.mtl.idpool.release_queue_front = 0;
    }
    /* release queue full? */
    SOKOL_ASSERT(_sg.mtl.idpool.release_queue_front != _sg.mtl.idpool.release_queue_back);
    SOKOL_ASSERT(0 == _sg.mtl.idpool.release_queue[release_index].frame_index);
    const uint32_t safe_to_release_frame_index = frame_index + SG_NUM_INFLIGHT_FRAMES + 1;
    _sg.mtl.idpool.release_queue[release_index].frame_index = safe_to_release_frame_index;
    _sg.mtl.idpool.release_queue[release_index].slot_index = slot_index;
}

/* run garbage-collection pass on all resources in the release-queue */
_SOKOL_PRIVATE void _sg_mtl_garbage_collect(uint32_t frame_index) {
    while (_sg.mtl.idpool.release_queue_back != _sg.mtl.idpool.release_queue_front) {
        if (frame_index < _sg.mtl.idpool.release_queue[_sg.mtl.idpool.release_queue_back].frame_index) {
            /* don't need to check further, release-items past this are too young */
            break;
        }
        /* safe to release this resource */
        const uint32_t slot_index = _sg.mtl.idpool.release_queue[_sg.mtl.idpool.release_queue_back].slot_index;
        SOKOL_ASSERT((slot_index > 0) && (slot_index < _sg.mtl.idpool.num_slots));
        SOKOL_ASSERT(_sg_mtl_idpool[slot_index] != [NSNull null]);
        _sg_mtl_idpool[slot_index] = [NSNull null];
        /* put the now free pool index back on the free queue */
        _sg_mtl_free_pool_slot(slot_index);
        /* reset the release queue slot and advance the back index */
        _sg.mtl.idpool.release_queue[_sg.mtl.idpool.release_queue_back].frame_index = 0;
        _sg.mtl.idpool.release_queue[_sg.mtl.idpool.release_queue_back].slot_index = _SG_MTL_INVALID_SLOT_INDEX;
        _sg.mtl.idpool.release_queue_back++;
        if (_sg.mtl.idpool.release_queue_back >= _sg.mtl.idpool.num_slots) {
            /* wrap-around */
            _sg.mtl.idpool.release_queue_back = 0;
        }
    }
}

/*-- a very simple sampler cache -----------------------------------------------

    since there's only a small number of different samplers, sampler objects
    will never be deleted (except on shutdown), and searching an identical
    sampler is a simple linear search
*/
/* initialize the sampler cache */
_SOKOL_PRIVATE void _sg_mtl_init_sampler_cache(const sg_desc* desc) {
    SOKOL_ASSERT(desc->mtl_sampler_cache_size > 0);
    _sg.mtl.sampler_cache.capacity = desc->mtl_sampler_cache_size;
    _sg.mtl.sampler_cache.num_items = 0;
    const int size = _sg.mtl.sampler_cache.capacity * sizeof(_sg_mtl_sampler_cache_item_t);
    _sg.mtl.sampler_cache.items = (_sg_mtl_sampler_cache_item_t*)SOKOL_MALLOC(size);
    memset(_sg.mtl.sampler_cache.items, 0, size);
}

/* destroy the sampler cache, and release all sampler objects */
_SOKOL_PRIVATE void _sg_mtl_destroy_sampler_cache(uint32_t frame_index) {
    SOKOL_ASSERT(_sg.mtl.sampler_cache.items);
    SOKOL_ASSERT(_sg.mtl.sampler_cache.num_items <= _sg.mtl.sampler_cache.capacity);
    for (int i = 0; i < _sg.mtl.sampler_cache.num_items; i++) {
        _sg_mtl_release_resource(frame_index, _sg.mtl.sampler_cache.items[i].mtl_sampler_state);
    }
    SOKOL_FREE(_sg.mtl.sampler_cache.items); _sg.mtl.sampler_cache.items = 0;
    _sg.mtl.sampler_cache.num_items = 0;
    _sg.mtl.sampler_cache.capacity = 0;
}

/*
    create and add an MTLSamplerStateObject and return its resource pool index,
    reuse identical sampler state if one exists
*/
_SOKOL_PRIVATE uint32_t _sg_mtl_create_sampler(id<MTLDevice> mtl_device, const sg_image_desc* img_desc) {
    SOKOL_ASSERT(img_desc);
    SOKOL_ASSERT(_sg.mtl.sampler_cache.items);
    /* sampler state cache is full */
    const sg_filter min_filter = img_desc->min_filter;
    const sg_filter mag_filter = img_desc->mag_filter;
    const sg_wrap wrap_u = img_desc->wrap_u;
    const sg_wrap wrap_v = img_desc->wrap_v;
    const sg_wrap wrap_w = img_desc->wrap_w;
    const uint32_t max_anisotropy = img_desc->max_anisotropy;
    /* convert floats to valid int for proper comparison */
    const int min_lod = (int)(img_desc->min_lod * 1000.0f);
    const int max_lod = (int)(_sg_clamp(img_desc->max_lod, 0.0f, 1000.0f) * 1000.0f);
    /* first try to find identical sampler, number of samplers will be small, so linear search is ok */
    for (int i = 0; i < _sg.mtl.sampler_cache.num_items; i++) {
        _sg_mtl_sampler_cache_item_t* item = &_sg.mtl.sampler_cache.items[i];
        if ((min_filter == item->min_filter) &&
            (mag_filter == item->mag_filter) &&
            (wrap_u == item->wrap_u) &&
            (wrap_v == item->wrap_v) &&
            (wrap_w == item->wrap_w) &&
            (max_anisotropy == item->max_anisotropy) &&
            (min_lod == item->min_lod) &&
            (max_lod == item->max_lod))
        {
            return item->mtl_sampler_state;
        }
    }
    /* fallthrough: need to create a new MTLSamplerState object */
    SOKOL_ASSERT(_sg.mtl.sampler_cache.num_items < _sg.mtl.sampler_cache.capacity);
    _sg_mtl_sampler_cache_item_t* new_item = &_sg.mtl.sampler_cache.items[_sg.mtl.sampler_cache.num_items++];
    new_item->min_filter = min_filter;
    new_item->mag_filter = mag_filter;
    new_item->wrap_u = wrap_u;
    new_item->wrap_v = wrap_v;
    new_item->wrap_w = wrap_w;
    new_item->min_lod = min_lod;
    new_item->max_lod = max_lod;
    new_item->max_anisotropy = max_anisotropy;
    MTLSamplerDescriptor* mtl_desc = [[MTLSamplerDescriptor alloc] init];
    mtl_desc.sAddressMode = _sg_mtl_address_mode(wrap_u);
    mtl_desc.tAddressMode = _sg_mtl_address_mode(wrap_v);
    if (SG_IMAGETYPE_3D == img_desc->type) {
        mtl_desc.rAddressMode = _sg_mtl_address_mode(wrap_w);
    }
    mtl_desc.minFilter = _sg_mtl_minmag_filter(min_filter);
    mtl_desc.magFilter = _sg_mtl_minmag_filter(mag_filter);
    mtl_desc.mipFilter = _sg_mtl_mip_filter(min_filter);
    mtl_desc.lodMinClamp = img_desc->min_lod;
    mtl_desc.lodMaxClamp = img_desc->max_lod;
    mtl_desc.maxAnisotropy = max_anisotropy;
    mtl_desc.normalizedCoordinates = YES;
    id<MTLSamplerState> mtl_sampler = [mtl_device newSamplerStateWithDescriptor:mtl_desc];
    new_item->mtl_sampler_state = _sg_mtl_add_resource(mtl_sampler);
    return new_item->mtl_sampler_state;
}

/*-- a simple state cache for the resource bindings --------------------------*/
_SOKOL_PRIVATE void _sg_mtl_clear_state_cache(void) {
    memset(&_sg.mtl.state_cache, 0, sizeof(_sg.mtl.state_cache));
}

/*-- main Metal backend state and functions ----------------------------------*/
_SOKOL_PRIVATE void _sg_setup_backend(const sg_desc* desc) {
    /* assume already zero-initialized */
    SOKOL_ASSERT(desc);
    SOKOL_ASSERT(desc->mtl_device);
    SOKOL_ASSERT(desc->mtl_renderpass_descriptor_cb);
    SOKOL_ASSERT(desc->mtl_drawable_cb);
    SOKOL_ASSERT(desc->mtl_global_uniform_buffer_size > 0);
    _sg_mtl_init_pool(desc);
    _sg_mtl_init_sampler_cache(desc);
    _sg_mtl_clear_state_cache();
    _sg.mtl.valid = true;
    _sg.mtl.renderpass_descriptor_cb = desc->mtl_renderpass_descriptor_cb;
    _sg.mtl.drawable_cb = desc->mtl_drawable_cb;
    _sg.mtl.frame_index = 1;
    _sg.mtl.ub_size = desc->mtl_global_uniform_buffer_size;
    _sg_mtl_sem = dispatch_semaphore_create(SG_NUM_INFLIGHT_FRAMES);
    _sg_mtl_device = (__bridge id<MTLDevice>) desc->mtl_device;
    _sg_mtl_cmd_queue = [_sg_mtl_device newCommandQueue];
    MTLResourceOptions res_opts = MTLResourceCPUCacheModeWriteCombined;
    #if defined(TARGET_OS_IPHONE) && !TARGET_OS_IPHONE
    res_opts |= MTLResourceStorageModeManaged;
    #endif
    for (int i = 0; i < SG_NUM_INFLIGHT_FRAMES; i++) {
        _sg_mtl_uniform_buffers[i] = [_sg_mtl_device
            newBufferWithLength:_sg.mtl.ub_size
            options:res_opts
        ];
    }
}

_SOKOL_PRIVATE void _sg_discard_backend(void) {
    SOKOL_ASSERT(_sg.mtl.valid);
    /* wait for the last frame to finish */
    for (int i = 0; i < SG_NUM_INFLIGHT_FRAMES; i++) {
        dispatch_semaphore_wait(_sg_mtl_sem, DISPATCH_TIME_FOREVER);
    }
    _sg_mtl_destroy_sampler_cache(_sg.mtl.frame_index);
    _sg_mtl_garbage_collect(_sg.mtl.frame_index + SG_NUM_INFLIGHT_FRAMES + 2);
    _sg_mtl_destroy_pool();
    _sg.mtl.valid = false;
    _sg_mtl_cmd_encoder = nil;
    _sg_mtl_cmd_buffer = nil;
    _sg_mtl_cmd_queue = nil;
    for (int i = 0; i < SG_NUM_INFLIGHT_FRAMES; i++) {
        _sg_mtl_uniform_buffers[i] = nil;
    }
    _sg_mtl_device = nil;
}

_SOKOL_PRIVATE bool _sg_query_feature(sg_feature f) {
    switch (f) {
        case SG_FEATURE_INSTANCING:
        #if defined(TARGET_OS_IPHONE) && !TARGET_OS_IPHONE
        case SG_FEATURE_TEXTURE_COMPRESSION_DXT:
        #else
        case SG_FEATURE_TEXTURE_COMPRESSION_PVRTC:
        case SG_FEATURE_TEXTURE_COMPRESSION_ETC2:
        #endif
        case SG_FEATURE_TEXTURE_FLOAT:
        case SG_FEATURE_ORIGIN_TOP_LEFT:
        case SG_FEATURE_MSAA_RENDER_TARGETS:
        case SG_FEATURE_PACKED_VERTEX_FORMAT_10_2:
        case SG_FEATURE_MULTIPLE_RENDER_TARGET:
        case SG_FEATURE_IMAGETYPE_3D:
        case SG_FEATURE_IMAGETYPE_ARRAY:
            return true;
        default:
            return false;
    }
}

_SOKOL_PRIVATE sg_pixel_format_info _sg_query_pixel_format_info(sg_pixel_format format) {
    sg_pixel_format_info info;
    memset(&info, 0, sizeof(info));
    return info;
}

_SOKOL_PRIVATE void _sg_reset_state_cache(void) {
    _sg_mtl_clear_state_cache();
}

_SOKOL_PRIVATE sg_resource_state _sg_create_context(_sg_context_t* ctx) {
    SOKOL_ASSERT(ctx);
    _SOKOL_UNUSED(ctx);
    return SG_RESOURCESTATE_VALID;
}

_SOKOL_PRIVATE void _sg_destroy_context(_sg_context_t* ctx) {
    SOKOL_ASSERT(ctx);
    _SOKOL_UNUSED(ctx);
    /* empty */
}

_SOKOL_PRIVATE void _sg_activate_context(_sg_context_t* ctx) {
    _sg_reset_state_cache();
}

_SOKOL_PRIVATE sg_resource_state _sg_create_buffer(_sg_buffer_t* buf, const sg_buffer_desc* desc) {
    SOKOL_ASSERT(buf && desc);
    buf->size = desc->size;
    buf->append_pos = 0;
    buf->append_overflow = false;
    buf->type = desc->type;
    buf->usage = desc->usage;
    buf->update_frame_index = 0;
    buf->append_frame_index = 0;
    buf->num_slots = (buf->usage == SG_USAGE_IMMUTABLE) ? 1 : SG_NUM_INFLIGHT_FRAMES;
    buf->active_slot = 0;
    const bool injected = (0 != desc->mtl_buffers[0]);
    MTLResourceOptions mtl_options = _sg_mtl_buffer_resource_options(buf->usage);
    for (int slot = 0; slot < buf->num_slots; slot++) {
        id<MTLBuffer> mtl_buf;
        if (injected) {
            SOKOL_ASSERT(desc->mtl_buffers[slot]);
            mtl_buf = (__bridge id<MTLBuffer>) desc->mtl_buffers[slot];
        }
        else {
            if (buf->usage == SG_USAGE_IMMUTABLE) {
                SOKOL_ASSERT(desc->content);
                mtl_buf = [_sg_mtl_device newBufferWithBytes:desc->content length:buf->size options:mtl_options];
            }
            else {
                mtl_buf = [_sg_mtl_device newBufferWithLength:buf->size options:mtl_options];
            }
        }
        buf->mtl_buf[slot] = _sg_mtl_add_resource(mtl_buf);
    }
    return SG_RESOURCESTATE_VALID;
}

_SOKOL_PRIVATE void _sg_destroy_buffer(_sg_buffer_t* buf) {
    SOKOL_ASSERT(buf);
    for (int slot = 0; slot < buf->num_slots; slot++) {
        /* it's valid to call release resource with '0' */
        _sg_mtl_release_resource(_sg.mtl.frame_index, buf->mtl_buf[slot]);
    }
}

_SOKOL_PRIVATE void _sg_mtl_copy_image_content(const _sg_image_t* img, __unsafe_unretained id<MTLTexture> mtl_tex, const sg_image_content* content) {
    const int num_faces = (img->type == SG_IMAGETYPE_CUBE) ? 6:1;
    const int num_slices = (img->type == SG_IMAGETYPE_ARRAY) ? img->depth : 1;
    for (int face_index = 0; face_index < num_faces; face_index++) {
        for (int mip_index = 0; mip_index < img->num_mipmaps; mip_index++) {
            SOKOL_ASSERT(content->subimage[face_index][mip_index].ptr);
            SOKOL_ASSERT(content->subimage[face_index][mip_index].size > 0);
            const uint8_t* data_ptr = (const uint8_t*)content->subimage[face_index][mip_index].ptr;
            const int mip_width = _sg_max(img->width >> mip_index, 1);
            const int mip_height = _sg_max(img->height >> mip_index, 1);
            /* special case PVRTC formats: bytePerRow must be 0 */
            int bytes_per_row = 0;
            int bytes_per_slice = _sg_surface_pitch(img->pixel_format, mip_width, mip_height);
            if (!_sg_mtl_is_pvrtc(img->pixel_format)) {
                bytes_per_row = _sg_row_pitch(img->pixel_format, mip_width);
            }
            MTLRegion region;
            if (img->type == SG_IMAGETYPE_3D) {
                const int mip_depth = _sg_max(img->depth >> mip_index, 1);
                region = MTLRegionMake3D(0, 0, 0, mip_width, mip_height, mip_depth);
                /* FIXME: apparently the minimal bytes_per_image size for 3D texture
                 is 4 KByte... somehow need to handle this */
            }
            else {
                region = MTLRegionMake2D(0, 0, mip_width, mip_height);
            }
            for (int slice_index = 0; slice_index < num_slices; slice_index++) {
                const int mtl_slice_index = (img->type == SG_IMAGETYPE_CUBE) ? face_index : slice_index;
                const int slice_offset = slice_index * bytes_per_slice;
                SOKOL_ASSERT((slice_offset + bytes_per_slice) <= (int)content->subimage[face_index][mip_index].size);
                [mtl_tex replaceRegion:region
                    mipmapLevel:mip_index
                    slice:mtl_slice_index
                    withBytes:data_ptr + slice_offset
                    bytesPerRow:bytes_per_row
                    bytesPerImage:bytes_per_slice];
            }
        }
    }
}

/*
    FIXME: METAL RESOURCE STORAGE MODE FOR macOS AND iOS

    For immutable textures on macOS, the recommended procedure is to create
    a MTLStorageModeManaged texture with the immutable content first,
    and then use the GPU to blit the content into a MTLStorageModePrivate
    texture before the first use.

    On iOS use the same one-time-blit procedure, but from a
    MTLStorageModeShared to a MTLStorageModePrivate texture.

    It probably makes sense to handle this in a separate 'resource manager'
    with a recycable pool of blit-source-textures?
*/

/* initialize MTLTextureDescritor with common attributes */
_SOKOL_PRIVATE bool _sg_mtl_init_texdesc_common(MTLTextureDescriptor* mtl_desc, _sg_image_t* img) {
    mtl_desc.textureType = _sg_mtl_texture_type(img->type);
    if (img->render_target) {
        if (_sg_is_valid_rendertarget_color_format(img->pixel_format)) {
            mtl_desc.pixelFormat = _sg_mtl_rendertarget_color_format(img->pixel_format);
        }
        else {
            mtl_desc.pixelFormat = _sg_mtl_rendertarget_depth_format(img->pixel_format);
        }
    }
    else {
        mtl_desc.pixelFormat = _sg_mtl_texture_format(img->pixel_format);
    }
    if (MTLPixelFormatInvalid == mtl_desc.pixelFormat) {
        SOKOL_LOG("Unsupported texture pixel format!\n");
        return false;
    }
    mtl_desc.width = img->width;
    mtl_desc.height = img->height;
    if (SG_IMAGETYPE_3D == img->type) {
        mtl_desc.depth = img->depth;
    }
    else {
        mtl_desc.depth = 1;
    }
    mtl_desc.mipmapLevelCount = img->num_mipmaps;
    if (SG_IMAGETYPE_ARRAY == img->type) {
        mtl_desc.arrayLength = img->depth;
    }
    else {
        mtl_desc.arrayLength = 1;
    }
    mtl_desc.usage = MTLTextureUsageShaderRead;
    if (img->usage != SG_USAGE_IMMUTABLE) {
        mtl_desc.cpuCacheMode = MTLCPUCacheModeWriteCombined;
    }
    #if defined(TARGET_OS_IPHONE) && !TARGET_OS_IPHONE
        /* macOS: use managed textures */
        mtl_desc.resourceOptions = MTLResourceStorageModeManaged;
        mtl_desc.storageMode = MTLStorageModeManaged;
    #else
        /* iOS: use CPU/GPU shared memory */
        mtl_desc.resourceOptions = MTLResourceStorageModeShared;
        mtl_desc.storageMode = MTLStorageModeShared;
    #endif
    return true;
}

/* initialize MTLTextureDescritor with rendertarget attributes */
_SOKOL_PRIVATE void _sg_mtl_init_texdesc_rt(MTLTextureDescriptor* mtl_desc, _sg_image_t* img) {
    SOKOL_ASSERT(img->render_target);
    /* reset the cpuCacheMode to 'default' */
    mtl_desc.cpuCacheMode = MTLCPUCacheModeDefaultCache;
    /* render targets are only visible to the GPU */
    mtl_desc.resourceOptions = MTLResourceStorageModePrivate;
    mtl_desc.storageMode = MTLStorageModePrivate;
    /* non-MSAA render targets are shader-readable */
    mtl_desc.usage = MTLTextureUsageShaderRead | MTLTextureUsageRenderTarget;
}

/* initialize MTLTextureDescritor with MSAA attributes */
_SOKOL_PRIVATE void _sg_mtl_init_texdesc_rt_msaa(MTLTextureDescriptor* mtl_desc, _sg_image_t* img) {
    SOKOL_ASSERT(img->sample_count > 1);
    /* reset the cpuCacheMode to 'default' */
    mtl_desc.cpuCacheMode = MTLCPUCacheModeDefaultCache;
    /* render targets are only visible to the GPU */
    mtl_desc.resourceOptions = MTLResourceStorageModePrivate;
    mtl_desc.storageMode = MTLStorageModePrivate;
    /* MSAA render targets are not shader-readable (instead they are resolved) */
    mtl_desc.usage = MTLTextureUsageRenderTarget;
    mtl_desc.textureType = MTLTextureType2DMultisample;
    mtl_desc.depth = 1;
    mtl_desc.arrayLength = 1;
    mtl_desc.mipmapLevelCount = 1;
    mtl_desc.sampleCount = img->sample_count;
}

_SOKOL_PRIVATE sg_resource_state _sg_create_image(_sg_image_t* img, const sg_image_desc* desc) {
    SOKOL_ASSERT(img && desc);
    img->type = desc->type;
    img->render_target = desc->render_target;
    img->width = desc->width;
    img->height = desc->height;
    img->depth = desc->depth;
    img->num_mipmaps = desc->num_mipmaps;
    img->usage = desc->usage;
    img->pixel_format = desc->pixel_format;
    img->sample_count = desc->sample_count;
    img->min_filter = desc->min_filter;
    img->mag_filter = desc->mag_filter;
    img->wrap_u = desc->wrap_u;
    img->wrap_v = desc->wrap_v;
    img->wrap_w = desc->wrap_w;
    img->max_anisotropy = desc->max_anisotropy;
    img->upd_frame_index = 0;
    img->num_slots = (img->usage == SG_USAGE_IMMUTABLE) ? 1 :SG_NUM_INFLIGHT_FRAMES;
    img->active_slot = 0;
    const bool injected = (0 != desc->mtl_textures[0]);
    const bool msaa = (img->sample_count > 1);

    /* first initialize all Metal resource pool slots to 'empty' */
    for (int i = 0; i < SG_NUM_INFLIGHT_FRAMES; i++) {
        img->mtl_tex[i] = _sg_mtl_add_resource(nil);
    }
    img->mtl_sampler_state = _sg_mtl_add_resource(nil);
    img->mtl_depth_tex = _sg_mtl_add_resource(nil);
    img->mtl_msaa_tex = _sg_mtl_add_resource(nil);

    /* initialize a Metal texture descriptor with common attributes */
    MTLTextureDescriptor* mtl_desc = [[MTLTextureDescriptor alloc] init];
    if (!_sg_mtl_init_texdesc_common(mtl_desc, img)) {
        return SG_RESOURCESTATE_FAILED;
    }

    /* special case depth-stencil-buffer? */
    if (_sg_is_valid_rendertarget_depth_format(img->pixel_format)) {
        /* depth-stencil buffer texture must always be a render target */
        SOKOL_ASSERT(img->render_target);
        SOKOL_ASSERT(img->type == SG_IMAGETYPE_2D);
        SOKOL_ASSERT(img->num_mipmaps == 1);
        SOKOL_ASSERT(!injected);
        if (msaa) {
            _sg_mtl_init_texdesc_rt_msaa(mtl_desc, img);
        }
        else {
            _sg_mtl_init_texdesc_rt(mtl_desc, img);
        }
        id<MTLTexture> tex = [_sg_mtl_device newTextureWithDescriptor:mtl_desc];
        SOKOL_ASSERT(nil != tex);
        img->mtl_depth_tex = _sg_mtl_add_resource(tex);
    }
    else {
        /* create the color texture
            In case this is a render target without MSAA, add the relevant
            render-target descriptor attributes.
            In case this is a render target *with* MSAA, the color texture
            will serve as MSAA-resolve target (not as render target), and rendering
            will go into a separate render target texture of type
            MTLTextureType2DMultisample.
        */
        if (img->render_target && !msaa) {
            _sg_mtl_init_texdesc_rt(mtl_desc, img);
        }
        for (int slot = 0; slot < img->num_slots; slot++) {
            id<MTLTexture> tex;
            if (injected) {
                SOKOL_ASSERT(desc->mtl_textures[slot]);
                tex = (__bridge id<MTLTexture>) desc->mtl_textures[slot];
            }
            else {
                tex = [_sg_mtl_device newTextureWithDescriptor:mtl_desc];
                if ((img->usage == SG_USAGE_IMMUTABLE) && !img->render_target) {
                    _sg_mtl_copy_image_content(img, tex, &desc->content);
                }
            }
            img->mtl_tex[slot] = _sg_mtl_add_resource(tex);
        }

        /* if MSAA color render target, create an additional MSAA render-surface texture */
        if (img->render_target && msaa) {
            _sg_mtl_init_texdesc_rt_msaa(mtl_desc, img);
            id<MTLTexture> tex = [_sg_mtl_device newTextureWithDescriptor:mtl_desc];
            img->mtl_msaa_tex = _sg_mtl_add_resource(tex);
        }

        /* create (possibly shared) sampler state */
        img->mtl_sampler_state = _sg_mtl_create_sampler(_sg_mtl_device, desc);
    }
    return SG_RESOURCESTATE_VALID;
}

_SOKOL_PRIVATE void _sg_destroy_image(_sg_image_t* img) {
    SOKOL_ASSERT(img);
    /* it's valid to call release resource with a 'null resource' */
    for (int slot = 0; slot < img->num_slots; slot++) {
        _sg_mtl_release_resource(_sg.mtl.frame_index, img->mtl_tex[slot]);
    }
    _sg_mtl_release_resource(_sg.mtl.frame_index, img->mtl_depth_tex);
    _sg_mtl_release_resource(_sg.mtl.frame_index, img->mtl_msaa_tex);
    /* NOTE: sampler state objects are shared and not released until shutdown */
}

_SOKOL_PRIVATE id<MTLLibrary> _sg_mtl_compile_library(const char* src) {
    NSError* err = NULL;
    id<MTLLibrary> lib = [_sg_mtl_device
        newLibraryWithSource:[NSString stringWithUTF8String:src]
        options:nil
        error:&err
    ];
    if (err) {
        SOKOL_LOG([err.localizedDescription UTF8String]);
    }
    return lib;
}

_SOKOL_PRIVATE id<MTLLibrary> _sg_mtl_library_from_bytecode(const uint8_t* ptr, int num_bytes) {
    NSError* err = NULL;
    dispatch_data_t lib_data = dispatch_data_create(ptr, num_bytes, NULL, DISPATCH_DATA_DESTRUCTOR_DEFAULT);
    id<MTLLibrary> lib = [_sg_mtl_device newLibraryWithData:lib_data error:&err];
    if (err) {
        SOKOL_LOG([err.localizedDescription UTF8String]);
    }
    return lib;
}

_SOKOL_PRIVATE sg_resource_state _sg_create_shader(_sg_shader_t* shd, const sg_shader_desc* desc) {
    SOKOL_ASSERT(shd && desc);

    /* uniform block sizes and image types */
    for (int stage_index = 0; stage_index < SG_NUM_SHADER_STAGES; stage_index++) {
        const sg_shader_stage_desc* stage_desc = (stage_index == SG_SHADERSTAGE_VS) ? &desc->vs : &desc->fs;
        _sg_shader_stage_t* stage = &shd->stage[stage_index];
        SOKOL_ASSERT(stage->num_uniform_blocks == 0);
        for (int ub_index = 0; ub_index < SG_MAX_SHADERSTAGE_UBS; ub_index++) {
            const sg_shader_uniform_block_desc* ub_desc = &stage_desc->uniform_blocks[ub_index];
            if (0 == ub_desc->size) {
                break;
            }
            _sg_uniform_block_t* ub = &stage->uniform_blocks[ub_index];
            ub->size = ub_desc->size;
            stage->num_uniform_blocks++;
        }
        SOKOL_ASSERT(stage->num_images == 0);
        for (int img_index = 0; img_index < SG_MAX_SHADERSTAGE_IMAGES; img_index++) {
            const sg_shader_image_desc* img_desc = &stage_desc->images[img_index];
            if (img_desc->type == _SG_IMAGETYPE_DEFAULT) {
                break;
            }
            stage->images[img_index].type = img_desc->type;
            stage->num_images++;
        }
    }

    /* create metal libray objects and lookup entry functions */
    id<MTLLibrary> vs_lib;
    id<MTLLibrary> fs_lib;
    id<MTLFunction> vs_func;
    id<MTLFunction> fs_func;
    const char* vs_entry = desc->vs.entry;
    const char* fs_entry = desc->fs.entry;
    if (desc->vs.byte_code && desc->fs.byte_code) {
        /* separate byte code provided */
        vs_lib = _sg_mtl_library_from_bytecode(desc->vs.byte_code, desc->vs.byte_code_size);
        fs_lib = _sg_mtl_library_from_bytecode(desc->fs.byte_code, desc->fs.byte_code_size);
        if (nil == vs_lib || nil == fs_lib) {
            return SG_RESOURCESTATE_FAILED;
        }
        vs_func = [vs_lib newFunctionWithName:[NSString stringWithUTF8String:vs_entry]];
        fs_func = [fs_lib newFunctionWithName:[NSString stringWithUTF8String:fs_entry]];
    }
    else if (desc->vs.source && desc->fs.source) {
        /* separate sources provided */
        vs_lib = _sg_mtl_compile_library(desc->vs.source);
        fs_lib = _sg_mtl_compile_library(desc->fs.source);
        if (nil == vs_lib || nil == fs_lib) {
            return SG_RESOURCESTATE_FAILED;
        }
        vs_func = [vs_lib newFunctionWithName:[NSString stringWithUTF8String:vs_entry]];
        fs_func = [fs_lib newFunctionWithName:[NSString stringWithUTF8String:fs_entry]];
    }
    else {
        return SG_RESOURCESTATE_FAILED;
    }
    if (nil == vs_func) {
        SOKOL_LOG("vertex shader entry function not found\n");
        return SG_RESOURCESTATE_FAILED;
    }
    if (nil == fs_func) {
        SOKOL_LOG("fragment shader entry function not found\n");
        return SG_RESOURCESTATE_FAILED;
    }
    /* it is legal to call _sg_mtl_add_resource with a nil value, this will return a special 0xFFFFFFFF index */
    shd->stage[SG_SHADERSTAGE_VS].mtl_lib  = _sg_mtl_add_resource(vs_lib);
    shd->stage[SG_SHADERSTAGE_FS].mtl_lib  = _sg_mtl_add_resource(fs_lib);
    shd->stage[SG_SHADERSTAGE_VS].mtl_func = _sg_mtl_add_resource(vs_func);
    shd->stage[SG_SHADERSTAGE_FS].mtl_func = _sg_mtl_add_resource(fs_func);
    return SG_RESOURCESTATE_VALID;
}

_SOKOL_PRIVATE void _sg_destroy_shader(_sg_shader_t* shd) {
    SOKOL_ASSERT(shd);
    /* it is valid to call _sg_mtl_release_resource with a 'null resource' */
    _sg_mtl_release_resource(_sg.mtl.frame_index, shd->stage[SG_SHADERSTAGE_VS].mtl_func);
    _sg_mtl_release_resource(_sg.mtl.frame_index, shd->stage[SG_SHADERSTAGE_VS].mtl_lib);
    _sg_mtl_release_resource(_sg.mtl.frame_index, shd->stage[SG_SHADERSTAGE_FS].mtl_func);
    _sg_mtl_release_resource(_sg.mtl.frame_index, shd->stage[SG_SHADERSTAGE_FS].mtl_lib);
}

_SOKOL_PRIVATE sg_resource_state _sg_create_pipeline(_sg_pipeline_t* pip, _sg_shader_t* shd, const sg_pipeline_desc* desc) {
    SOKOL_ASSERT(pip && shd && desc);
    SOKOL_ASSERT(desc->shader.id == shd->slot.id);

    pip->shader = shd;
    pip->shader_id = desc->shader;
    pip->color_attachment_count = desc->blend.color_attachment_count;
    pip->color_format = desc->blend.color_format;
    pip->depth_format = desc->blend.depth_format;
    pip->sample_count = desc->rasterizer.sample_count;
    pip->depth_bias = desc->rasterizer.depth_bias;
    pip->depth_bias_slope_scale = desc->rasterizer.depth_bias_slope_scale;
    pip->depth_bias_clamp = desc->rasterizer.depth_bias_clamp;
    sg_primitive_type prim_type = desc->primitive_type;
    pip->mtl_prim_type = _sg_mtl_primitive_type(prim_type);
    pip->index_type = desc->index_type;
    pip->mtl_index_size = _sg_mtl_index_size(pip->index_type);
    if (SG_INDEXTYPE_NONE != pip->index_type) {
        pip->mtl_index_type = _sg_mtl_index_type(pip->index_type);
    }
    pip->mtl_cull_mode = _sg_mtl_cull_mode(desc->rasterizer.cull_mode);
    pip->mtl_winding = _sg_mtl_winding(desc->rasterizer.face_winding);
    pip->mtl_stencil_ref = desc->depth_stencil.stencil_ref;
    for (int i = 0; i < 4; i++) {
        pip->blend_color[i] = desc->blend.blend_color[i];
    }

    /* create vertex-descriptor */
    MTLVertexDescriptor* vtx_desc = [MTLVertexDescriptor vertexDescriptor];
    for (int attr_index = 0; attr_index < SG_MAX_VERTEX_ATTRIBUTES; attr_index++) {
        const sg_vertex_attr_desc* a_desc = &desc->layout.attrs[attr_index];
        if (a_desc->format == SG_VERTEXFORMAT_INVALID) {
            break;
        }
        SOKOL_ASSERT((a_desc->buffer_index >= 0) && (a_desc->buffer_index < SG_MAX_SHADERSTAGE_BUFFERS));
        vtx_desc.attributes[attr_index].format = _sg_mtl_vertex_format(a_desc->format);
        vtx_desc.attributes[attr_index].offset = a_desc->offset;
        vtx_desc.attributes[attr_index].bufferIndex = a_desc->buffer_index + SG_MAX_SHADERSTAGE_UBS;
        pip->vertex_layout_valid[a_desc->buffer_index] = true;
    }
    for (int layout_index = 0; layout_index < SG_MAX_SHADERSTAGE_BUFFERS; layout_index++) {
        if (pip->vertex_layout_valid[layout_index]) {
            const sg_buffer_layout_desc* l_desc = &desc->layout.buffers[layout_index];
            const int mtl_vb_slot = layout_index + SG_MAX_SHADERSTAGE_UBS;
            SOKOL_ASSERT(l_desc->stride > 0);
            vtx_desc.layouts[mtl_vb_slot].stride = l_desc->stride;
            vtx_desc.layouts[mtl_vb_slot].stepFunction = _sg_mtl_step_function(l_desc->step_func);
            vtx_desc.layouts[mtl_vb_slot].stepRate = l_desc->step_rate;
        }
    }

    /* render-pipeline descriptor */
    MTLRenderPipelineDescriptor* rp_desc = [[MTLRenderPipelineDescriptor alloc] init];
    rp_desc.vertexDescriptor = vtx_desc;
    SOKOL_ASSERT(shd->stage[SG_SHADERSTAGE_VS].mtl_func != _SG_MTL_INVALID_SLOT_INDEX);
    rp_desc.vertexFunction = _sg_mtl_idpool[shd->stage[SG_SHADERSTAGE_VS].mtl_func];
    SOKOL_ASSERT(shd->stage[SG_SHADERSTAGE_FS].mtl_func != _SG_MTL_INVALID_SLOT_INDEX);
    rp_desc.fragmentFunction = _sg_mtl_idpool[shd->stage[SG_SHADERSTAGE_FS].mtl_func];
    rp_desc.sampleCount = desc->rasterizer.sample_count;
    rp_desc.alphaToCoverageEnabled = desc->rasterizer.alpha_to_coverage_enabled;
    rp_desc.alphaToOneEnabled = NO;
    rp_desc.rasterizationEnabled = YES;
    rp_desc.depthAttachmentPixelFormat = _sg_mtl_rendertarget_depth_format(desc->blend.depth_format);
    rp_desc.stencilAttachmentPixelFormat = _sg_mtl_rendertarget_stencil_format(desc->blend.depth_format);
    /* FIXME: this only works on macOS 10.13!
    for (int i = 0; i < (SG_MAX_SHADERSTAGE_UBS+SG_MAX_SHADERSTAGE_BUFFERS); i++) {
        rp_desc.vertexBuffers[i].mutability = MTLMutabilityImmutable;
    }
    for (int i = 0; i < SG_MAX_SHADERSTAGE_UBS; i++) {
        rp_desc.fragmentBuffers[i].mutability = MTLMutabilityImmutable;
    }
    */
    const int att_count = desc->blend.color_attachment_count;
    for (int i = 0; i < att_count; i++) {
        rp_desc.colorAttachments[i].pixelFormat = _sg_mtl_rendertarget_color_format(desc->blend.color_format);
        rp_desc.colorAttachments[i].writeMask = _sg_mtl_color_write_mask((sg_color_mask)desc->blend.color_write_mask);
        rp_desc.colorAttachments[i].blendingEnabled = desc->blend.enabled;
        rp_desc.colorAttachments[i].alphaBlendOperation = _sg_mtl_blend_op(desc->blend.op_alpha);
        rp_desc.colorAttachments[i].rgbBlendOperation = _sg_mtl_blend_op(desc->blend.op_rgb);
        rp_desc.colorAttachments[i].destinationAlphaBlendFactor = _sg_mtl_blend_factor(desc->blend.dst_factor_alpha);
        rp_desc.colorAttachments[i].destinationRGBBlendFactor = _sg_mtl_blend_factor(desc->blend.dst_factor_rgb);
        rp_desc.colorAttachments[i].sourceAlphaBlendFactor = _sg_mtl_blend_factor(desc->blend.src_factor_alpha);
        rp_desc.colorAttachments[i].sourceRGBBlendFactor = _sg_mtl_blend_factor(desc->blend.src_factor_rgb);
    }
    NSError* err = NULL;
    id<MTLRenderPipelineState> mtl_rps = [_sg_mtl_device newRenderPipelineStateWithDescriptor:rp_desc error:&err];
    if (nil == mtl_rps) {
        SOKOL_ASSERT(err);
        SOKOL_LOG([err.localizedDescription UTF8String]);
        return SG_RESOURCESTATE_FAILED;
    }

    /* depth-stencil-state */
    MTLDepthStencilDescriptor* ds_desc = [[MTLDepthStencilDescriptor alloc] init];
    ds_desc.depthCompareFunction = _sg_mtl_compare_func(desc->depth_stencil.depth_compare_func);
    ds_desc.depthWriteEnabled = desc->depth_stencil.depth_write_enabled;
    if (desc->depth_stencil.stencil_enabled) {
        const sg_stencil_state* sb = &desc->depth_stencil.stencil_back;
        ds_desc.backFaceStencil = [[MTLStencilDescriptor alloc] init];
        ds_desc.backFaceStencil.stencilFailureOperation = _sg_mtl_stencil_op(sb->fail_op);
        ds_desc.backFaceStencil.depthFailureOperation = _sg_mtl_stencil_op(sb->depth_fail_op);
        ds_desc.backFaceStencil.depthStencilPassOperation = _sg_mtl_stencil_op(sb->pass_op);
        ds_desc.backFaceStencil.stencilCompareFunction = _sg_mtl_compare_func(sb->compare_func);
        ds_desc.backFaceStencil.readMask = desc->depth_stencil.stencil_read_mask;
        ds_desc.backFaceStencil.writeMask = desc->depth_stencil.stencil_write_mask;
        const sg_stencil_state* sf = &desc->depth_stencil.stencil_front;
        ds_desc.frontFaceStencil = [[MTLStencilDescriptor alloc] init];
        ds_desc.frontFaceStencil.stencilFailureOperation = _sg_mtl_stencil_op(sf->fail_op);
        ds_desc.frontFaceStencil.depthFailureOperation = _sg_mtl_stencil_op(sf->depth_fail_op);
        ds_desc.frontFaceStencil.depthStencilPassOperation = _sg_mtl_stencil_op(sf->pass_op);
        ds_desc.frontFaceStencil.stencilCompareFunction = _sg_mtl_compare_func(sf->compare_func);
        ds_desc.frontFaceStencil.readMask = desc->depth_stencil.stencil_read_mask;
        ds_desc.frontFaceStencil.writeMask = desc->depth_stencil.stencil_write_mask;
    }
    id<MTLDepthStencilState> mtl_dss = [_sg_mtl_device newDepthStencilStateWithDescriptor:ds_desc];

    pip->mtl_rps = _sg_mtl_add_resource(mtl_rps);
    pip->mtl_dss = _sg_mtl_add_resource(mtl_dss);
    return SG_RESOURCESTATE_VALID;
}

_SOKOL_PRIVATE void _sg_destroy_pipeline(_sg_pipeline_t* pip) {
    SOKOL_ASSERT(pip);
    /* it's valid to call release resource with a 'null resource' */
    _sg_mtl_release_resource(_sg.mtl.frame_index, pip->mtl_rps);
    _sg_mtl_release_resource(_sg.mtl.frame_index, pip->mtl_dss);
}

_SOKOL_PRIVATE sg_resource_state _sg_create_pass(_sg_pass_t* pass, _sg_image_t** att_images, const sg_pass_desc* desc) {
    SOKOL_ASSERT(pass && desc);
    SOKOL_ASSERT(att_images && att_images[0]);

    /* copy image pointers and desc attributes */
    const sg_attachment_desc* att_desc;
    _sg_attachment_t* att;
    for (int i = 0; i < SG_MAX_COLOR_ATTACHMENTS; i++) {
        SOKOL_ASSERT(0 == pass->color_atts[i].image);
        att_desc = &desc->color_attachments[i];
        if (att_desc->image.id != SG_INVALID_ID) {
            pass->num_color_atts++;
            SOKOL_ASSERT(att_images[i] && (att_images[i]->slot.id == att_desc->image.id));
            SOKOL_ASSERT(_sg_is_valid_rendertarget_color_format(att_images[i]->pixel_format));
            att = &pass->color_atts[i];
            SOKOL_ASSERT((att->image == 0) && (att->image_id.id == SG_INVALID_ID));
            att->image = att_images[i];
            att->image_id = att_desc->image;
            att->mip_level = att_desc->mip_level;
            att->slice = att_desc->slice;
        }
    }
    SOKOL_ASSERT(0 == pass->ds_att.image);
    att_desc = &desc->depth_stencil_attachment;
    const int ds_img_index = SG_MAX_COLOR_ATTACHMENTS;
    if (att_desc->image.id != SG_INVALID_ID) {
        SOKOL_ASSERT(att_images[ds_img_index] && (att_images[ds_img_index]->slot.id == att_desc->image.id));
        SOKOL_ASSERT(_sg_is_valid_rendertarget_depth_format(att_images[ds_img_index]->pixel_format));
        att = &pass->ds_att;
        SOKOL_ASSERT((att->image == 0) && (att->image_id.id == SG_INVALID_ID));
        att->image = att_images[ds_img_index];
        att->image_id = att_desc->image;
        att->mip_level = att_desc->mip_level;
        att->slice = att_desc->slice;
    }
    return SG_RESOURCESTATE_VALID;
}

_SOKOL_PRIVATE void _sg_destroy_pass(_sg_pass_t* pass) {
    SOKOL_ASSERT(pass);
    _SOKOL_UNUSED(pass);
}

_SOKOL_PRIVATE void _sg_begin_pass(_sg_pass_t* pass, const sg_pass_action* action, int w, int h) {
    SOKOL_ASSERT(action);
    SOKOL_ASSERT(!_sg.mtl.in_pass);
    SOKOL_ASSERT(_sg_mtl_cmd_queue);
    SOKOL_ASSERT(!_sg_mtl_cmd_encoder);
    SOKOL_ASSERT(_sg.mtl.renderpass_descriptor_cb);
    _sg.mtl.in_pass = true;
    _sg.mtl.cur_width = w;
    _sg.mtl.cur_height = h;
    _sg_mtl_clear_state_cache();

    /* if this is the first pass in the frame, create a command buffer */
    if (nil == _sg_mtl_cmd_buffer) {
        /* block until the oldest frame in flight has finished */
        dispatch_semaphore_wait(_sg_mtl_sem, DISPATCH_TIME_FOREVER);
        _sg_mtl_cmd_buffer = [_sg_mtl_cmd_queue commandBufferWithUnretainedReferences];
    }

    /* if this is first pass in frame, get uniform buffer base pointer */
    if (0 == _sg.mtl.cur_ub_base_ptr) {
        _sg.mtl.cur_ub_base_ptr = (uint8_t*)[_sg_mtl_uniform_buffers[_sg.mtl.cur_frame_rotate_index] contents];
    }

    /* initialize a render pass descriptor */
    MTLRenderPassDescriptor* pass_desc = nil;
    if (pass) {
        /* offscreen render pass */
        pass_desc = [MTLRenderPassDescriptor renderPassDescriptor];
    }
    else {
        /* default render pass, call user-provided callback to provide render pass descriptor */
        pass_desc = (__bridge MTLRenderPassDescriptor*) _sg.mtl.renderpass_descriptor_cb();

    }
    if (pass_desc) {
        _sg.mtl.pass_valid = true;
    }
    else {
        /* default pass descriptor will not be valid if window is minimized,
           don't do any rendering in this case */
        _sg.mtl.pass_valid = false;
        return;
    }
    if (pass) {
        /* setup pass descriptor for offscreen rendering */
        SOKOL_ASSERT(pass->slot.state == SG_RESOURCESTATE_VALID);
        for (int i = 0; i < SG_MAX_COLOR_ATTACHMENTS; i++) {
            const _sg_attachment_t* att = &pass->color_atts[i];
            if (0 == att->image) {
                break;
            }
            SOKOL_ASSERT(att->image->slot.state == SG_RESOURCESTATE_VALID);
            SOKOL_ASSERT(att->image->slot.id == att->image_id.id);
            const bool is_msaa = (att->image->sample_count > 1);
            pass_desc.colorAttachments[i].loadAction = _sg_mtl_load_action(action->colors[i].action);
            pass_desc.colorAttachments[i].storeAction = is_msaa ? MTLStoreActionMultisampleResolve : MTLStoreActionStore;
            const float* c = &(action->colors[i].val[0]);
            pass_desc.colorAttachments[i].clearColor = MTLClearColorMake(c[0], c[1], c[2], c[3]);
            if (is_msaa) {
                SOKOL_ASSERT(att->image->mtl_msaa_tex != _SG_MTL_INVALID_SLOT_INDEX);
                SOKOL_ASSERT(att->image->mtl_tex[att->image->active_slot] != _SG_MTL_INVALID_SLOT_INDEX);
                pass_desc.colorAttachments[i].texture = _sg_mtl_idpool[att->image->mtl_msaa_tex];
                pass_desc.colorAttachments[i].resolveTexture = _sg_mtl_idpool[att->image->mtl_tex[att->image->active_slot]];
                pass_desc.colorAttachments[i].resolveLevel = att->mip_level;
                switch (att->image->type) {
                    case SG_IMAGETYPE_CUBE:
                    case SG_IMAGETYPE_ARRAY:
                        pass_desc.colorAttachments[i].resolveSlice = att->slice;
                        break;
                    case SG_IMAGETYPE_3D:
                        pass_desc.colorAttachments[i].resolveDepthPlane = att->slice;
                        break;
                    default: break;
                }
            }
            else {
                SOKOL_ASSERT(att->image->mtl_tex[att->image->active_slot] != _SG_MTL_INVALID_SLOT_INDEX);
                pass_desc.colorAttachments[i].texture = _sg_mtl_idpool[att->image->mtl_tex[att->image->active_slot]];
                pass_desc.colorAttachments[i].level = att->mip_level;
                switch (att->image->type) {
                    case SG_IMAGETYPE_CUBE:
                    case SG_IMAGETYPE_ARRAY:
                        pass_desc.colorAttachments[i].slice = att->slice;
                        break;
                    case SG_IMAGETYPE_3D:
                        pass_desc.colorAttachments[i].depthPlane = att->slice;
                        break;
                    default: break;
                }
            }
        }
        if (0 != pass->ds_att.image) {
            const _sg_attachment_t* att = &pass->ds_att;
            SOKOL_ASSERT(att->image->slot.state == SG_RESOURCESTATE_VALID);
            SOKOL_ASSERT(att->image->slot.id == att->image_id.id);
            SOKOL_ASSERT(att->image->mtl_depth_tex != _SG_MTL_INVALID_SLOT_INDEX);
            pass_desc.depthAttachment.texture = _sg_mtl_idpool[att->image->mtl_depth_tex];
            pass_desc.depthAttachment.loadAction = _sg_mtl_load_action(action->depth.action);
            pass_desc.depthAttachment.clearDepth = action->depth.val;
            if (_sg_is_depth_stencil_format(att->image->pixel_format)) {
                pass_desc.stencilAttachment.texture = _sg_mtl_idpool[att->image->mtl_depth_tex];
                pass_desc.stencilAttachment.loadAction = _sg_mtl_load_action(action->stencil.action);
                pass_desc.stencilAttachment.clearStencil = action->stencil.val;
            }
        }
    }
    else {
        /* setup pass descriptor for default rendering */
        pass_desc.colorAttachments[0].loadAction = _sg_mtl_load_action(action->colors[0].action);
        const float* c = &(action->colors[0].val[0]);
        pass_desc.colorAttachments[0].clearColor = MTLClearColorMake(c[0], c[1], c[2], c[3]);
        pass_desc.depthAttachment.loadAction = _sg_mtl_load_action(action->depth.action);
        pass_desc.depthAttachment.clearDepth = action->depth.val;
        pass_desc.stencilAttachment.loadAction = _sg_mtl_load_action(action->stencil.action);
        pass_desc.stencilAttachment.clearStencil = action->stencil.val;
    }

    /* create a render command encoder, this might return nil if window is minimized */
    _sg_mtl_cmd_encoder = [_sg_mtl_cmd_buffer renderCommandEncoderWithDescriptor:pass_desc];
    if (_sg_mtl_cmd_encoder == nil) {
        _sg.mtl.pass_valid = false;
        return;
    }

    /* bind the global uniform buffer, this only happens once per pass */
    for (int slot = 0; slot < SG_MAX_SHADERSTAGE_UBS; slot++) {
        [_sg_mtl_cmd_encoder
            setVertexBuffer:_sg_mtl_uniform_buffers[_sg.mtl.cur_frame_rotate_index]
            offset:0
            atIndex:slot];
        [_sg_mtl_cmd_encoder
            setFragmentBuffer:_sg_mtl_uniform_buffers[_sg.mtl.cur_frame_rotate_index]
            offset:0
            atIndex:slot];
    }
}

_SOKOL_PRIVATE void _sg_end_pass(void) {
    SOKOL_ASSERT(_sg.mtl.in_pass);
    _sg.mtl.in_pass = false;
    _sg.mtl.pass_valid = false;
    if (nil != _sg_mtl_cmd_encoder) {
        [_sg_mtl_cmd_encoder endEncoding];
        _sg_mtl_cmd_encoder = nil;
    }
}

_SOKOL_PRIVATE void _sg_commit(void) {
    SOKOL_ASSERT(!_sg.mtl.in_pass);
    SOKOL_ASSERT(!_sg.mtl.pass_valid);
    SOKOL_ASSERT(_sg.mtl.drawable_cb);
    SOKOL_ASSERT(nil == _sg_mtl_cmd_encoder);
    SOKOL_ASSERT(nil != _sg_mtl_cmd_buffer);

    #if defined(TARGET_OS_IPHONE) && !TARGET_OS_IPHONE
    [_sg_mtl_uniform_buffers[_sg.mtl.cur_frame_rotate_index] didModifyRange:NSMakeRange(0, _sg.mtl.cur_ub_offset)];
    #endif

    /* present, commit and signal semaphore when done */
    id<MTLDrawable> cur_drawable = (__bridge id<MTLDrawable>) _sg.mtl.drawable_cb();
    [_sg_mtl_cmd_buffer presentDrawable:cur_drawable];
    [_sg_mtl_cmd_buffer addCompletedHandler:^(id<MTLCommandBuffer> cmd_buffer) {
        dispatch_semaphore_signal(_sg_mtl_sem);
    }];
    [_sg_mtl_cmd_buffer commit];

    /* garbage-collect resources pending for release */
    _sg_mtl_garbage_collect(_sg.mtl.frame_index);

    /* rotate uniform buffer slot */
    if (++_sg.mtl.cur_frame_rotate_index >= SG_NUM_INFLIGHT_FRAMES) {
        _sg.mtl.cur_frame_rotate_index = 0;
    }
    _sg.mtl.frame_index++;
    _sg.mtl.cur_ub_offset = 0;
    _sg.mtl.cur_ub_base_ptr = 0;
    _sg_mtl_cmd_buffer = nil;
}

_SOKOL_PRIVATE void _sg_apply_viewport(int x, int y, int w, int h, bool origin_top_left) {
    SOKOL_ASSERT(_sg.mtl.in_pass);
    if (!_sg.mtl.pass_valid) {
        return;
    }
    SOKOL_ASSERT(_sg_mtl_cmd_encoder);
    MTLViewport vp;
    vp.originX = (double) x;
    vp.originY = (double) (origin_top_left ? y : (_sg.mtl.cur_height - (y + h)));
    vp.width   = (double) w;
    vp.height  = (double) h;
    vp.znear   = 0.0;
    vp.zfar    = 1.0;
    [_sg_mtl_cmd_encoder setViewport:vp];
}

_SOKOL_PRIVATE void _sg_apply_scissor_rect(int x, int y, int w, int h, bool origin_top_left) {
    SOKOL_ASSERT(_sg.mtl.in_pass);
    if (!_sg.mtl.pass_valid) {
        return;
    }
    SOKOL_ASSERT(_sg_mtl_cmd_encoder);
    /* clip against framebuffer rect */
    x = _sg_min(_sg_max(0, x), _sg.mtl.cur_width-1);
    y = _sg_min(_sg_max(0, y), _sg.mtl.cur_height-1);
    if ((x + w) > _sg.mtl.cur_width) {
        w = _sg.mtl.cur_width - x;
    }
    if ((y + h) > _sg.mtl.cur_height) {
        h = _sg.mtl.cur_height - y;
    }
    w = _sg_max(w, 1);
    h = _sg_max(h, 1);

    MTLScissorRect r;
    r.x = x;
    r.y = origin_top_left ? y : (_sg.mtl.cur_height - (y + h));
    r.width = w;
    r.height = h;
    [_sg_mtl_cmd_encoder setScissorRect:r];
}

_SOKOL_PRIVATE void _sg_apply_pipeline(_sg_pipeline_t* pip) {
    SOKOL_ASSERT(pip);
    SOKOL_ASSERT(pip->shader);
    SOKOL_ASSERT(_sg.mtl.in_pass);
    if (!_sg.mtl.pass_valid) {
        return;
    }
    SOKOL_ASSERT(_sg_mtl_cmd_encoder);

    if ((_sg.mtl.state_cache.cur_pipeline != pip) || (_sg.mtl.state_cache.cur_pipeline_id.id != pip->slot.id)) {
        _sg.mtl.state_cache.cur_pipeline = pip;
        _sg.mtl.state_cache.cur_pipeline_id.id = pip->slot.id;
        const float* c = pip->blend_color;
        [_sg_mtl_cmd_encoder setBlendColorRed:c[0] green:c[1] blue:c[2] alpha:c[3]];
        [_sg_mtl_cmd_encoder setCullMode:pip->mtl_cull_mode];
        [_sg_mtl_cmd_encoder setFrontFacingWinding:pip->mtl_winding];
        [_sg_mtl_cmd_encoder setStencilReferenceValue:pip->mtl_stencil_ref];
        [_sg_mtl_cmd_encoder setDepthBias:pip->depth_bias slopeScale:pip->depth_bias_slope_scale clamp:pip->depth_bias_clamp];
        SOKOL_ASSERT(pip->mtl_rps != _SG_MTL_INVALID_SLOT_INDEX);
        [_sg_mtl_cmd_encoder setRenderPipelineState:_sg_mtl_idpool[pip->mtl_rps]];
        SOKOL_ASSERT(pip->mtl_dss != _SG_MTL_INVALID_SLOT_INDEX);
        [_sg_mtl_cmd_encoder setDepthStencilState:_sg_mtl_idpool[pip->mtl_dss]];
    }
}

_SOKOL_PRIVATE void _sg_apply_bindings(
    _sg_pipeline_t* pip,
    _sg_buffer_t** vbs, const int* vb_offsets, int num_vbs,
    _sg_buffer_t* ib, int ib_offset,
    _sg_image_t** vs_imgs, int num_vs_imgs,
    _sg_image_t** fs_imgs, int num_fs_imgs)
{
    SOKOL_ASSERT(_sg.mtl.in_pass);
    if (!_sg.mtl.pass_valid) {
        return;
    }
    SOKOL_ASSERT(_sg_mtl_cmd_encoder);

    /* store index buffer binding, this will be needed later in sg_draw() */
    _sg.mtl.state_cache.cur_indexbuffer = ib;
    _sg.mtl.state_cache.cur_indexbuffer_offset = ib_offset;
    if (ib) {
        SOKOL_ASSERT(pip->index_type != SG_INDEXTYPE_NONE);
        _sg.mtl.state_cache.cur_indexbuffer_id.id = ib->slot.id;
    }
    else {
        SOKOL_ASSERT(pip->index_type == SG_INDEXTYPE_NONE);
        _sg.mtl.state_cache.cur_indexbuffer_id.id = SG_INVALID_ID;
    }

    /* apply vertex buffers */
    int slot;
    for (slot = 0; slot < num_vbs; slot++) {
        const _sg_buffer_t* vb = vbs[slot];
        if ((_sg.mtl.state_cache.cur_vertexbuffers[slot] != vb) ||
            (_sg.mtl.state_cache.cur_vertexbuffer_offsets[slot] != vb_offsets[slot]) ||
            (_sg.mtl.state_cache.cur_vertexbuffer_ids[slot].id != vb->slot.id))
        {
            _sg.mtl.state_cache.cur_vertexbuffers[slot] = vb;
            _sg.mtl.state_cache.cur_vertexbuffer_offsets[slot] = vb_offsets[slot];
            _sg.mtl.state_cache.cur_vertexbuffer_ids[slot].id = vb->slot.id;
            const NSUInteger mtl_slot = SG_MAX_SHADERSTAGE_UBS + slot;
            SOKOL_ASSERT(vb->mtl_buf[vb->active_slot] != _SG_MTL_INVALID_SLOT_INDEX);
            [_sg_mtl_cmd_encoder setVertexBuffer:_sg_mtl_idpool[vb->mtl_buf[vb->active_slot]]
                offset:vb_offsets[slot]
                atIndex:mtl_slot];
        }
    }

    /* apply vertex shader images */
    for (slot = 0; slot < num_vs_imgs; slot++) {
        const _sg_image_t* img = vs_imgs[slot];
        if ((_sg.mtl.state_cache.cur_vs_images[slot] != img) || (_sg.mtl.state_cache.cur_vs_image_ids[slot].id != img->slot.id)) {
            _sg.mtl.state_cache.cur_vs_images[slot] = img;
            _sg.mtl.state_cache.cur_vs_image_ids[slot].id = img->slot.id;
            SOKOL_ASSERT(img->mtl_tex[img->active_slot] != _SG_MTL_INVALID_SLOT_INDEX);
            [_sg_mtl_cmd_encoder setVertexTexture:_sg_mtl_idpool[img->mtl_tex[img->active_slot]] atIndex:slot];
            SOKOL_ASSERT(img->mtl_sampler_state != _SG_MTL_INVALID_SLOT_INDEX);
            [_sg_mtl_cmd_encoder setVertexSamplerState:_sg_mtl_idpool[img->mtl_sampler_state] atIndex:slot];
        }
    }

    /* apply fragment shader images */
    for (slot = 0; slot < num_fs_imgs; slot++) {
        const _sg_image_t* img = fs_imgs[slot];
        if ((_sg.mtl.state_cache.cur_fs_images[slot] != img) || (_sg.mtl.state_cache.cur_fs_image_ids[slot].id != img->slot.id)) {
            _sg.mtl.state_cache.cur_fs_images[slot] = img;
            _sg.mtl.state_cache.cur_fs_image_ids[slot].id = img->slot.id;
            SOKOL_ASSERT(img->mtl_tex[img->active_slot] != _SG_MTL_INVALID_SLOT_INDEX);
            [_sg_mtl_cmd_encoder setFragmentTexture:_sg_mtl_idpool[img->mtl_tex[img->active_slot]] atIndex:slot];
            SOKOL_ASSERT(img->mtl_sampler_state != _SG_MTL_INVALID_SLOT_INDEX);
            [_sg_mtl_cmd_encoder setFragmentSamplerState:_sg_mtl_idpool[img->mtl_sampler_state] atIndex:slot];
        }
    }
}

#define _sg_mtl_roundup(val, round_to) (((val)+((round_to)-1))&~((round_to)-1))

_SOKOL_PRIVATE void _sg_apply_uniforms(sg_shader_stage stage_index, int ub_index, const void* data, int num_bytes) {
    SOKOL_ASSERT(_sg.mtl.in_pass);
    if (!_sg.mtl.pass_valid) {
        return;
    }
    SOKOL_ASSERT(_sg_mtl_cmd_encoder);
    SOKOL_ASSERT(data && (num_bytes > 0));
    SOKOL_ASSERT((stage_index >= 0) && ((int)stage_index < SG_NUM_SHADER_STAGES));
    SOKOL_ASSERT((ub_index >= 0) && (ub_index < SG_MAX_SHADERSTAGE_UBS));
    SOKOL_ASSERT((_sg.mtl.cur_ub_offset + num_bytes) <= _sg.mtl.ub_size);
    SOKOL_ASSERT((_sg.mtl.cur_ub_offset & (_SG_MTL_UB_ALIGN-1)) == 0);
    SOKOL_ASSERT(_sg.mtl.state_cache.cur_pipeline && _sg.mtl.state_cache.cur_pipeline->shader);
    SOKOL_ASSERT(_sg.mtl.state_cache.cur_pipeline->slot.id == _sg.mtl.state_cache.cur_pipeline_id.id);
    SOKOL_ASSERT(_sg.mtl.state_cache.cur_pipeline->shader->slot.id == _sg.mtl.state_cache.cur_pipeline->shader_id.id);
    SOKOL_ASSERT(ub_index < _sg.mtl.state_cache.cur_pipeline->shader->stage[stage_index].num_uniform_blocks);
    SOKOL_ASSERT(num_bytes <= _sg.mtl.state_cache.cur_pipeline->shader->stage[stage_index].uniform_blocks[ub_index].size);

    /* copy to global uniform buffer, record offset into cmd encoder, and advance offset */
    uint8_t* dst = &_sg.mtl.cur_ub_base_ptr[_sg.mtl.cur_ub_offset];
    memcpy(dst, data, num_bytes);
    if (stage_index == SG_SHADERSTAGE_VS) {
        [_sg_mtl_cmd_encoder setVertexBufferOffset:_sg.mtl.cur_ub_offset atIndex:ub_index];
    }
    else {
        [_sg_mtl_cmd_encoder setFragmentBufferOffset:_sg.mtl.cur_ub_offset atIndex:ub_index];
    }
    _sg.mtl.cur_ub_offset = _sg_mtl_roundup(_sg.mtl.cur_ub_offset + num_bytes, _SG_MTL_UB_ALIGN);
}

_SOKOL_PRIVATE void _sg_draw(int base_element, int num_elements, int num_instances) {
    SOKOL_ASSERT(_sg.mtl.in_pass);
    if (!_sg.mtl.pass_valid) {
        return;
    }
    SOKOL_ASSERT(_sg_mtl_cmd_encoder);
    SOKOL_ASSERT(_sg.mtl.state_cache.cur_pipeline && (_sg.mtl.state_cache.cur_pipeline->slot.id == _sg.mtl.state_cache.cur_pipeline_id.id));
    if (SG_INDEXTYPE_NONE != _sg.mtl.state_cache.cur_pipeline->index_type) {
        /* indexed rendering */
        SOKOL_ASSERT(_sg.mtl.state_cache.cur_indexbuffer && (_sg.mtl.state_cache.cur_indexbuffer->slot.id == _sg.mtl.state_cache.cur_indexbuffer_id.id));
        const _sg_buffer_t* ib = _sg.mtl.state_cache.cur_indexbuffer;
        SOKOL_ASSERT(ib->mtl_buf[ib->active_slot] != _SG_MTL_INVALID_SLOT_INDEX);
        const NSUInteger index_buffer_offset = _sg.mtl.state_cache.cur_indexbuffer_offset +
            base_element * _sg.mtl.state_cache.cur_pipeline->mtl_index_size;
        [_sg_mtl_cmd_encoder drawIndexedPrimitives:_sg.mtl.state_cache.cur_pipeline->mtl_prim_type
            indexCount:num_elements
            indexType:_sg.mtl.state_cache.cur_pipeline->mtl_index_type
            indexBuffer:_sg_mtl_idpool[ib->mtl_buf[ib->active_slot]]
            indexBufferOffset:index_buffer_offset
            instanceCount:num_instances];
    }
    else {
        /* non-indexed rendering */
        [_sg_mtl_cmd_encoder drawPrimitives:_sg.mtl.state_cache.cur_pipeline->mtl_prim_type
            vertexStart:base_element
            vertexCount:num_elements
            instanceCount:num_instances];
    }
}

_SOKOL_PRIVATE void _sg_update_buffer(_sg_buffer_t* buf, const void* data, int data_size) {
    SOKOL_ASSERT(buf && data && (data_size > 0));
    if (++buf->active_slot >= buf->num_slots) {
        buf->active_slot = 0;
    }
    __unsafe_unretained id<MTLBuffer> mtl_buf = _sg_mtl_idpool[buf->mtl_buf[buf->active_slot]];
    void* dst_ptr = [mtl_buf contents];
    memcpy(dst_ptr, data, data_size);
    #if defined(TARGET_OS_IPHONE) && !TARGET_OS_IPHONE
    [mtl_buf didModifyRange:NSMakeRange(0, data_size)];
    #endif
}

_SOKOL_PRIVATE void _sg_append_buffer(_sg_buffer_t* buf, const void* data, int data_size, bool new_frame) {
    SOKOL_ASSERT(buf && data && (data_size > 0));
    if (new_frame) {
        if (++buf->active_slot >= buf->num_slots) {
            buf->active_slot = 0;
        }
    }
    __unsafe_unretained id<MTLBuffer> mtl_buf = _sg_mtl_idpool[buf->mtl_buf[buf->active_slot]];
    uint8_t* dst_ptr = (uint8_t*) [mtl_buf contents];
    dst_ptr += buf->append_pos;
    memcpy(dst_ptr, data, data_size);
    #if defined(TARGET_OS_IPHONE) && !TARGET_OS_IPHONE
    [mtl_buf didModifyRange:NSMakeRange(buf->append_pos, data_size)];
    #endif
}

_SOKOL_PRIVATE void _sg_update_image(_sg_image_t* img, const sg_image_content* data) {
    SOKOL_ASSERT(img && data);
    if (++img->active_slot >= img->num_slots) {
        img->active_slot = 0;
    }
    __unsafe_unretained id<MTLTexture> mtl_tex = _sg_mtl_idpool[img->mtl_tex[img->active_slot]];
    _sg_mtl_copy_image_content(img, mtl_tex, data);
}

#endif

/*== RESOURCE POOLS ==========================================================*/

_SOKOL_PRIVATE void _sg_init_pool(_sg_pool_t* pool, int num) {
    SOKOL_ASSERT(pool && (num >= 1));
    /* slot 0 is reserved for the 'invalid id', so bump the pool size by 1 */
    pool->size = num + 1;
    pool->queue_top = 0;
    /* generation counters indexable by pool slot index, slot 0 is reserved */
    size_t gen_ctrs_size = sizeof(uint32_t) * pool->size;
    pool->gen_ctrs = (uint32_t*) SOKOL_MALLOC(gen_ctrs_size);
    SOKOL_ASSERT(pool->gen_ctrs);
    memset(pool->gen_ctrs, 0, gen_ctrs_size);
    /* it's not a bug to only reserve 'num' here */
    pool->free_queue = (int*) SOKOL_MALLOC(sizeof(int)*num);
    SOKOL_ASSERT(pool->free_queue);
    /* never allocate the zero-th pool item since the invalid id is 0 */
    for (int i = pool->size-1; i >= 1; i--) {
        pool->free_queue[pool->queue_top++] = i;
    }
}

_SOKOL_PRIVATE void _sg_discard_pool(_sg_pool_t* pool) {
    SOKOL_ASSERT(pool);
    SOKOL_ASSERT(pool->free_queue);
    SOKOL_FREE(pool->free_queue);
    pool->free_queue = 0;
    SOKOL_ASSERT(pool->gen_ctrs);
    SOKOL_FREE(pool->gen_ctrs);
    pool->gen_ctrs = 0;
    pool->size = 0;
    pool->queue_top = 0;
}

_SOKOL_PRIVATE int _sg_pool_alloc_index(_sg_pool_t* pool) {
    SOKOL_ASSERT(pool);
    SOKOL_ASSERT(pool->free_queue);
    if (pool->queue_top > 0) {
        int slot_index = pool->free_queue[--pool->queue_top];
        SOKOL_ASSERT((slot_index > 0) && (slot_index < pool->size));
        return slot_index;
    }
    else {
        /* pool exhausted */
        return _SG_INVALID_SLOT_INDEX;
    }
}

_SOKOL_PRIVATE void _sg_pool_free_index(_sg_pool_t* pool, int slot_index) {
    SOKOL_ASSERT((slot_index > _SG_INVALID_SLOT_INDEX) && (slot_index < pool->size));
    SOKOL_ASSERT(pool);
    SOKOL_ASSERT(pool->free_queue);
    SOKOL_ASSERT(pool->queue_top < pool->size);
    #ifdef SOKOL_DEBUG
    /* debug check against double-free */
    for (int i = 0; i < pool->queue_top; i++) {
        SOKOL_ASSERT(pool->free_queue[i] != slot_index);
    }
    #endif
    pool->free_queue[pool->queue_top++] = slot_index;
    SOKOL_ASSERT(pool->queue_top <= (pool->size-1));
}

_SOKOL_PRIVATE void _sg_reset_buffer(_sg_buffer_t* buf) {
    SOKOL_ASSERT(buf);
    memset(buf, 0, sizeof(_sg_buffer_t));
}

_SOKOL_PRIVATE void _sg_reset_image(_sg_image_t* img) {
    SOKOL_ASSERT(img);
    memset(img, 0, sizeof(_sg_image_t));
}

_SOKOL_PRIVATE void _sg_reset_shader(_sg_shader_t* shd) {
    SOKOL_ASSERT(shd);
    memset(shd, 0, sizeof(_sg_shader_t));
}

_SOKOL_PRIVATE void _sg_reset_pipeline(_sg_pipeline_t* pip) {
    SOKOL_ASSERT(pip);
    memset(pip, 0, sizeof(_sg_pipeline_t));
}

_SOKOL_PRIVATE void _sg_reset_pass(_sg_pass_t* pass) {
    SOKOL_ASSERT(pass);
    memset(pass, 0, sizeof(_sg_pass_t));
}

_SOKOL_PRIVATE void _sg_reset_context(_sg_context_t* ctx) {
    SOKOL_ASSERT(ctx);
    memset(ctx, 0, sizeof(_sg_context_t));
}

_SOKOL_PRIVATE void _sg_setup_pools(_sg_pools_t* p, const sg_desc* desc) {
    SOKOL_ASSERT(p);
    SOKOL_ASSERT(desc);
    /* note: the pools here will have an additional item, since slot 0 is reserved */
    SOKOL_ASSERT((desc->buffer_pool_size > 0) && (desc->buffer_pool_size < _SG_MAX_POOL_SIZE));
    _sg_init_pool(&p->buffer_pool, desc->buffer_pool_size);
    size_t buffer_pool_byte_size = sizeof(_sg_buffer_t) * p->buffer_pool.size;
    p->buffers = (_sg_buffer_t*) SOKOL_MALLOC(buffer_pool_byte_size);
    SOKOL_ASSERT(p->buffers);
    memset(p->buffers, 0, buffer_pool_byte_size);

    SOKOL_ASSERT((desc->image_pool_size > 0) && (desc->image_pool_size < _SG_MAX_POOL_SIZE));
    _sg_init_pool(&p->image_pool, desc->image_pool_size);
    size_t image_pool_byte_size = sizeof(_sg_image_t) * p->image_pool.size;
    p->images = (_sg_image_t*) SOKOL_MALLOC(image_pool_byte_size);
    SOKOL_ASSERT(p->images);
    memset(p->images, 0, image_pool_byte_size);

    SOKOL_ASSERT((desc->shader_pool_size > 0) && (desc->shader_pool_size < _SG_MAX_POOL_SIZE));
    _sg_init_pool(&p->shader_pool, desc->shader_pool_size);
    size_t shader_pool_byte_size = sizeof(_sg_shader_t) * p->shader_pool.size;
    p->shaders = (_sg_shader_t*) SOKOL_MALLOC(shader_pool_byte_size);
    SOKOL_ASSERT(p->shaders);
    memset(p->shaders, 0, shader_pool_byte_size);

    SOKOL_ASSERT((desc->pipeline_pool_size > 0) && (desc->pipeline_pool_size < _SG_MAX_POOL_SIZE));
    _sg_init_pool(&p->pipeline_pool, desc->pipeline_pool_size);
    size_t pipeline_pool_byte_size = sizeof(_sg_pipeline_t) * p->pipeline_pool.size;
    p->pipelines = (_sg_pipeline_t*) SOKOL_MALLOC(pipeline_pool_byte_size);
    SOKOL_ASSERT(p->pipelines);
    memset(p->pipelines, 0, pipeline_pool_byte_size);

    SOKOL_ASSERT((desc->pass_pool_size > 0) && (desc->pass_pool_size < _SG_MAX_POOL_SIZE));
    _sg_init_pool(&p->pass_pool, desc->pass_pool_size);
    size_t pass_pool_byte_size = sizeof(_sg_pass_t) * p->pass_pool.size;
    p->passes = (_sg_pass_t*) SOKOL_MALLOC(pass_pool_byte_size);
    SOKOL_ASSERT(p->passes);
    memset(p->passes, 0, pass_pool_byte_size);

    SOKOL_ASSERT((desc->context_pool_size > 0) && (desc->context_pool_size < _SG_MAX_POOL_SIZE));
    _sg_init_pool(&p->context_pool, desc->context_pool_size);
    size_t context_pool_byte_size = sizeof(_sg_context_t) * p->context_pool.size;
    p->contexts = (_sg_context_t*) SOKOL_MALLOC(context_pool_byte_size);
    SOKOL_ASSERT(p->contexts);
    memset(p->contexts, 0, context_pool_byte_size);
}

_SOKOL_PRIVATE void _sg_discard_pools(_sg_pools_t* p) {
    SOKOL_ASSERT(p);
    SOKOL_FREE(p->contexts);    p->contexts = 0;
    SOKOL_FREE(p->passes);      p->passes = 0;
    SOKOL_FREE(p->pipelines);   p->pipelines = 0;
    SOKOL_FREE(p->shaders);     p->shaders = 0;
    SOKOL_FREE(p->images);      p->images = 0;
    SOKOL_FREE(p->buffers);     p->buffers = 0;
    _sg_discard_pool(&p->context_pool);
    _sg_discard_pool(&p->pass_pool);
    _sg_discard_pool(&p->pipeline_pool);
    _sg_discard_pool(&p->shader_pool);
    _sg_discard_pool(&p->image_pool);
    _sg_discard_pool(&p->buffer_pool);
}

/* allocate the slot at slot_index:
    - bump the slot's generation counter
    - create a resource id from the generation counter and slot index
    - set the slot's id to this id
    - set the slot's state to ALLOC
    - return the resource id
*/
_SOKOL_PRIVATE uint32_t _sg_slot_alloc(_sg_pool_t* pool, _sg_slot_t* slot, int slot_index) {
    /* FIXME: add handling for an overflowing generation counter,
       for now, just overflow (another option is to disable
       the slot)
    */
    SOKOL_ASSERT(pool && pool->gen_ctrs);
    SOKOL_ASSERT((slot_index > _SG_INVALID_SLOT_INDEX) && (slot_index < pool->size));
    SOKOL_ASSERT((slot->state == SG_RESOURCESTATE_INITIAL) && (slot->id == SG_INVALID_ID));
    uint32_t ctr = ++pool->gen_ctrs[slot_index];
    slot->id = (ctr<<_SG_SLOT_SHIFT)|(slot_index & _SG_SLOT_MASK);
    slot->state = SG_RESOURCESTATE_ALLOC;
    return slot->id;
}

/* extract slot index from id */
_SOKOL_PRIVATE int _sg_slot_index(uint32_t id) {
    int slot_index = (int) (id & _SG_SLOT_MASK);
    SOKOL_ASSERT(_SG_INVALID_SLOT_INDEX != slot_index);
    return slot_index;
}

/* returns pointer to resource by id without matching id check */
_SOKOL_PRIVATE _sg_buffer_t* _sg_buffer_at(const _sg_pools_t* p, uint32_t buf_id) {
    SOKOL_ASSERT(p && (SG_INVALID_ID != buf_id));
    int slot_index = _sg_slot_index(buf_id);
    SOKOL_ASSERT((slot_index > _SG_INVALID_SLOT_INDEX) && (slot_index < p->buffer_pool.size));
    return &p->buffers[slot_index];
}

_SOKOL_PRIVATE _sg_image_t* _sg_image_at(const _sg_pools_t* p, uint32_t img_id) {
    SOKOL_ASSERT(p && (SG_INVALID_ID != img_id));
    int slot_index = _sg_slot_index(img_id);
    SOKOL_ASSERT((slot_index > _SG_INVALID_SLOT_INDEX) && (slot_index < p->image_pool.size));
    return &p->images[slot_index];
}

_SOKOL_PRIVATE _sg_shader_t* _sg_shader_at(const _sg_pools_t* p, uint32_t shd_id) {
    SOKOL_ASSERT(p && (SG_INVALID_ID != shd_id));
    int slot_index = _sg_slot_index(shd_id);
    SOKOL_ASSERT((slot_index > _SG_INVALID_SLOT_INDEX) && (slot_index < p->shader_pool.size));
    return &p->shaders[slot_index];
}

_SOKOL_PRIVATE _sg_pipeline_t* _sg_pipeline_at(const _sg_pools_t* p, uint32_t pip_id) {
    SOKOL_ASSERT(p && (SG_INVALID_ID != pip_id));
    int slot_index = _sg_slot_index(pip_id);
    SOKOL_ASSERT((slot_index > _SG_INVALID_SLOT_INDEX) && (slot_index < p->pipeline_pool.size));
    return &p->pipelines[slot_index];
}

_SOKOL_PRIVATE _sg_pass_t* _sg_pass_at(const _sg_pools_t* p, uint32_t pass_id) {
    SOKOL_ASSERT(p && (SG_INVALID_ID != pass_id));
    int slot_index = _sg_slot_index(pass_id);
    SOKOL_ASSERT((slot_index > _SG_INVALID_SLOT_INDEX) && (slot_index < p->pass_pool.size));
    return &p->passes[slot_index];
}

_SOKOL_PRIVATE _sg_context_t* _sg_context_at(const _sg_pools_t* p, uint32_t context_id) {
    SOKOL_ASSERT(p && (SG_INVALID_ID != context_id));
    int slot_index = _sg_slot_index(context_id);
    SOKOL_ASSERT((slot_index > _SG_INVALID_SLOT_INDEX) && (slot_index < p->context_pool.size));
    return &p->contexts[slot_index];
}

/* returns pointer to resource with matching id check, may return 0 */
_SOKOL_PRIVATE _sg_buffer_t* _sg_lookup_buffer(const _sg_pools_t* p, uint32_t buf_id) {
    if (SG_INVALID_ID != buf_id) {
        _sg_buffer_t* buf = _sg_buffer_at(p, buf_id);
        if (buf->slot.id == buf_id) {
            return buf;
        }
    }
    return 0;
}

_SOKOL_PRIVATE _sg_image_t* _sg_lookup_image(const _sg_pools_t* p, uint32_t img_id) {
    if (SG_INVALID_ID != img_id) {
        _sg_image_t* img = _sg_image_at(p, img_id);
        if (img->slot.id == img_id) {
            return img;
        }
    }
    return 0;
}

_SOKOL_PRIVATE _sg_shader_t* _sg_lookup_shader(const _sg_pools_t* p, uint32_t shd_id) {
    SOKOL_ASSERT(p);
    if (SG_INVALID_ID != shd_id) {
        _sg_shader_t* shd = _sg_shader_at(p, shd_id);
        if (shd->slot.id == shd_id) {
            return shd;
        }
    }
    return 0;
}

_SOKOL_PRIVATE _sg_pipeline_t* _sg_lookup_pipeline(const _sg_pools_t* p, uint32_t pip_id) {
    SOKOL_ASSERT(p);
    if (SG_INVALID_ID != pip_id) {
        _sg_pipeline_t* pip = _sg_pipeline_at(p, pip_id);
        if (pip->slot.id == pip_id) {
            return pip;
        }
    }
    return 0;
}

_SOKOL_PRIVATE _sg_pass_t* _sg_lookup_pass(const _sg_pools_t* p, uint32_t pass_id) {
    SOKOL_ASSERT(p);
    if (SG_INVALID_ID != pass_id) {
        _sg_pass_t* pass = _sg_pass_at(p, pass_id);
        if (pass->slot.id == pass_id) {
            return pass;
        }
    }
    return 0;
}

_SOKOL_PRIVATE _sg_context_t* _sg_lookup_context(const _sg_pools_t* p, uint32_t ctx_id) {
    SOKOL_ASSERT(p);
    if (SG_INVALID_ID != ctx_id) {
        _sg_context_t* ctx = _sg_context_at(p, ctx_id);
        if (ctx->slot.id == ctx_id) {
            return ctx;
        }
    }
    return 0;
}

_SOKOL_PRIVATE void _sg_destroy_all_resources(_sg_pools_t* p, uint32_t ctx_id) {
    /*  this is a bit dumb since it loops over all pool slots to
        find the occupied slots, on the other hand it is only ever
        executed at shutdown
        NOTE: ONLY EXECUTE THIS AT SHUTDOWN
              ...because the free queues will not be reset
              and the resource slots not be cleared!
    */
    for (int i = 1; i < p->buffer_pool.size; i++) {
        if (p->buffers[i].slot.ctx_id == ctx_id) {
            sg_resource_state state = p->buffers[i].slot.state;
            if ((state == SG_RESOURCESTATE_VALID) || (state == SG_RESOURCESTATE_FAILED)) {
                _sg_destroy_buffer(&p->buffers[i]);
            }
        }
    }
    for (int i = 1; i < p->image_pool.size; i++) {
        if (p->images[i].slot.ctx_id == ctx_id) {
            sg_resource_state state = p->images[i].slot.state;
            if ((state == SG_RESOURCESTATE_VALID) || (state == SG_RESOURCESTATE_FAILED)) {
                _sg_destroy_image(&p->images[i]);
            }
        }
    }
    for (int i = 1; i < p->shader_pool.size; i++) {
        if (p->shaders[i].slot.ctx_id == ctx_id) {
            sg_resource_state state = p->shaders[i].slot.state;
            if ((state == SG_RESOURCESTATE_VALID) || (state == SG_RESOURCESTATE_FAILED)) {
                _sg_destroy_shader(&p->shaders[i]);
            }
        }
    }
    for (int i = 1; i < p->pipeline_pool.size; i++) {
        if (p->pipelines[i].slot.ctx_id == ctx_id) {
            sg_resource_state state = p->pipelines[i].slot.state;
            if ((state == SG_RESOURCESTATE_VALID) || (state == SG_RESOURCESTATE_FAILED)) {
                _sg_destroy_pipeline(&p->pipelines[i]);
            }
        }
    }
    for (int i = 1; i < p->pass_pool.size; i++) {
        if (p->passes[i].slot.ctx_id == ctx_id) {
            sg_resource_state state = p->passes[i].slot.state;
            if ((state == SG_RESOURCESTATE_VALID) || (state == SG_RESOURCESTATE_FAILED)) {
                _sg_destroy_pass(&p->passes[i]);
            }
        }
    }
}

/*== VALIDATION LAYER ========================================================*/
#if defined(SOKOL_DEBUG)
/* return a human readable string for an _sg_validate_error */
_SOKOL_PRIVATE const char* _sg_validate_string(_sg_validate_error_t err) {
    switch (err) {
        /* buffer creation validation errors */
        case _SG_VALIDATE_BUFFERDESC_CANARY:        return "sg_buffer_desc not initialized";
        case _SG_VALIDATE_BUFFERDESC_SIZE:          return "sg_buffer_desc.size cannot be 0";
        case _SG_VALIDATE_BUFFERDESC_CONTENT:       return "immutable buffers must be initialized with content (sg_buffer_desc.content)";
        case _SG_VALIDATE_BUFFERDESC_NO_CONTENT:    return "dynamic/stream usage buffers cannot be initialized with content";

        /* image creation validation errros */
        case _SG_VALIDATE_IMAGEDESC_CANARY:             return "sg_image_desc not initialized";
        case _SG_VALIDATE_IMAGEDESC_WIDTH:              return "sg_image_desc.width must be > 0";
        case _SG_VALIDATE_IMAGEDESC_HEIGHT:             return "sg_image_desc.height must be > 0";
        case _SG_VALIDATE_IMAGEDESC_RT_PIXELFORMAT:     return "invalid pixel format for render-target image";
        case _SG_VALIDATE_IMAGEDESC_NONRT_PIXELFORMAT:  return "invalid pixel format for non-render-target image";
        case _SG_VALIDATE_IMAGEDESC_MSAA_BUT_NO_RT:     return "non-render-target images cannot be multisampled";
        case _SG_VALIDATE_IMAGEDESC_NO_MSAA_RT_SUPPORT: return "MSAA render targets not supported (SG_FEATURE_MSAA_RENDER_TARGETS)";
        case _SG_VALIDATE_IMAGEDESC_RT_IMMUTABLE:       return "render target images must be SG_USAGE_IMMUTABLE";
        case _SG_VALIDATE_IMAGEDESC_RT_NO_CONTENT:      return "render target images cannot be initialized with content";
        case _SG_VALIDATE_IMAGEDESC_CONTENT:            return "missing or invalid content for immutable image";
        case _SG_VALIDATE_IMAGEDESC_NO_CONTENT:         return "dynamic/stream usage images cannot be initialized with content";

        /* shader creation */
        case _SG_VALIDATE_SHADERDESC_CANARY:                return "sg_shader_desc not initialized";
        case _SG_VALIDATE_SHADERDESC_SOURCE:                return "shader source code required";
        case _SG_VALIDATE_SHADERDESC_BYTECODE:              return "shader byte code required";
        case _SG_VALIDATE_SHADERDESC_SOURCE_OR_BYTECODE:    return "shader source or byte code required";
        case _SG_VALIDATE_SHADERDESC_NO_BYTECODE_SIZE:      return "shader byte code length (in bytes) required";
        case _SG_VALIDATE_SHADERDESC_NO_CONT_UBS:           return "shader uniform blocks must occupy continuous slots";
        case _SG_VALIDATE_SHADERDESC_NO_CONT_UB_MEMBERS:    return "uniform block members must occupy continuous slots";
        case _SG_VALIDATE_SHADERDESC_NO_UB_MEMBERS:         return "GL backend requires uniform block member declarations";
        case _SG_VALIDATE_SHADERDESC_UB_MEMBER_NAME:        return "uniform block member name missing";
        case _SG_VALIDATE_SHADERDESC_UB_SIZE_MISMATCH:      return "size of uniform block members doesn't match uniform block size";
        case _SG_VALIDATE_SHADERDESC_NO_CONT_IMGS:          return "shader images must occupy continuous slots";
        case _SG_VALIDATE_SHADERDESC_IMG_NAME:              return "GL backend requires uniform block member names";
        case _SG_VALIDATE_SHADERDESC_ATTR_NAMES:            return "GLES2 backend requires vertex attribute names";
        case _SG_VALIDATE_SHADERDESC_ATTR_SEMANTICS:        return "D3D11 backend requires vertex attribute semantics";
        case _SG_VALIDATE_SHADERDESC_ATTR_STRING_TOO_LONG:  return "vertex attribute name/semantic string too long (max len 16)";

        /* pipeline creation */
        case _SG_VALIDATE_PIPELINEDESC_CANARY:          return "sg_pipeline_desc not initialized";
        case _SG_VALIDATE_PIPELINEDESC_SHADER:          return "sg_pipeline_desc.shader missing or invalid";
        case _SG_VALIDATE_PIPELINEDESC_NO_ATTRS:        return "sg_pipeline_desc.layout.attrs is empty or not continuous";
        case _SG_VALIDATE_PIPELINEDESC_LAYOUT_STRIDE4:  return "sg_pipeline_desc.layout.buffers[].stride must be multiple of 4";
        case _SG_VALIDATE_PIPELINEDESC_ATTR_NAME:       return "GLES2/WebGL missing vertex attribute name in shader";
        case _SG_VALIDATE_PIPELINEDESC_ATTR_SEMANTICS:  return "D3D11 missing vertex attribute semantics in shader";

        /* pass creation */
        case _SG_VALIDATE_PASSDESC_CANARY:                  return "sg_pass_desc not initialized";
        case _SG_VALIDATE_PASSDESC_NO_COLOR_ATTS:           return "sg_pass_desc.color_attachments[0] must be valid";
        case _SG_VALIDATE_PASSDESC_NO_CONT_COLOR_ATTS:      return "color attachments must occupy continuous slots";
        case _SG_VALIDATE_PASSDESC_IMAGE:                   return "pass attachment image is not valid";
        case _SG_VALIDATE_PASSDESC_MIPLEVEL:                return "pass attachment mip level is bigger than image has mipmaps";
        case _SG_VALIDATE_PASSDESC_FACE:                    return "pass attachment image is cubemap, but face index is too big";
        case _SG_VALIDATE_PASSDESC_LAYER:                   return "pass attachment image is array texture, but layer index is too big";
        case _SG_VALIDATE_PASSDESC_SLICE:                   return "pass attachment image is 3d texture, but slice value is too big";
        case _SG_VALIDATE_PASSDESC_IMAGE_NO_RT:             return "pass attachment image must be render targets";
        case _SG_VALIDATE_PASSDESC_COLOR_PIXELFORMATS:      return "all pass color attachment images must have the same pixel format";
        case _SG_VALIDATE_PASSDESC_COLOR_INV_PIXELFORMAT:   return "pass color-attachment images must have a renderable pixel format";
        case _SG_VALIDATE_PASSDESC_DEPTH_INV_PIXELFORMAT:   return "pass depth-attachment image must have depth pixel format";
        case _SG_VALIDATE_PASSDESC_IMAGE_SIZES:             return "all pass attachments must have the same size";
        case _SG_VALIDATE_PASSDESC_IMAGE_SAMPLE_COUNTS:     return "all pass attachments must have the same sample count";

        /* sg_begin_pass */
        case _SG_VALIDATE_BEGINPASS_PASS:       return "sg_begin_pass: pass must be valid";
        case _SG_VALIDATE_BEGINPASS_IMAGE:      return "sg_begin_pass: one or more attachment images are not valid";

        /* sg_apply_pipeline */
        case _SG_VALIDATE_APIP_PIPELINE_VALID_ID:   return "sg_apply_pipeline: invalid pipeline id provided";
        case _SG_VALIDATE_APIP_PIPELINE_EXISTS:     return "sg_apply_pipeline: pipeline object no longer alive";
        case _SG_VALIDATE_APIP_PIPELINE_VALID:      return "sg_apply_pipeline: pipeline object not in valid state";
        case _SG_VALIDATE_APIP_SHADER_EXISTS:       return "sg_apply_pipeline: shader object no longer alive";
        case _SG_VALIDATE_APIP_SHADER_VALID:        return "sg_apply_pipeline: shader object not in valid state";
        case _SG_VALIDATE_APIP_ATT_COUNT:           return "sg_apply_pipeline: color_attachment_count in pipeline doesn't match number of pass color attachments";
        case _SG_VALIDATE_APIP_COLOR_FORMAT:        return "sg_apply_pipeline: color_format in pipeline doesn't match pass color attachment pixel format";
        case _SG_VALIDATE_APIP_DEPTH_FORMAT:        return "sg_apply_pipeline: depth_format in pipeline doesn't match pass depth attachment pixel format";
        case _SG_VALIDATE_APIP_SAMPLE_COUNT:        return "sg_apply_pipeline: MSAA sample count in pipeline doesn't match render pass attachment sample count";

        /* sg_apply_bindings */
        case _SG_VALIDATE_ABND_PIPELINE:            return "sg_apply_bindings: must be called after sg_apply_pipeline";
        case _SG_VALIDATE_ABND_PIPELINE_EXISTS:     return "sg_apply_bindings: currently applied pipeline object no longer alive";
        case _SG_VALIDATE_ABND_PIPELINE_VALID:      return "sg_apply_bindings: currently applied pipeline object not in valid state";
        case _SG_VALIDATE_ABND_VBS:                 return "sg_apply_bindings: number of vertex buffers doesn't match number of pipeline vertex layouts";
        case _SG_VALIDATE_ABND_VB_EXISTS:           return "sg_apply_bindings: vertex buffer no longer alive";
        case _SG_VALIDATE_ABND_VB_TYPE:             return "sg_apply_bindings: buffer in vertex buffer slot is not a SG_BUFFERTYPE_VERTEXBUFFER";
        case _SG_VALIDATE_ABND_VB_OVERFLOW:         return "sg_apply_bindings: buffer in vertex buffer slot is overflown";
        case _SG_VALIDATE_ABND_NO_IB:               return "sg_apply_bindings: pipeline object defines indexed rendering, but no index buffer provided";
        case _SG_VALIDATE_ABND_IB:                  return "sg_apply_bindings: pipeline object defines non-indexed rendering, but index buffer provided";
        case _SG_VALIDATE_ABND_IB_EXISTS:           return "sg_apply_bindings: index buffer no longer alive";
        case _SG_VALIDATE_ABND_IB_TYPE:             return "sg_apply_bindings: buffer in index buffer slot is not a SG_BUFFERTYPE_INDEXBUFFER";
        case _SG_VALIDATE_ABND_IB_OVERFLOW:         return "sg_apply_bindings: buffer in index buffer slot is overflown";
        case _SG_VALIDATE_ABND_VS_IMGS:             return "sg_apply_bindings: vertex shader image count doesn't match sg_shader_desc";
        case _SG_VALIDATE_ABND_VS_IMG_EXISTS:       return "sg_apply_bindings: vertex shader image no longer alive";
        case _SG_VALIDATE_ABND_VS_IMG_TYPES:        return "sg_apply_bindings: one or more vertex shader image types don't match sg_shader_desc";
        case _SG_VALIDATE_ABND_FS_IMGS:             return "sg_apply_bindings: fragment shader image count doesn't match sg_shader_desc";
        case _SG_VALIDATE_ABND_FS_IMG_EXISTS:       return "sg_apply_bindings: fragment shader image no longer alive";
        case _SG_VALIDATE_ABND_FS_IMG_TYPES:        return "sg_apply_bindings: one or more fragment shader image types don't match sg_shader_desc";

        /* sg_apply_uniforms */
        case _SG_VALIDATE_AUB_NO_PIPELINE:      return "sg_apply_uniforms: must be called after sg_apply_pipeline()";
        case _SG_VALIDATE_AUB_NO_UB_AT_SLOT:    return "sg_apply_uniforms: no uniform block declaration at this shader stage UB slot";
        case _SG_VALIDATE_AUB_SIZE:             return "sg_apply_uniforms: data size exceeds declared uniform block size";

        /* sg_update_buffer */
        case _SG_VALIDATE_UPDATEBUF_USAGE:      return "sg_update_buffer: cannot update immutable buffer";
        case _SG_VALIDATE_UPDATEBUF_SIZE:       return "sg_update_buffer: update size is bigger than buffer size";
        case _SG_VALIDATE_UPDATEBUF_ONCE:       return "sg_update_buffer: only one update allowed per buffer and frame";
        case _SG_VALIDATE_UPDATEBUF_APPEND:     return "sg_update_buffer: cannot call sg_update_buffer and sg_append_buffer in same frame";

        /* sg_append_buffer */
        case _SG_VALIDATE_APPENDBUF_USAGE:      return "sg_append_buffer: cannot append to immutable buffer";
        case _SG_VALIDATE_APPENDBUF_SIZE:       return "sg_append_buffer: overall appended size is bigger than buffer size";
        case _SG_VALIDATE_APPENDBUF_UPDATE:     return "sg_append_buffer: cannot call sg_append_buffer and sg_update_buffer in same frame";

        /* sg_update_image */
        case _SG_VALIDATE_UPDIMG_USAGE:         return "sg_update_image: cannot update immutable image";
        case _SG_VALIDATE_UPDIMG_NOTENOUGHDATA: return "sg_update_image: not enough subimage data provided";
        case _SG_VALIDATE_UPDIMG_SIZE:          return "sg_update_image: provided subimage data size too big";
        case _SG_VALIDATE_UPDIMG_COMPRESSED:    return "sg_update_image: cannot update images with compressed format";
        case _SG_VALIDATE_UPDIMG_ONCE:          return "sg_update_image: only one update allowed per image and frame";

        default: return "unknown validation error";
    }
}
#endif /* defined(SOKOL_DEBUG) */

/*-- validation checks -------------------------------------------------------*/
#if defined(SOKOL_DEBUG)
_SOKOL_PRIVATE void _sg_validate_begin(void) {
    _sg.validate_error = _SG_VALIDATE_SUCCESS;
}

_SOKOL_PRIVATE void _sg_validate(bool cond, _sg_validate_error_t err) {
    if (!cond) {
        _sg.validate_error = err;
        SOKOL_LOG(_sg_validate_string(err));
    }
}

_SOKOL_PRIVATE bool _sg_validate_end(void) {
    if (_sg.validate_error != _SG_VALIDATE_SUCCESS) {
        #if !defined(SOKOL_VALIDATE_NON_FATAL)
            SOKOL_LOG("^^^^  VALIDATION FAILED, TERMINATING ^^^^");
            SOKOL_ASSERT(false);
        #endif
        return false;
    }
    else {
        return true;
    }
}
#endif

_SOKOL_PRIVATE bool _sg_validate_buffer_desc(const sg_buffer_desc* desc) {
    #if !defined(SOKOL_DEBUG)
        _SOKOL_UNUSED(desc);
        return true;
    #else
        SOKOL_ASSERT(desc);
        SOKOL_VALIDATE_BEGIN();
        SOKOL_VALIDATE(desc->_start_canary == 0, _SG_VALIDATE_BUFFERDESC_CANARY);
        SOKOL_VALIDATE(desc->_end_canary == 0, _SG_VALIDATE_BUFFERDESC_CANARY);
        SOKOL_VALIDATE(desc->size > 0, _SG_VALIDATE_BUFFERDESC_SIZE);
        bool ext = (0 != desc->gl_buffers[0]) || (0 != desc->mtl_buffers[0]) || (0 != desc->d3d11_buffer);
        if (!ext && (desc->usage == SG_USAGE_IMMUTABLE)) {
            SOKOL_VALIDATE(0 != desc->content, _SG_VALIDATE_BUFFERDESC_CONTENT);
        }
        else {
            SOKOL_VALIDATE(0 == desc->content, _SG_VALIDATE_BUFFERDESC_NO_CONTENT);
        }
        return SOKOL_VALIDATE_END();
    #endif
}

_SOKOL_PRIVATE bool _sg_validate_image_desc(const sg_image_desc* desc) {
    #if !defined(SOKOL_DEBUG)
        _SOKOL_UNUSED(desc);
        return true;
    #else
        SOKOL_ASSERT(desc);
        SOKOL_VALIDATE_BEGIN();
        SOKOL_VALIDATE(desc->_start_canary == 0, _SG_VALIDATE_IMAGEDESC_CANARY);
        SOKOL_VALIDATE(desc->_end_canary == 0, _SG_VALIDATE_IMAGEDESC_CANARY);
        SOKOL_VALIDATE(desc->width > 0, _SG_VALIDATE_IMAGEDESC_WIDTH);
        SOKOL_VALIDATE(desc->height > 0, _SG_VALIDATE_IMAGEDESC_HEIGHT);
        const sg_pixel_format fmt = desc->pixel_format;
        const sg_usage usage = desc->usage;
        const bool ext = (0 != desc->gl_textures[0]) || (0 != desc->mtl_textures[0]) || (0 != desc->d3d11_texture);
        if (desc->render_target) {
            if (desc->sample_count > 1) {
                SOKOL_VALIDATE(_sg_query_feature(SG_FEATURE_MSAA_RENDER_TARGETS), _SG_VALIDATE_IMAGEDESC_NO_MSAA_RT_SUPPORT);
            }
            const bool valid_color_fmt = _sg_is_valid_rendertarget_color_format(fmt);
            const bool valid_depth_fmt = _sg_is_valid_rendertarget_depth_format(fmt);
            SOKOL_VALIDATE(valid_color_fmt || valid_depth_fmt, _SG_VALIDATE_IMAGEDESC_RT_PIXELFORMAT);
            SOKOL_VALIDATE(usage == SG_USAGE_IMMUTABLE, _SG_VALIDATE_IMAGEDESC_RT_IMMUTABLE);
            SOKOL_VALIDATE(desc->content.subimage[0][0].ptr==0, _SG_VALIDATE_IMAGEDESC_RT_NO_CONTENT);
        }
        else {
            SOKOL_VALIDATE(desc->sample_count <= 1, _SG_VALIDATE_IMAGEDESC_MSAA_BUT_NO_RT);
            const bool valid_nonrt_fmt = !_sg_is_valid_rendertarget_depth_format(fmt);
            SOKOL_VALIDATE(valid_nonrt_fmt, _SG_VALIDATE_IMAGEDESC_NONRT_PIXELFORMAT);
            /* FIXME: should use the same "expected size" computation as in _sg_validate_update_image() here */
            if (!ext && (usage == SG_USAGE_IMMUTABLE)) {
                const int num_faces = desc->type == SG_IMAGETYPE_CUBE ? 6:1;
                const int num_mips = desc->num_mipmaps;
                for (int face_index = 0; face_index < num_faces; face_index++) {
                    for (int mip_index = 0; mip_index < num_mips; mip_index++) {
                        const bool has_data = desc->content.subimage[face_index][mip_index].ptr != 0;
                        const bool has_size = desc->content.subimage[face_index][mip_index].size > 0;
                        SOKOL_VALIDATE(has_data && has_size, _SG_VALIDATE_IMAGEDESC_CONTENT);
                    }
                }
            }
            else {
                for (int face_index = 0; face_index < SG_CUBEFACE_NUM; face_index++) {
                    for (int mip_index = 0; mip_index < SG_MAX_MIPMAPS; mip_index++) {
                        const bool no_data = 0 == desc->content.subimage[face_index][mip_index].ptr;
                        const bool no_size = 0 == desc->content.subimage[face_index][mip_index].size;
                        SOKOL_VALIDATE(no_data && no_size, _SG_VALIDATE_IMAGEDESC_NO_CONTENT);
                    }
                }
            }
        }
        return SOKOL_VALIDATE_END();
    #endif
}

_SOKOL_PRIVATE bool _sg_validate_shader_desc(const sg_shader_desc* desc) {
    #if !defined(SOKOL_DEBUG)
        _SOKOL_UNUSED(desc);
        return true;
    #else
        SOKOL_ASSERT(desc);
        SOKOL_VALIDATE_BEGIN();
        SOKOL_VALIDATE(desc->_start_canary == 0, _SG_VALIDATE_SHADERDESC_CANARY);
        SOKOL_VALIDATE(desc->_end_canary == 0, _SG_VALIDATE_SHADERDESC_CANARY);
        #if defined(SOKOL_GLES2)
            SOKOL_VALIDATE(0 != desc->attrs[0].name, _SG_VALIDATE_SHADERDESC_ATTR_NAMES);
        #elif defined(SOKOL_D3D11)
            SOKOL_VALIDATE(0 != desc->attrs[0].sem_name, _SG_VALIDATE_SHADERDESC_ATTR_SEMANTICS);
        #endif
        #if defined(SOKOL_GLCORE33) || defined(SOKOL_GLES2) || defined(SOKOL_GLES3)
            /* on GL, must provide shader source code */
            SOKOL_VALIDATE(0 != desc->vs.source, _SG_VALIDATE_SHADERDESC_SOURCE);
            SOKOL_VALIDATE(0 != desc->fs.source, _SG_VALIDATE_SHADERDESC_SOURCE);
        #elif defined(SOKOL_METAL) || defined(SOKOL_D3D11)
            /* on Metal or D3D11, must provide shader source code or byte code */
            SOKOL_VALIDATE((0 != desc->vs.source)||(0 != desc->vs.byte_code), _SG_VALIDATE_SHADERDESC_SOURCE_OR_BYTECODE);
            SOKOL_VALIDATE((0 != desc->fs.source)||(0 != desc->fs.byte_code), _SG_VALIDATE_SHADERDESC_SOURCE_OR_BYTECODE);
        #else
            /* Dummy Backend, don't require source or bytecode */
        #endif
        for (int i = 0; i < SG_MAX_VERTEX_ATTRIBUTES; i++) {
            if (desc->attrs[i].name) {
                SOKOL_VALIDATE(strlen(desc->attrs[i].name) < _SG_STRING_SIZE, _SG_VALIDATE_SHADERDESC_ATTR_STRING_TOO_LONG);
            }
            if (desc->attrs[i].sem_name) {
                SOKOL_VALIDATE(strlen(desc->attrs[i].sem_name) < _SG_STRING_SIZE, _SG_VALIDATE_SHADERDESC_ATTR_STRING_TOO_LONG);
            }
        }
        /* if shader byte code, the size must also be provided */
        if (0 != desc->vs.byte_code) {
            SOKOL_VALIDATE(desc->vs.byte_code_size > 0, _SG_VALIDATE_SHADERDESC_NO_BYTECODE_SIZE);
        }
        if (0 != desc->fs.byte_code) {
            SOKOL_VALIDATE(desc->fs.byte_code_size > 0, _SG_VALIDATE_SHADERDESC_NO_BYTECODE_SIZE);
        }
        for (int stage_index = 0; stage_index < SG_NUM_SHADER_STAGES; stage_index++) {
            const sg_shader_stage_desc* stage_desc = (stage_index == 0)? &desc->vs : &desc->fs;
            bool uniform_blocks_continuous = true;
            for (int ub_index = 0; ub_index < SG_MAX_SHADERSTAGE_UBS; ub_index++) {
                const sg_shader_uniform_block_desc* ub_desc = &stage_desc->uniform_blocks[ub_index];
                if (ub_desc->size > 0) {
                    SOKOL_VALIDATE(uniform_blocks_continuous, _SG_VALIDATE_SHADERDESC_NO_CONT_UBS);
                    bool uniforms_continuous = true;
                    int uniform_offset = 0;
                    int num_uniforms = 0;
                    for (int u_index = 0; u_index < SG_MAX_UB_MEMBERS; u_index++) {
                        const sg_shader_uniform_desc* u_desc = &ub_desc->uniforms[u_index];
                        if (u_desc->type != SG_UNIFORMTYPE_INVALID) {
                            SOKOL_VALIDATE(uniforms_continuous, _SG_VALIDATE_SHADERDESC_NO_CONT_UB_MEMBERS);
                            #if defined(SOKOL_GLES2) || defined(SOKOL_GLES3)
                            SOKOL_VALIDATE(u_desc->name, _SG_VALIDATE_SHADERDESC_UB_MEMBER_NAME);
                            #endif
                            const int array_count = u_desc->array_count;
                            uniform_offset += _sg_uniform_size(u_desc->type, array_count);
                            num_uniforms++;
                        }
                        else {
                            uniforms_continuous = false;
                        }
                    }
                    #if defined(SOKOL_GLCORE33) || defined(SOKOL_GLES2) || defined(SOKOL_GLES3)
                    SOKOL_VALIDATE(uniform_offset == ub_desc->size, _SG_VALIDATE_SHADERDESC_UB_SIZE_MISMATCH);
                    SOKOL_VALIDATE(num_uniforms > 0, _SG_VALIDATE_SHADERDESC_NO_UB_MEMBERS);
                    #endif
                }
                else {
                    uniform_blocks_continuous = false;
                }
            }
            bool images_continuous = true;
            for (int img_index = 0; img_index < SG_MAX_SHADERSTAGE_IMAGES; img_index++) {
                const sg_shader_image_desc* img_desc = &stage_desc->images[img_index];
                if (img_desc->type != _SG_IMAGETYPE_DEFAULT) {
                    SOKOL_VALIDATE(images_continuous, _SG_VALIDATE_SHADERDESC_NO_CONT_IMGS);
                    #if defined(SOKOL_GLES2)
                    SOKOL_VALIDATE(img_desc->name, _SG_VALIDATE_SHADERDESC_IMG_NAME);
                    #endif
                }
                else {
                    images_continuous = false;
                }
            }
        }
        return SOKOL_VALIDATE_END();
    #endif
}

_SOKOL_PRIVATE bool _sg_validate_pipeline_desc(const sg_pipeline_desc* desc) {
    #if !defined(SOKOL_DEBUG)
        _SOKOL_UNUSED(desc);
        return true;
    #else
        SOKOL_ASSERT(desc);
        SOKOL_VALIDATE_BEGIN();
        SOKOL_VALIDATE(desc->_start_canary == 0, _SG_VALIDATE_PIPELINEDESC_CANARY);
        SOKOL_VALIDATE(desc->_end_canary == 0, _SG_VALIDATE_PIPELINEDESC_CANARY);
        SOKOL_VALIDATE(desc->shader.id != SG_INVALID_ID, _SG_VALIDATE_PIPELINEDESC_SHADER);
        const _sg_shader_t* shd = _sg_lookup_shader(&_sg.pools, desc->shader.id);
        SOKOL_VALIDATE(shd && shd->slot.state == SG_RESOURCESTATE_VALID, _SG_VALIDATE_PIPELINEDESC_SHADER);
        for (int buf_index = 0; buf_index < SG_MAX_SHADERSTAGE_BUFFERS; buf_index++) {
            const sg_buffer_layout_desc* l_desc = &desc->layout.buffers[buf_index];
            if (l_desc->stride == 0) {
                continue;
            }
            SOKOL_VALIDATE((l_desc->stride & 3) == 0, _SG_VALIDATE_PIPELINEDESC_LAYOUT_STRIDE4);
        }
        SOKOL_VALIDATE(desc->layout.attrs[0].format != SG_VERTEXFORMAT_INVALID, _SG_VALIDATE_PIPELINEDESC_NO_ATTRS);
        bool attrs_cont = true;
        for (int attr_index = 0; attr_index < SG_MAX_VERTEX_ATTRIBUTES; attr_index++) {
            const sg_vertex_attr_desc* a_desc = &desc->layout.attrs[attr_index];
            if (a_desc->format == SG_VERTEXFORMAT_INVALID) {
                attrs_cont = false;
                continue;
            }
            SOKOL_VALIDATE(attrs_cont, _SG_VALIDATE_PIPELINEDESC_NO_ATTRS);
            SOKOL_ASSERT(a_desc->buffer_index < SG_MAX_SHADERSTAGE_BUFFERS);
            #if defined(SOKOL_GLES2)
            /* on GLES2, vertex attribute names must be provided */
            SOKOL_VALIDATE(!_sg_strempty(&shd->attrs[attr_index].name), _SG_VALIDATE_PIPELINEDESC_ATTR_NAME);
            #elif defined(SOKOL_D3D11)
            /* on D3D11, semantic names (and semantic indices) must be provided */
            SOKOL_VALIDATE(!_sg_strempty(&shd->attrs[attr_index].sem_name), _SG_VALIDATE_PIPELINEDESC_ATTR_SEMANTICS);
            #endif
        }
        return SOKOL_VALIDATE_END();
    #endif
}

_SOKOL_PRIVATE bool _sg_validate_pass_desc(const sg_pass_desc* desc) {
    #if !defined(SOKOL_DEBUG)
        _SOKOL_UNUSED(desc);
        return true;
    #else
        SOKOL_ASSERT(desc);
        SOKOL_VALIDATE_BEGIN();
        SOKOL_VALIDATE(desc->_start_canary == 0, _SG_VALIDATE_PASSDESC_CANARY);
        SOKOL_VALIDATE(desc->_end_canary == 0, _SG_VALIDATE_PASSDESC_CANARY);
        bool atts_cont = true;
        sg_pixel_format color_fmt = SG_PIXELFORMAT_NONE;
        int width = -1, height = -1, sample_count = -1;
        for (int att_index = 0; att_index < SG_MAX_COLOR_ATTACHMENTS; att_index++) {
            const sg_attachment_desc* att = &desc->color_attachments[att_index];
            if (att->image.id == SG_INVALID_ID) {
                SOKOL_VALIDATE(att_index > 0, _SG_VALIDATE_PASSDESC_NO_COLOR_ATTS);
                atts_cont = false;
                continue;
            }
            SOKOL_VALIDATE(atts_cont, _SG_VALIDATE_PASSDESC_NO_CONT_COLOR_ATTS);
            const _sg_image_t* img = _sg_lookup_image(&_sg.pools, att->image.id);
            SOKOL_VALIDATE(img && img->slot.state == SG_RESOURCESTATE_VALID, _SG_VALIDATE_PASSDESC_IMAGE);
            SOKOL_VALIDATE(att->mip_level < img->num_mipmaps, _SG_VALIDATE_PASSDESC_MIPLEVEL);
            if (img->type == SG_IMAGETYPE_CUBE) {
                SOKOL_VALIDATE(att->face < 6, _SG_VALIDATE_PASSDESC_FACE);
            }
            else if (img->type == SG_IMAGETYPE_ARRAY) {
                SOKOL_VALIDATE(att->layer < img->depth, _SG_VALIDATE_PASSDESC_LAYER);
            }
            else if (img->type == SG_IMAGETYPE_3D) {
                SOKOL_VALIDATE(att->slice < img->depth, _SG_VALIDATE_PASSDESC_SLICE);
            }
            SOKOL_VALIDATE(img->render_target, _SG_VALIDATE_PASSDESC_IMAGE_NO_RT);
            if (att_index == 0) {
                color_fmt = img->pixel_format;
                width = img->width >> att->mip_level;
                height = img->height >> att->mip_level;
                sample_count = img->sample_count;
            }
            else {
                SOKOL_VALIDATE(img->pixel_format == color_fmt, _SG_VALIDATE_PASSDESC_COLOR_PIXELFORMATS);
                SOKOL_VALIDATE(width == img->width >> att->mip_level, _SG_VALIDATE_PASSDESC_IMAGE_SIZES);
                SOKOL_VALIDATE(height == img->height >> att->mip_level, _SG_VALIDATE_PASSDESC_IMAGE_SIZES);
                SOKOL_VALIDATE(sample_count == img->sample_count, _SG_VALIDATE_PASSDESC_IMAGE_SAMPLE_COUNTS);
            }
            SOKOL_VALIDATE(_sg_is_valid_rendertarget_color_format(img->pixel_format), _SG_VALIDATE_PASSDESC_COLOR_INV_PIXELFORMAT);
        }
        if (desc->depth_stencil_attachment.image.id != SG_INVALID_ID) {
            const sg_attachment_desc* att = &desc->depth_stencil_attachment;
            const _sg_image_t* img = _sg_lookup_image(&_sg.pools, att->image.id);
            SOKOL_VALIDATE(img && img->slot.state == SG_RESOURCESTATE_VALID, _SG_VALIDATE_PASSDESC_IMAGE);
            SOKOL_VALIDATE(att->mip_level < img->num_mipmaps, _SG_VALIDATE_PASSDESC_MIPLEVEL);
            if (img->type == SG_IMAGETYPE_CUBE) {
                SOKOL_VALIDATE(att->face < 6, _SG_VALIDATE_PASSDESC_FACE);
            }
            else if (img->type == SG_IMAGETYPE_ARRAY) {
                SOKOL_VALIDATE(att->layer < img->depth, _SG_VALIDATE_PASSDESC_LAYER);
            }
            else if (img->type == SG_IMAGETYPE_3D) {
                SOKOL_VALIDATE(att->slice < img->depth, _SG_VALIDATE_PASSDESC_SLICE);
            }
            SOKOL_VALIDATE(img->render_target, _SG_VALIDATE_PASSDESC_IMAGE_NO_RT);
            SOKOL_VALIDATE(width == img->width >> att->mip_level, _SG_VALIDATE_PASSDESC_IMAGE_SIZES);
            SOKOL_VALIDATE(height == img->height >> att->mip_level, _SG_VALIDATE_PASSDESC_IMAGE_SIZES);
            SOKOL_VALIDATE(sample_count == img->sample_count, _SG_VALIDATE_PASSDESC_IMAGE_SAMPLE_COUNTS);
            SOKOL_VALIDATE(_sg_is_valid_rendertarget_depth_format(img->pixel_format), _SG_VALIDATE_PASSDESC_DEPTH_INV_PIXELFORMAT);
        }
        return SOKOL_VALIDATE_END();
    #endif
}

_SOKOL_PRIVATE bool _sg_validate_begin_pass(_sg_pass_t* pass) {
    #if !defined(SOKOL_DEBUG)
        _SOKOL_UNUSED(pass);
        return true;
    #else
        SOKOL_VALIDATE_BEGIN();
        SOKOL_VALIDATE(pass->slot.state == SG_RESOURCESTATE_VALID, _SG_VALIDATE_BEGINPASS_PASS);
        for (int i = 0; i < SG_MAX_COLOR_ATTACHMENTS; i++) {
            const _sg_attachment_t* att = &pass->color_atts[i];
            if (att->image) {
                SOKOL_VALIDATE(att->image->slot.state == SG_RESOURCESTATE_VALID, _SG_VALIDATE_BEGINPASS_IMAGE);
                SOKOL_VALIDATE(att->image->slot.id == att->image_id.id, _SG_VALIDATE_BEGINPASS_IMAGE);
            }
        }
        if (pass->ds_att.image) {
            const _sg_attachment_t* att = &pass->ds_att;
            SOKOL_VALIDATE(att->image->slot.state == SG_RESOURCESTATE_VALID, _SG_VALIDATE_BEGINPASS_IMAGE);
            SOKOL_VALIDATE(att->image->slot.id == att->image_id.id, _SG_VALIDATE_BEGINPASS_IMAGE);
        }
        return SOKOL_VALIDATE_END();
    #endif
}

_SOKOL_PRIVATE bool _sg_validate_apply_pipeline(sg_pipeline pip_id) {
    #if !defined(SOKOL_DEBUG)
        _SOKOL_UNUSED(pip_id);
        return true;
    #else
        SOKOL_VALIDATE_BEGIN();
        /* the pipeline object must be alive and valid */
        SOKOL_VALIDATE(pip_id.id != SG_INVALID_ID, _SG_VALIDATE_APIP_PIPELINE_VALID_ID);
        const _sg_pipeline_t* pip = _sg_lookup_pipeline(&_sg.pools, pip_id.id);
        SOKOL_VALIDATE(pip != 0, _SG_VALIDATE_APIP_PIPELINE_EXISTS);
        if (!pip) {
            return SOKOL_VALIDATE_END();
        }
        SOKOL_VALIDATE(pip->slot.state == SG_RESOURCESTATE_VALID, _SG_VALIDATE_APIP_PIPELINE_VALID);
        /* the pipeline's shader must be alive and valid */
        SOKOL_ASSERT(pip->shader);
        SOKOL_VALIDATE(pip->shader->slot.id == pip->shader_id.id, _SG_VALIDATE_APIP_SHADER_EXISTS);
        SOKOL_VALIDATE(pip->shader->slot.state == SG_RESOURCESTATE_VALID, _SG_VALIDATE_APIP_SHADER_VALID);
        /* check that pipeline attributes match current pass attributes */
        const _sg_pass_t* pass = _sg_lookup_pass(&_sg.pools, _sg.cur_pass.id);
        if (pass) {
            /* an offscreen pass */
            SOKOL_VALIDATE(pip->color_attachment_count == pass->num_color_atts, _SG_VALIDATE_APIP_ATT_COUNT);
            SOKOL_VALIDATE(pip->color_format == pass->color_atts[0].image->pixel_format, _SG_VALIDATE_APIP_COLOR_FORMAT);
            SOKOL_VALIDATE(pip->sample_count == pass->color_atts[0].image->sample_count, _SG_VALIDATE_APIP_SAMPLE_COUNT);
            if (pass->ds_att.image) {
                SOKOL_VALIDATE(pip->depth_format == pass->ds_att.image->pixel_format, _SG_VALIDATE_APIP_DEPTH_FORMAT);
            }
            else {
                SOKOL_VALIDATE(pip->depth_format == SG_PIXELFORMAT_NONE, _SG_VALIDATE_APIP_DEPTH_FORMAT);
            }
        }
        else {
            /* default pass */
            SOKOL_VALIDATE(pip->color_attachment_count == 1, _SG_VALIDATE_APIP_ATT_COUNT);
            SOKOL_VALIDATE(pip->color_format == SG_PIXELFORMAT_RGBA8, _SG_VALIDATE_APIP_COLOR_FORMAT);
            SOKOL_VALIDATE(pip->depth_format == SG_PIXELFORMAT_DEPTHSTENCIL, _SG_VALIDATE_APIP_DEPTH_FORMAT);
            /* FIXME: hmm, we don't know if the default framebuffer is multisampled here */
        }
        return SOKOL_VALIDATE_END();
    #endif
}

_SOKOL_PRIVATE bool _sg_validate_apply_bindings(const sg_bindings* bindings) {
    #if !defined(SOKOL_DEBUG)
        _SOKOL_UNUSED(bindings);
        return true;
    #else
        SOKOL_VALIDATE_BEGIN();

        /* a pipeline object must have been applied */
        SOKOL_VALIDATE(_sg.cur_pipeline.id != SG_INVALID_ID, _SG_VALIDATE_ABND_PIPELINE);
        const _sg_pipeline_t* pip = _sg_lookup_pipeline(&_sg.pools, _sg.cur_pipeline.id);
        SOKOL_VALIDATE(pip != 0, _SG_VALIDATE_ABND_PIPELINE_EXISTS);
        if (!pip) {
            return SOKOL_VALIDATE_END();
        }
        SOKOL_VALIDATE(pip->slot.state == SG_RESOURCESTATE_VALID, _SG_VALIDATE_ABND_PIPELINE_VALID);
        SOKOL_ASSERT(pip->shader);

        /* has expected vertex buffers, and vertex buffers still exist */
        for (int i = 0; i < SG_MAX_SHADERSTAGE_BUFFERS; i++) {
            if (bindings->vertex_buffers[i].id != SG_INVALID_ID) {
                SOKOL_VALIDATE(pip->vertex_layout_valid[i], _SG_VALIDATE_ABND_VBS);
                /* buffers in vertex-buffer-slots must be of type SG_BUFFERTYPE_VERTEXBUFFER */
                const _sg_buffer_t* buf = _sg_lookup_buffer(&_sg.pools, bindings->vertex_buffers[i].id);
                SOKOL_VALIDATE(buf != 0, _SG_VALIDATE_ABND_VB_EXISTS);
                if (buf && buf->slot.state == SG_RESOURCESTATE_VALID) {
                    SOKOL_VALIDATE(SG_BUFFERTYPE_VERTEXBUFFER == buf->type, _SG_VALIDATE_ABND_VB_TYPE);
                    SOKOL_VALIDATE(!buf->append_overflow, _SG_VALIDATE_ABND_VB_OVERFLOW);
                }
            }
            else {
                /* vertex buffer provided in a slot which has no vertex layout in pipeline */
                SOKOL_VALIDATE(!pip->vertex_layout_valid[i], _SG_VALIDATE_ABND_VBS);
            }
        }

        /* index buffer expected or not, and index buffer still exists */
        if (pip->index_type == SG_INDEXTYPE_NONE) {
            /* pipeline defines non-indexed rendering, but index buffer provided */
            SOKOL_VALIDATE(bindings->index_buffer.id == SG_INVALID_ID, _SG_VALIDATE_ABND_IB);
        }
        else {
            /* pipeline defines indexed rendering, but no index buffer provided */
            SOKOL_VALIDATE(bindings->index_buffer.id != SG_INVALID_ID, _SG_VALIDATE_ABND_NO_IB);
        }
        if (bindings->index_buffer.id != SG_INVALID_ID) {
            /* buffer in index-buffer-slot must be of type SG_BUFFERTYPE_INDEXBUFFER */
            const _sg_buffer_t* buf = _sg_lookup_buffer(&_sg.pools, bindings->index_buffer.id);
            SOKOL_VALIDATE(buf != 0, _SG_VALIDATE_ABND_IB_EXISTS);
            if (buf && buf->slot.state == SG_RESOURCESTATE_VALID) {
                SOKOL_VALIDATE(SG_BUFFERTYPE_INDEXBUFFER == buf->type, _SG_VALIDATE_ABND_IB_TYPE);
                SOKOL_VALIDATE(!buf->append_overflow, _SG_VALIDATE_ABND_IB_OVERFLOW);
            }
        }

        /* has expected vertex shader images */
        for (int i = 0; i < SG_MAX_SHADERSTAGE_IMAGES; i++) {
            _sg_shader_stage_t* stage = &pip->shader->stage[SG_SHADERSTAGE_VS];
            if (bindings->vs_images[i].id != SG_INVALID_ID) {
                SOKOL_VALIDATE(i < stage->num_images, _SG_VALIDATE_ABND_VS_IMGS);
                const _sg_image_t* img = _sg_lookup_image(&_sg.pools, bindings->vs_images[i].id);
                SOKOL_VALIDATE(img != 0, _SG_VALIDATE_ABND_VS_IMG_EXISTS);
                if (img && img->slot.state == SG_RESOURCESTATE_VALID) {
                    SOKOL_VALIDATE(img->type == stage->images[i].type, _SG_VALIDATE_ABND_VS_IMG_TYPES);
                }
            }
            else {
                SOKOL_VALIDATE(i >= stage->num_images, _SG_VALIDATE_ABND_VS_IMGS);
            }
        }

        /* has expected fragment shader images */
        for (int i = 0; i < SG_MAX_SHADERSTAGE_IMAGES; i++) {
            _sg_shader_stage_t* stage = &pip->shader->stage[SG_SHADERSTAGE_FS];
            if (bindings->fs_images[i].id != SG_INVALID_ID) {
                SOKOL_VALIDATE(i < stage->num_images, _SG_VALIDATE_ABND_FS_IMGS);
                const _sg_image_t* img = _sg_lookup_image(&_sg.pools, bindings->fs_images[i].id);
                SOKOL_VALIDATE(img != 0, _SG_VALIDATE_ABND_FS_IMG_EXISTS);
                if (img && img->slot.state == SG_RESOURCESTATE_VALID) {
                    SOKOL_VALIDATE(img->type == stage->images[i].type, _SG_VALIDATE_ABND_FS_IMG_TYPES);
                }
            }
            else {
                SOKOL_VALIDATE(i >= stage->num_images, _SG_VALIDATE_ABND_FS_IMGS);
            }
        }
        return SOKOL_VALIDATE_END();
    #endif
}

_SOKOL_PRIVATE bool _sg_validate_apply_uniforms(sg_shader_stage stage_index, int ub_index, const void* data, int num_bytes) {
    _SOKOL_UNUSED(data);
    #if !defined(SOKOL_DEBUG)
        _SOKOL_UNUSED(stage_index);
        _SOKOL_UNUSED(ub_index);
        _SOKOL_UNUSED(num_bytes);
        return true;
    #else
        SOKOL_ASSERT((stage_index == SG_SHADERSTAGE_VS) || (stage_index == SG_SHADERSTAGE_FS));
        SOKOL_ASSERT((ub_index >= 0) && (ub_index < SG_MAX_SHADERSTAGE_UBS));
        SOKOL_VALIDATE_BEGIN();
        SOKOL_VALIDATE(_sg.cur_pipeline.id != SG_INVALID_ID, _SG_VALIDATE_AUB_NO_PIPELINE);
        const _sg_pipeline_t* pip = _sg_lookup_pipeline(&_sg.pools, _sg.cur_pipeline.id);
        SOKOL_ASSERT(pip && (pip->slot.id == _sg.cur_pipeline.id));
        SOKOL_ASSERT(pip->shader && (pip->shader->slot.id == pip->shader_id.id));

        /* check that there is a uniform block at 'stage' and 'ub_index' */
        const _sg_shader_stage_t* stage = &pip->shader->stage[stage_index];
        SOKOL_VALIDATE(ub_index < stage->num_uniform_blocks, _SG_VALIDATE_AUB_NO_UB_AT_SLOT);

        /* check that the provided data size doesn't exceed the uniform block size */
        SOKOL_VALIDATE(num_bytes <= stage->uniform_blocks[ub_index].size, _SG_VALIDATE_AUB_SIZE);

        return SOKOL_VALIDATE_END();
    #endif
}

_SOKOL_PRIVATE bool _sg_validate_update_buffer(const _sg_buffer_t* buf, const void* data, int size) {
    #if !defined(SOKOL_DEBUG)
        _SOKOL_UNUSED(buf);
        _SOKOL_UNUSED(data);
        _SOKOL_UNUSED(size);
        return true;
    #else
        SOKOL_ASSERT(buf && data);
        SOKOL_VALIDATE_BEGIN();
        SOKOL_VALIDATE(buf->usage != SG_USAGE_IMMUTABLE, _SG_VALIDATE_UPDATEBUF_USAGE);
        SOKOL_VALIDATE(buf->size >= size, _SG_VALIDATE_UPDATEBUF_SIZE);
        SOKOL_VALIDATE(buf->update_frame_index != _sg.frame_index, _SG_VALIDATE_UPDATEBUF_ONCE);
        SOKOL_VALIDATE(buf->append_frame_index != _sg.frame_index, _SG_VALIDATE_UPDATEBUF_APPEND);
        return SOKOL_VALIDATE_END();
    #endif
}

_SOKOL_PRIVATE bool _sg_validate_append_buffer(const _sg_buffer_t* buf, const void* data, int size) {
    #if !defined(SOKOL_DEBUG)
        _SOKOL_UNUSED(buf);
        _SOKOL_UNUSED(data);
        _SOKOL_UNUSED(size);
        return true;
    #else
        SOKOL_ASSERT(buf && data);
        SOKOL_VALIDATE_BEGIN();
        SOKOL_VALIDATE(buf->usage != SG_USAGE_IMMUTABLE, _SG_VALIDATE_APPENDBUF_USAGE);
        SOKOL_VALIDATE(buf->size >= (buf->append_pos+size), _SG_VALIDATE_APPENDBUF_SIZE);
        SOKOL_VALIDATE(buf->update_frame_index != _sg.frame_index, _SG_VALIDATE_APPENDBUF_UPDATE);
        return SOKOL_VALIDATE_END();
    #endif
}

_SOKOL_PRIVATE bool _sg_validate_update_image(const _sg_image_t* img, const sg_image_content* data) {
    #if !defined(SOKOL_DEBUG)
        _SOKOL_UNUSED(img);
        _SOKOL_UNUSED(data);
        return true;
    #else
        SOKOL_ASSERT(img && data);
        SOKOL_VALIDATE_BEGIN();
        SOKOL_VALIDATE(img->usage != SG_USAGE_IMMUTABLE, _SG_VALIDATE_UPDIMG_USAGE);
        SOKOL_VALIDATE(img->upd_frame_index != _sg.frame_index, _SG_VALIDATE_UPDIMG_ONCE);
        SOKOL_VALIDATE(!_sg_is_compressed_pixel_format(img->pixel_format), _SG_VALIDATE_UPDIMG_COMPRESSED);
        const int num_faces = (img->type == SG_IMAGETYPE_CUBE) ? 6 : 1;
        const int num_mips = img->num_mipmaps;
        for (int face_index = 0; face_index < num_faces; face_index++) {
            for (int mip_index = 0; mip_index < num_mips; mip_index++) {
                SOKOL_VALIDATE(0 != data->subimage[face_index][mip_index].ptr, _SG_VALIDATE_UPDIMG_NOTENOUGHDATA);
                const int mip_width = _sg_max(img->width >> mip_index, 1);
                const int mip_height = _sg_max(img->height >> mip_index, 1);
                const int bytes_per_slice = _sg_surface_pitch(img->pixel_format, mip_width, mip_height);
                const int expected_size = bytes_per_slice * img->depth;
                SOKOL_VALIDATE(data->subimage[face_index][mip_index].size <= expected_size, _SG_VALIDATE_UPDIMG_SIZE);
            }
        }
        return SOKOL_VALIDATE_END();
    #endif
}

/*== fill in desc default values =============================================*/
_SOKOL_PRIVATE sg_buffer_desc _sg_buffer_desc_defaults(const sg_buffer_desc* desc) {
    sg_buffer_desc def = *desc;
    def.type = _sg_def(def.type, SG_BUFFERTYPE_VERTEXBUFFER);
    def.usage = _sg_def(def.usage, SG_USAGE_IMMUTABLE);
    return def;
}

_SOKOL_PRIVATE sg_image_desc _sg_image_desc_defaults(const sg_image_desc* desc) {
    sg_image_desc def = *desc;
    def.type = _sg_def(def.type, SG_IMAGETYPE_2D);
    def.depth = _sg_def(def.depth, 1);
    def.num_mipmaps = _sg_def(def.num_mipmaps, 1);
    def.usage = _sg_def(def.usage, SG_USAGE_IMMUTABLE);
    def.pixel_format = _sg_def(def.pixel_format, SG_PIXELFORMAT_RGBA8);
    def.sample_count = _sg_def(def.sample_count, 1);
    def.min_filter = _sg_def(def.min_filter, SG_FILTER_NEAREST);
    def.mag_filter = _sg_def(def.mag_filter, SG_FILTER_NEAREST);
    def.wrap_u = _sg_def(def.wrap_u, SG_WRAP_REPEAT);
    def.wrap_v = _sg_def(def.wrap_v, SG_WRAP_REPEAT);
    def.wrap_w = _sg_def(def.wrap_w, SG_WRAP_REPEAT);
    def.max_anisotropy = _sg_def(def.max_anisotropy, 1);
    def.max_lod = _sg_def_flt(def.max_lod, FLT_MAX);
    return def;
}

_SOKOL_PRIVATE sg_shader_desc _sg_shader_desc_defaults(const sg_shader_desc* desc) {
    sg_shader_desc def = *desc;
    #if defined(SOKOL_METAL)
        def.vs.entry = _sg_def(def.vs.entry, "_main");
        def.fs.entry = _sg_def(def.fs.entry, "_main");
    #else
        def.vs.entry = _sg_def(def.vs.entry, "main");
        def.fs.entry = _sg_def(def.fs.entry, "main");
    #endif
    for (int stage_index = 0; stage_index < SG_NUM_SHADER_STAGES; stage_index++) {
        sg_shader_stage_desc* stage_desc = (stage_index == SG_SHADERSTAGE_VS)? &def.vs : &def.fs;
        for (int ub_index = 0; ub_index < SG_MAX_SHADERSTAGE_UBS; ub_index++) {
            sg_shader_uniform_block_desc* ub_desc = &stage_desc->uniform_blocks[ub_index];
            if (0 == ub_desc->size) {
                break;
            }
            for (int u_index = 0; u_index < SG_MAX_UB_MEMBERS; u_index++) {
                sg_shader_uniform_desc* u_desc = &ub_desc->uniforms[u_index];
                if (u_desc->type == SG_UNIFORMTYPE_INVALID) {
                    break;
                }
                u_desc->array_count = _sg_def(u_desc->array_count, 1);
            }
        }
    }
    return def;
}

_SOKOL_PRIVATE sg_pipeline_desc _sg_pipeline_desc_defaults(const sg_pipeline_desc* desc) {
    sg_pipeline_desc def = *desc;

    def.primitive_type = _sg_def(def.primitive_type, SG_PRIMITIVETYPE_TRIANGLES);
    def.index_type = _sg_def(def.index_type, SG_INDEXTYPE_NONE);

    def.depth_stencil.stencil_front.fail_op = _sg_def(def.depth_stencil.stencil_front.fail_op, SG_STENCILOP_KEEP);
    def.depth_stencil.stencil_front.depth_fail_op = _sg_def(def.depth_stencil.stencil_front.depth_fail_op, SG_STENCILOP_KEEP);
    def.depth_stencil.stencil_front.pass_op = _sg_def(def.depth_stencil.stencil_front.pass_op, SG_STENCILOP_KEEP);
    def.depth_stencil.stencil_front.compare_func = _sg_def(def.depth_stencil.stencil_front.compare_func, SG_COMPAREFUNC_ALWAYS);
    def.depth_stencil.stencil_back.fail_op = _sg_def(def.depth_stencil.stencil_back.fail_op, SG_STENCILOP_KEEP);
    def.depth_stencil.stencil_back.depth_fail_op = _sg_def(def.depth_stencil.stencil_back.depth_fail_op, SG_STENCILOP_KEEP);
    def.depth_stencil.stencil_back.pass_op = _sg_def(def.depth_stencil.stencil_back.pass_op, SG_STENCILOP_KEEP);
    def.depth_stencil.stencil_back.compare_func = _sg_def(def.depth_stencil.stencil_back.compare_func, SG_COMPAREFUNC_ALWAYS);
    def.depth_stencil.depth_compare_func = _sg_def(def.depth_stencil.depth_compare_func, SG_COMPAREFUNC_ALWAYS);

    def.blend.src_factor_rgb = _sg_def(def.blend.src_factor_rgb, SG_BLENDFACTOR_ONE);
    def.blend.dst_factor_rgb = _sg_def(def.blend.dst_factor_rgb, SG_BLENDFACTOR_ZERO);
    def.blend.op_rgb = _sg_def(def.blend.op_rgb, SG_BLENDOP_ADD);
    def.blend.src_factor_alpha = _sg_def(def.blend.src_factor_alpha, SG_BLENDFACTOR_ONE);
    def.blend.dst_factor_alpha = _sg_def(def.blend.dst_factor_alpha, SG_BLENDFACTOR_ZERO);
    def.blend.op_alpha = _sg_def(def.blend.op_alpha, SG_BLENDOP_ADD);
    if (def.blend.color_write_mask == SG_COLORMASK_NONE) {
        def.blend.color_write_mask = 0;
    }
    else {
        def.blend.color_write_mask = (uint8_t) _sg_def((sg_color_mask)def.blend.color_write_mask, SG_COLORMASK_RGBA);
    }
    def.blend.color_attachment_count = _sg_def(def.blend.color_attachment_count, 1);
    def.blend.color_format = _sg_def(def.blend.color_format, SG_PIXELFORMAT_RGBA8);
    def.blend.depth_format = _sg_def(def.blend.depth_format, SG_PIXELFORMAT_DEPTHSTENCIL);

    def.rasterizer.cull_mode = _sg_def(def.rasterizer.cull_mode, SG_CULLMODE_NONE);
    def.rasterizer.face_winding = _sg_def(def.rasterizer.face_winding, SG_FACEWINDING_CW);
    def.rasterizer.sample_count = _sg_def(def.rasterizer.sample_count, 1);

    for (int attr_index = 0; attr_index < SG_MAX_VERTEX_ATTRIBUTES; attr_index++) {
        sg_vertex_attr_desc* a_desc = &def.layout.attrs[attr_index];
        if (a_desc->format == SG_VERTEXFORMAT_INVALID) {
            break;
        }
        SOKOL_ASSERT((a_desc->buffer_index >= 0) && (a_desc->buffer_index < SG_MAX_SHADERSTAGE_BUFFERS));
        sg_buffer_layout_desc* b_desc = &def.layout.buffers[a_desc->buffer_index];
        b_desc->step_func = _sg_def(b_desc->step_func, SG_VERTEXSTEP_PER_VERTEX);
        b_desc->step_rate = _sg_def(b_desc->step_rate, 1);
    }

    /* resolve vertex layout strides and offsets */
    int auto_offset[SG_MAX_SHADERSTAGE_BUFFERS];
    memset(auto_offset, 0, sizeof(auto_offset));
    bool use_auto_offset = true;
    for (int attr_index = 0; attr_index < SG_MAX_VERTEX_ATTRIBUTES; attr_index++) {
        /* to use computed offsets, *all* attr offsets must be 0 */
        if (def.layout.attrs[attr_index].offset != 0) {
            use_auto_offset = false;
        }
    }
    for (int attr_index = 0; attr_index < SG_MAX_VERTEX_ATTRIBUTES; attr_index++) {
        sg_vertex_attr_desc* a_desc = &def.layout.attrs[attr_index];
        if (a_desc->format == SG_VERTEXFORMAT_INVALID) {
            break;
        }
        SOKOL_ASSERT((a_desc->buffer_index >= 0) && (a_desc->buffer_index < SG_MAX_SHADERSTAGE_BUFFERS));
        if (use_auto_offset) {
            a_desc->offset = auto_offset[a_desc->buffer_index];
        }
        auto_offset[a_desc->buffer_index] += _sg_vertexformat_bytesize(a_desc->format);
    }
    /* compute vertex strides if needed */
    for (int buf_index = 0; buf_index < SG_MAX_SHADERSTAGE_BUFFERS; buf_index++) {
        sg_buffer_layout_desc* l_desc = &def.layout.buffers[buf_index];
        if (l_desc->stride == 0) {
            l_desc->stride = auto_offset[buf_index];
        }
    }

    return def;
}

_SOKOL_PRIVATE sg_pass_desc _sg_pass_desc_defaults(const sg_pass_desc* desc) {
    /* FIXME: no values to replace in sg_pass_desc? */
    sg_pass_desc def = *desc;
    return def;
}

/*== allocate/initialize resource private functions ==========================*/
_SOKOL_PRIVATE sg_buffer _sg_alloc_buffer(void) {
    sg_buffer res;
    int slot_index = _sg_pool_alloc_index(&_sg.pools.buffer_pool);
    if (_SG_INVALID_SLOT_INDEX != slot_index) {
        res.id = _sg_slot_alloc(&_sg.pools.buffer_pool, &_sg.pools.buffers[slot_index].slot, slot_index);
    }
    else {
        /* pool is exhausted */
        res.id = SG_INVALID_ID;
    }
    return res;
}

_SOKOL_PRIVATE sg_image _sg_alloc_image(void) {
    sg_image res;
    int slot_index = _sg_pool_alloc_index(&_sg.pools.image_pool);
    if (_SG_INVALID_SLOT_INDEX != slot_index) {
        res.id = _sg_slot_alloc(&_sg.pools.image_pool, &_sg.pools.images[slot_index].slot, slot_index);
    }
    else {
        /* pool is exhausted */
        res.id = SG_INVALID_ID;
    }
    return res;
}

_SOKOL_PRIVATE sg_shader _sg_alloc_shader(void) {
    sg_shader res;
    int slot_index = _sg_pool_alloc_index(&_sg.pools.shader_pool);
    if (_SG_INVALID_SLOT_INDEX != slot_index) {
        res.id = _sg_slot_alloc(&_sg.pools.shader_pool, &_sg.pools.shaders[slot_index].slot, slot_index);
    }
    else {
        /* pool is exhausted */
        res.id = SG_INVALID_ID;
    }
    return res;
}

_SOKOL_PRIVATE sg_pipeline _sg_alloc_pipeline(void) {
    sg_pipeline res;
    int slot_index = _sg_pool_alloc_index(&_sg.pools.pipeline_pool);
    if (_SG_INVALID_SLOT_INDEX != slot_index) {
        res.id =_sg_slot_alloc(&_sg.pools.pipeline_pool, &_sg.pools.pipelines[slot_index].slot, slot_index);
    }
    else {
        /* pool is exhausted */
        res.id = SG_INVALID_ID;
    }
    return res;
}

_SOKOL_PRIVATE sg_pass _sg_alloc_pass(void) {
    sg_pass res;
    int slot_index = _sg_pool_alloc_index(&_sg.pools.pass_pool);
    if (_SG_INVALID_SLOT_INDEX != slot_index) {
        res.id = _sg_slot_alloc(&_sg.pools.pass_pool, &_sg.pools.passes[slot_index].slot, slot_index);
    }
    else {
        /* pool is exhausted */
        res.id = SG_INVALID_ID;
    }
    return res;
}

_SOKOL_PRIVATE void _sg_init_buffer(sg_buffer buf_id, const sg_buffer_desc* desc) {
    SOKOL_ASSERT(buf_id.id != SG_INVALID_ID && desc);
    _sg_buffer_t* buf = _sg_lookup_buffer(&_sg.pools, buf_id.id);
    SOKOL_ASSERT(buf && buf->slot.state == SG_RESOURCESTATE_ALLOC);
    buf->slot.ctx_id = _sg.active_context.id;
    if (_sg_validate_buffer_desc(desc)) {
        buf->slot.state = _sg_create_buffer(buf, desc);
    }
    else {
        buf->slot.state = SG_RESOURCESTATE_FAILED;
    }
    SOKOL_ASSERT((buf->slot.state == SG_RESOURCESTATE_VALID)||(buf->slot.state == SG_RESOURCESTATE_FAILED));
}

_SOKOL_PRIVATE void _sg_init_image(sg_image img_id, const sg_image_desc* desc) {
    SOKOL_ASSERT(img_id.id != SG_INVALID_ID && desc);
    _sg_image_t* img = _sg_lookup_image(&_sg.pools, img_id.id);
    SOKOL_ASSERT(img && img->slot.state == SG_RESOURCESTATE_ALLOC);
    img->slot.ctx_id = _sg.active_context.id;
    if (_sg_validate_image_desc(desc)) {
        img->slot.state = _sg_create_image(img, desc);
    }
    else {
        img->slot.state = SG_RESOURCESTATE_FAILED;
    }
    SOKOL_ASSERT((img->slot.state == SG_RESOURCESTATE_VALID)||(img->slot.state == SG_RESOURCESTATE_FAILED));
}

_SOKOL_PRIVATE void _sg_init_shader(sg_shader shd_id, const sg_shader_desc* desc) {
    SOKOL_ASSERT(shd_id.id != SG_INVALID_ID && desc);
    _sg_shader_t* shd = _sg_lookup_shader(&_sg.pools, shd_id.id);
    SOKOL_ASSERT(shd && shd->slot.state == SG_RESOURCESTATE_ALLOC);
    shd->slot.ctx_id = _sg.active_context.id;
    if (_sg_validate_shader_desc(desc)) {
        shd->slot.state = _sg_create_shader(shd, desc);
    }
    else {
        shd->slot.state = SG_RESOURCESTATE_FAILED;
    }
    SOKOL_ASSERT((shd->slot.state == SG_RESOURCESTATE_VALID)||(shd->slot.state == SG_RESOURCESTATE_FAILED));
}

_SOKOL_PRIVATE void _sg_init_pipeline(sg_pipeline pip_id, const sg_pipeline_desc* desc) {
    SOKOL_ASSERT(pip_id.id != SG_INVALID_ID && desc);
    _sg_pipeline_t* pip = _sg_lookup_pipeline(&_sg.pools, pip_id.id);
    SOKOL_ASSERT(pip && pip->slot.state == SG_RESOURCESTATE_ALLOC);
    pip->slot.ctx_id = _sg.active_context.id;
    if (_sg_validate_pipeline_desc(desc)) {
        _sg_shader_t* shd = _sg_lookup_shader(&_sg.pools, desc->shader.id);
        SOKOL_ASSERT(shd && shd->slot.state == SG_RESOURCESTATE_VALID);
        pip->slot.state = _sg_create_pipeline(pip, shd, desc);
    }
    else {
        pip->slot.state = SG_RESOURCESTATE_FAILED;
    }
    SOKOL_ASSERT((pip->slot.state == SG_RESOURCESTATE_VALID)||(pip->slot.state == SG_RESOURCESTATE_FAILED));
}

_SOKOL_PRIVATE void _sg_init_pass(sg_pass pass_id, const sg_pass_desc* desc) {
    SOKOL_ASSERT(pass_id.id != SG_INVALID_ID && desc);
    _sg_pass_t* pass = _sg_lookup_pass(&_sg.pools, pass_id.id);
    SOKOL_ASSERT(pass && pass->slot.state == SG_RESOURCESTATE_ALLOC);
    pass->slot.ctx_id = _sg.active_context.id;
    if (_sg_validate_pass_desc(desc)) {
        /* lookup pass attachment image pointers */
        _sg_image_t* att_imgs[SG_MAX_COLOR_ATTACHMENTS + 1];
        for (int i = 0; i < SG_MAX_COLOR_ATTACHMENTS; i++) {
            if (desc->color_attachments[i].image.id) {
                att_imgs[i] = _sg_lookup_image(&_sg.pools, desc->color_attachments[i].image.id);
                SOKOL_ASSERT(att_imgs[i] && att_imgs[i]->slot.state == SG_RESOURCESTATE_VALID);
            }
            else {
                att_imgs[i] = 0;
            }
        }
        const int ds_att_index = SG_MAX_COLOR_ATTACHMENTS;
        if (desc->depth_stencil_attachment.image.id) {
            att_imgs[ds_att_index] = _sg_lookup_image(&_sg.pools, desc->depth_stencil_attachment.image.id);
            SOKOL_ASSERT(att_imgs[ds_att_index] && att_imgs[ds_att_index]->slot.state == SG_RESOURCESTATE_VALID);
        }
        else {
            att_imgs[ds_att_index] = 0;
        }
        pass->slot.state = _sg_create_pass(pass, att_imgs, desc);
    }
    else {
        pass->slot.state = SG_RESOURCESTATE_FAILED;
    }
    SOKOL_ASSERT((pass->slot.state == SG_RESOURCESTATE_VALID)||(pass->slot.state == SG_RESOURCESTATE_FAILED));
}

/*== PUBLIC API FUNCTIONS ====================================================*/
SOKOL_API_IMPL void sg_setup(const sg_desc* desc) {
    SOKOL_ASSERT(desc);
    SOKOL_ASSERT((desc->_start_canary == 0) && (desc->_end_canary == 0));
    memset(&_sg, 0, sizeof(_sg));
    _sg.desc = *desc;

    /* replace zero-init items with their default values */
    _sg.desc.buffer_pool_size = _sg_def(_sg.desc.buffer_pool_size, _SG_DEFAULT_BUFFER_POOL_SIZE);
    _sg.desc.image_pool_size = _sg_def(_sg.desc.image_pool_size, _SG_DEFAULT_IMAGE_POOL_SIZE);
    _sg.desc.shader_pool_size = _sg_def(_sg.desc.shader_pool_size, _SG_DEFAULT_SHADER_POOL_SIZE);
    _sg.desc.pipeline_pool_size = _sg_def(_sg.desc.pipeline_pool_size, _SG_DEFAULT_PIPELINE_POOL_SIZE);
    _sg.desc.pass_pool_size = _sg_def(_sg.desc.pass_pool_size, _SG_DEFAULT_PASS_POOL_SIZE);
    _sg.desc.context_pool_size = _sg_def(_sg.desc.context_pool_size, _SG_DEFAULT_CONTEXT_POOL_SIZE);
    _sg.desc.mtl_global_uniform_buffer_size = _sg_def(_sg.desc.mtl_global_uniform_buffer_size, _SG_MTL_DEFAULT_UB_SIZE);
    _sg.desc.mtl_sampler_cache_size = _sg_def(_sg.desc.mtl_sampler_cache_size, _SG_MTL_DEFAULT_SAMPLER_CACHE_CAPACITY);

    _sg_setup_pools(&_sg.pools, &_sg.desc);
    _sg.frame_index = 1;
    _sg_setup_backend(&_sg.desc);
    sg_setup_context();
    _sg.valid = true;
}

SOKOL_API_IMPL void sg_shutdown(void) {
    /* can only delete resources for the currently set context here, if multiple
    contexts are used, the app code must take care of properly releasing them
    (since only the app code can switch between 3D-API contexts)
    */
    if (_sg.active_context.id != SG_INVALID_ID) {
        _sg_context_t* ctx = _sg_lookup_context(&_sg.pools, _sg.active_context.id);
        if (ctx) {
            _sg_destroy_all_resources(&_sg.pools, _sg.active_context.id);
            _sg_destroy_context(ctx);
        }
    }
    _sg_discard_backend();
    _sg_discard_pools(&_sg.pools);
    _sg.valid = false;
}

SOKOL_API_IMPL bool sg_isvalid(void) {
    return _sg.valid;
}

SOKOL_API_IMPL sg_desc sg_query_desc(void) {
    return _sg.desc;
}

SOKOL_API_IMPL sg_backend sg_query_backend(void) {
    #if defined(SOKOL_GLCORE33)
        return SG_BACKEND_GLCORE33;
    #elif defined(SOKOL_GLES2)
        return SG_BACKEND_GLES2;
    #elif defined(SOKOL_GLES3)
        return _sg.gl.gles2 ? SG_BACKEND_GLES2 : SG_BACKEND_GLES3;
    #elif defined(SOKOL_D3D11)
        return SG_BACKEND_D3D11;
    #elif defined(SOKOL_METAL)
        #if defined(TARGET_OS_IPHONE) && !TARGET_OS_IPHONE
            return SG_BACKEND_METAL_MACOS;
        #else
            #if defined(TARGET_IPHONE_SIMULATOR) && TARGET_IPHONE_SIMULATOR
                return SG_BACKEND_METAL_SIMULATOR;
            #else
                return SG_BACKEND_METAL_IOS;
            #endif
        #endif
    #elif defined(SOKOL_DUMMY_BACKEND)
        return SG_BACKEND_DUMMY;
    #endif
}

SOKOL_API_IMPL bool sg_query_feature(sg_feature f) {
    bool res = _sg_query_feature(f);
    _SG_TRACE_ARGS(query_feature, f, res);
    return res;
}

SOKOL_API_IMPL sg_pixel_format_info sg_query_pixel_format_info(sg_pixel_format format) {
    sg_pixel_format_info res = _sg_query_pixel_format_info(format);
    //_SG_TRACE_ARGS(query_pixel_format_info, format, res);
    return res;
}

SOKOL_API_IMPL sg_context sg_setup_context(void) {
    sg_context res;
    int slot_index = _sg_pool_alloc_index(&_sg.pools.context_pool);
    if (_SG_INVALID_SLOT_INDEX != slot_index) {
        res.id = _sg_slot_alloc(&_sg.pools.context_pool, &_sg.pools.contexts[slot_index].slot, slot_index);
        _sg_context_t* ctx = _sg_context_at(&_sg.pools, res.id);
        ctx->slot.state = _sg_create_context(ctx);
        SOKOL_ASSERT(ctx->slot.state == SG_RESOURCESTATE_VALID);
        _sg_activate_context(ctx);
    }
    else {
        /* pool is exhausted */
        res.id = SG_INVALID_ID;
    }
    _sg.active_context = res;
    return res;
}

SOKOL_API_IMPL void sg_discard_context(sg_context ctx_id) {
    _sg_destroy_all_resources(&_sg.pools, ctx_id.id);
    _sg_context_t* ctx = _sg_lookup_context(&_sg.pools, ctx_id.id);
    if (ctx) {
        _sg_destroy_context(ctx);
        _sg_reset_context(ctx);
        _sg_pool_free_index(&_sg.pools.context_pool, _sg_slot_index(ctx_id.id));
    }
    _sg.active_context.id = SG_INVALID_ID;
    _sg_activate_context(0);
}

SOKOL_API_IMPL void sg_activate_context(sg_context ctx_id) {
    _sg.active_context = ctx_id;
    _sg_context_t* ctx = _sg_lookup_context(&_sg.pools, ctx_id.id);
    /* NOTE: ctx can be 0 here if the context is no longer valid */
    _sg_activate_context(ctx);
}

SOKOL_API_IMPL sg_trace_hooks sg_install_trace_hooks(const sg_trace_hooks* trace_hooks) {
    SOKOL_ASSERT(trace_hooks);
    #if defined(SOKOL_TRACE_HOOKS)
        sg_trace_hooks old_hooks = _sg.hooks;
        _sg.hooks = *trace_hooks;
    #else
        static sg_trace_hooks old_hooks;
        SOKOL_LOG("sg_install_trace_hooks() called, but SG_TRACE_HOOKS is not defined!");
    #endif
    return old_hooks;
}

SOKOL_API_IMPL sg_buffer sg_alloc_buffer(void) {
    sg_buffer res = _sg_alloc_buffer();
    _SG_TRACE_ARGS(alloc_buffer, res);
    return res;
}

SOKOL_API_IMPL sg_image sg_alloc_image(void) {
    sg_image res = _sg_alloc_image();
    _SG_TRACE_ARGS(alloc_image, res);
    return res;
}

SOKOL_API_IMPL sg_shader sg_alloc_shader(void) {
    sg_shader res = _sg_alloc_shader();
    _SG_TRACE_ARGS(alloc_shader, res);
    return res;
}

SOKOL_API_IMPL sg_pipeline sg_alloc_pipeline(void) {
    sg_pipeline res = _sg_alloc_pipeline();
    _SG_TRACE_ARGS(alloc_pipeline, res);
    return res;
}

SOKOL_API_IMPL sg_pass sg_alloc_pass(void) {
    sg_pass res = _sg_alloc_pass();
    _SG_TRACE_ARGS(alloc_pass, res);
    return res;
}

SOKOL_API_IMPL void sg_init_buffer(sg_buffer buf_id, const sg_buffer_desc* desc) {
    sg_buffer_desc desc_def = _sg_buffer_desc_defaults(desc);
    _sg_init_buffer(buf_id, &desc_def);
    _SG_TRACE_ARGS(init_buffer, buf_id, &desc_def);
}

SOKOL_API_IMPL void sg_init_image(sg_image img_id, const sg_image_desc* desc) {
    sg_image_desc desc_def = _sg_image_desc_defaults(desc);
    _sg_init_image(img_id, &desc_def);
    _SG_TRACE_ARGS(init_image, img_id, &desc_def);
}

SOKOL_API_IMPL void sg_init_shader(sg_shader shd_id, const sg_shader_desc* desc) {
    sg_shader_desc desc_def = _sg_shader_desc_defaults(desc);
    _sg_init_shader(shd_id, &desc_def);
    _SG_TRACE_ARGS(init_shader, shd_id, &desc_def);
}

SOKOL_API_IMPL void sg_init_pipeline(sg_pipeline pip_id, const sg_pipeline_desc* desc) {
    sg_pipeline_desc desc_def = _sg_pipeline_desc_defaults(desc);
    _sg_init_pipeline(pip_id, &desc_def);
    _SG_TRACE_ARGS(init_pipeline, pip_id, &desc_def);
}

SOKOL_API_IMPL void sg_init_pass(sg_pass pass_id, const sg_pass_desc* desc) {
    sg_pass_desc desc_def = _sg_pass_desc_defaults(desc);
    _sg_init_pass(pass_id, &desc_def);
    _SG_TRACE_ARGS(init_pass, pass_id, &desc_def);
}

/*-- set allocated resource to failed state ----------------------------------*/
SOKOL_API_IMPL void sg_fail_buffer(sg_buffer buf_id) {
    SOKOL_ASSERT(buf_id.id != SG_INVALID_ID);
    _sg_buffer_t* buf = _sg_lookup_buffer(&_sg.pools, buf_id.id);
    SOKOL_ASSERT(buf && buf->slot.state == SG_RESOURCESTATE_ALLOC);
    buf->slot.ctx_id = _sg.active_context.id;
    buf->slot.state = SG_RESOURCESTATE_FAILED;
    _SG_TRACE_ARGS(fail_buffer, buf_id);
}

SOKOL_API_IMPL void sg_fail_image(sg_image img_id) {
    SOKOL_ASSERT(img_id.id != SG_INVALID_ID);
    _sg_image_t* img = _sg_lookup_image(&_sg.pools, img_id.id);
    SOKOL_ASSERT(img && img->slot.state == SG_RESOURCESTATE_ALLOC);
    img->slot.ctx_id = _sg.active_context.id;
    img->slot.state = SG_RESOURCESTATE_FAILED;
    _SG_TRACE_ARGS(fail_image, img_id);
}

SOKOL_API_IMPL void sg_fail_shader(sg_shader shd_id) {
    SOKOL_ASSERT(shd_id.id != SG_INVALID_ID);
    _sg_shader_t* shd = _sg_lookup_shader(&_sg.pools, shd_id.id);
    SOKOL_ASSERT(shd && shd->slot.state == SG_RESOURCESTATE_ALLOC);
    shd->slot.ctx_id = _sg.active_context.id;
    shd->slot.state = SG_RESOURCESTATE_FAILED;
    _SG_TRACE_ARGS(fail_shader, shd_id);
}

SOKOL_API_IMPL void sg_fail_pipeline(sg_pipeline pip_id) {
    SOKOL_ASSERT(pip_id.id != SG_INVALID_ID);
    _sg_pipeline_t* pip = _sg_lookup_pipeline(&_sg.pools, pip_id.id);
    SOKOL_ASSERT(pip && pip->slot.state == SG_RESOURCESTATE_ALLOC);
    pip->slot.ctx_id = _sg.active_context.id;
    pip->slot.state = SG_RESOURCESTATE_FAILED;
    _SG_TRACE_ARGS(fail_pipeline, pip_id);
}

SOKOL_API_IMPL void sg_fail_pass(sg_pass pass_id) {
    SOKOL_ASSERT(pass_id.id != SG_INVALID_ID);
    _sg_pass_t* pass = _sg_lookup_pass(&_sg.pools, pass_id.id);
    SOKOL_ASSERT(pass && pass->slot.state == SG_RESOURCESTATE_ALLOC);
    pass->slot.ctx_id = _sg.active_context.id;
    pass->slot.state = SG_RESOURCESTATE_FAILED;
    _SG_TRACE_ARGS(fail_pass, pass_id);
}

/*-- get resource state */
SOKOL_API_IMPL sg_resource_state sg_query_buffer_state(sg_buffer buf_id) {
    _sg_buffer_t* buf = _sg_lookup_buffer(&_sg.pools, buf_id.id);
    sg_resource_state res = buf ? buf->slot.state : SG_RESOURCESTATE_INVALID;
    return res;
}

SOKOL_API_IMPL sg_resource_state sg_query_image_state(sg_image img_id) {
    _sg_image_t* img = _sg_lookup_image(&_sg.pools, img_id.id);
    sg_resource_state res = img ? img->slot.state : SG_RESOURCESTATE_INVALID;
    return res;
}

SOKOL_API_IMPL sg_resource_state sg_query_shader_state(sg_shader shd_id) {
    _sg_shader_t* shd = _sg_lookup_shader(&_sg.pools, shd_id.id);
    sg_resource_state res = shd ? shd->slot.state : SG_RESOURCESTATE_INVALID;
    return res;
}

SOKOL_API_IMPL sg_resource_state sg_query_pipeline_state(sg_pipeline pip_id) {
    _sg_pipeline_t* pip = _sg_lookup_pipeline(&_sg.pools, pip_id.id);
    sg_resource_state res = pip ? pip->slot.state : SG_RESOURCESTATE_INVALID;
    return res;
}

SOKOL_API_IMPL sg_resource_state sg_query_pass_state(sg_pass pass_id) {
    _sg_pass_t* pass = _sg_lookup_pass(&_sg.pools, pass_id.id);
    sg_resource_state res = pass ? pass->slot.state : SG_RESOURCESTATE_INVALID;
    return res;
}

/*-- allocate and initialize resource ----------------------------------------*/
SOKOL_API_IMPL sg_buffer sg_make_buffer(const sg_buffer_desc* desc) {
    SOKOL_ASSERT(desc);
    sg_buffer_desc desc_def = _sg_buffer_desc_defaults(desc);
    sg_buffer buf_id = _sg_alloc_buffer();
    if (buf_id.id != SG_INVALID_ID) {
        _sg_init_buffer(buf_id, &desc_def);
    }
    else {
        SOKOL_LOG("buffer pool exhausted!");
        _SG_TRACE_NOARGS(err_buffer_pool_exhausted);
    }
    _SG_TRACE_ARGS(make_buffer, &desc_def, buf_id);
    return buf_id;
}

SOKOL_API_IMPL sg_image sg_make_image(const sg_image_desc* desc) {
    SOKOL_ASSERT(desc);
    sg_image_desc desc_def = _sg_image_desc_defaults(desc);
    sg_image img_id = _sg_alloc_image();
    if (img_id.id != SG_INVALID_ID) {
        _sg_init_image(img_id, &desc_def);
    }
    else {
        SOKOL_LOG("image pool exhausted!");
        _SG_TRACE_NOARGS(err_image_pool_exhausted);
    }
    _SG_TRACE_ARGS(make_image, &desc_def, img_id);
    return img_id;
}

SOKOL_API_IMPL sg_shader sg_make_shader(const sg_shader_desc* desc) {
    SOKOL_ASSERT(desc);
    sg_shader_desc desc_def = _sg_shader_desc_defaults(desc);
    sg_shader shd_id = _sg_alloc_shader();
    if (shd_id.id != SG_INVALID_ID) {
        _sg_init_shader(shd_id, &desc_def);
    }
    else {
        SOKOL_LOG("shader pool exhausted!");
        _SG_TRACE_NOARGS(err_shader_pool_exhausted);
    }
    _SG_TRACE_ARGS(make_shader, &desc_def, shd_id);
    return shd_id;
}

SOKOL_API_IMPL sg_pipeline sg_make_pipeline(const sg_pipeline_desc* desc) {
    SOKOL_ASSERT(desc);
    sg_pipeline_desc desc_def = _sg_pipeline_desc_defaults(desc);
    sg_pipeline pip_id = _sg_alloc_pipeline();
    if (pip_id.id != SG_INVALID_ID) {
        _sg_init_pipeline(pip_id, &desc_def);
    }
    else {
        SOKOL_LOG("pipeline pool exhausted!");
        _SG_TRACE_NOARGS(err_pipeline_pool_exhausted);
    }
    _SG_TRACE_ARGS(make_pipeline, &desc_def, pip_id);
    return pip_id;
}

SOKOL_API_IMPL sg_pass sg_make_pass(const sg_pass_desc* desc) {
    SOKOL_ASSERT(desc);
    sg_pass_desc desc_def = _sg_pass_desc_defaults(desc);
    sg_pass pass_id = _sg_alloc_pass();
    if (pass_id.id != SG_INVALID_ID) {
        _sg_init_pass(pass_id, &desc_def);
    }
    else {
        SOKOL_LOG("pass pool exhausted!");
        _SG_TRACE_NOARGS(err_pass_pool_exhausted);
    }
    _SG_TRACE_ARGS(make_pass, &desc_def, pass_id);
    return pass_id;
}

/*-- destroy resource --------------------------------------------------------*/
SOKOL_API_IMPL void sg_destroy_buffer(sg_buffer buf_id) {
    _SG_TRACE_ARGS(destroy_buffer, buf_id);
    _sg_buffer_t* buf = _sg_lookup_buffer(&_sg.pools, buf_id.id);
    if (buf) {
        if (buf->slot.ctx_id == _sg.active_context.id) {
            _sg_destroy_buffer(buf);
            _sg_reset_buffer(buf);
            _sg_pool_free_index(&_sg.pools.buffer_pool, _sg_slot_index(buf_id.id));
        }
        else {
            SOKOL_LOG("sg_destroy_buffer: active context mismatch (must be same as for creation)");
            _SG_TRACE_NOARGS(err_context_mismatch);
        }
    }
}

SOKOL_API_IMPL void sg_destroy_image(sg_image img_id) {
    _SG_TRACE_ARGS(destroy_image, img_id);
    _sg_image_t* img = _sg_lookup_image(&_sg.pools, img_id.id);
    if (img) {
        if (img->slot.ctx_id == _sg.active_context.id) {
            _sg_destroy_image(img);
            _sg_reset_image(img);
            _sg_pool_free_index(&_sg.pools.image_pool, _sg_slot_index(img_id.id));
        }
        else {
            SOKOL_LOG("sg_destroy_image: active context mismatch (must be same as for creation)");
            _SG_TRACE_NOARGS(err_context_mismatch);
        }
    }
}

SOKOL_API_IMPL void sg_destroy_shader(sg_shader shd_id) {
    _SG_TRACE_ARGS(destroy_shader, shd_id);
    _sg_shader_t* shd = _sg_lookup_shader(&_sg.pools, shd_id.id);
    if (shd) {
        if (shd->slot.ctx_id == _sg.active_context.id) {
            _sg_destroy_shader(shd);
            _sg_reset_shader(shd);
            _sg_pool_free_index(&_sg.pools.shader_pool, _sg_slot_index(shd_id.id));
        }
        else {
            SOKOL_LOG("sg_destroy_shader: active context mismatch (must be same as for creation)");
            _SG_TRACE_NOARGS(err_context_mismatch);
        }
    }
}

SOKOL_API_IMPL void sg_destroy_pipeline(sg_pipeline pip_id) {
    _SG_TRACE_ARGS(destroy_pipeline, pip_id);
    _sg_pipeline_t* pip = _sg_lookup_pipeline(&_sg.pools, pip_id.id);
    if (pip) {
        if (pip->slot.ctx_id == _sg.active_context.id) {
            _sg_destroy_pipeline(pip);
            _sg_reset_pipeline(pip);
            _sg_pool_free_index(&_sg.pools.pipeline_pool, _sg_slot_index(pip_id.id));
        }
        else {
            SOKOL_LOG("sg_destroy_pipeline: active context mismatch (must be same as for creation)");
            _SG_TRACE_NOARGS(err_context_mismatch);
        }
    }
}

SOKOL_API_IMPL void sg_destroy_pass(sg_pass pass_id) {
    _SG_TRACE_ARGS(destroy_pass, pass_id);
    _sg_pass_t* pass = _sg_lookup_pass(&_sg.pools, pass_id.id);
    if (pass) {
        if (pass->slot.ctx_id == _sg.active_context.id) {
            _sg_destroy_pass(pass);
            _sg_reset_pass(pass);
            _sg_pool_free_index(&_sg.pools.pass_pool, _sg_slot_index(pass_id.id));
        }
        else {
            SOKOL_LOG("sg_destroy_pass: active context mismatch (must be same as for creation)");
            _SG_TRACE_NOARGS(err_context_mismatch);
        }
    }
}

SOKOL_API_IMPL void sg_begin_default_pass(const sg_pass_action* pass_action, int width, int height) {
    SOKOL_ASSERT(pass_action);
    SOKOL_ASSERT((pass_action->_start_canary == 0) && (pass_action->_end_canary == 0));
    sg_pass_action pa;
    _sg_resolve_default_pass_action(pass_action, &pa);
    _sg.cur_pass.id = SG_INVALID_ID;
    _sg.pass_valid = true;
    _sg_begin_pass(0, &pa, width, height);
    _SG_TRACE_ARGS(begin_default_pass, pass_action, width, height);
}

SOKOL_API_IMPL void sg_begin_pass(sg_pass pass_id, const sg_pass_action* pass_action) {
    SOKOL_ASSERT(pass_action);
    SOKOL_ASSERT((pass_action->_start_canary == 0) && (pass_action->_end_canary == 0));
    _sg.cur_pass = pass_id;
    _sg_pass_t* pass = _sg_lookup_pass(&_sg.pools, pass_id.id);
    if (pass && _sg_validate_begin_pass(pass)) {
        _sg.pass_valid = true;
        sg_pass_action pa;
        _sg_resolve_default_pass_action(pass_action, &pa);
        const int w = pass->color_atts[0].image->width;
        const int h = pass->color_atts[0].image->height;
        _sg_begin_pass(pass, &pa, w, h);
        _SG_TRACE_ARGS(begin_pass, pass_id, pass_action);
    }
    else {
        _sg.pass_valid = false;
        _SG_TRACE_NOARGS(err_pass_invalid);
    }
}

SOKOL_API_IMPL void sg_apply_viewport(int x, int y, int width, int height, bool origin_top_left) {
    if (!_sg.pass_valid) {
        _SG_TRACE_NOARGS(err_pass_invalid);
        return;
    }
    _sg_apply_viewport(x, y, width, height, origin_top_left);
    _SG_TRACE_ARGS(apply_viewport, x, y, width, height, origin_top_left);
}

SOKOL_API_IMPL void sg_apply_scissor_rect(int x, int y, int width, int height, bool origin_top_left) {
    if (!_sg.pass_valid) {
        _SG_TRACE_NOARGS(err_pass_invalid);
        return;
    }
    _sg_apply_scissor_rect(x, y, width, height, origin_top_left);
    _SG_TRACE_ARGS(apply_scissor_rect, x, y, width, height, origin_top_left);
}

SOKOL_API_IMPL void sg_apply_pipeline(sg_pipeline pip_id) {
    _sg.bindings_valid = false;
    if (!_sg_validate_apply_pipeline(pip_id)) {
        _sg.next_draw_valid = false;
        _SG_TRACE_NOARGS(err_draw_invalid);
        return;
    }
    if (!_sg.pass_valid) {
        _SG_TRACE_NOARGS(err_pass_invalid);
        return;
    }
    _sg.cur_pipeline = pip_id;
    _sg_pipeline_t* pip = _sg_lookup_pipeline(&_sg.pools, pip_id.id);
    SOKOL_ASSERT(pip);
    _sg.next_draw_valid = (SG_RESOURCESTATE_VALID == pip->slot.state);
    SOKOL_ASSERT(pip->shader && (pip->shader->slot.id == pip->shader_id.id));
    _sg_apply_pipeline(pip);
    _SG_TRACE_ARGS(apply_pipeline, pip_id);
}

SOKOL_API_IMPL void sg_apply_bindings(const sg_bindings* bindings) {
    SOKOL_ASSERT(bindings);
    SOKOL_ASSERT((bindings->_start_canary == 0) && (bindings->_end_canary==0));
    if (!_sg_validate_apply_bindings(bindings)) {
        _sg.next_draw_valid = false;
        _SG_TRACE_NOARGS(err_draw_invalid);
        return;
    }
    _sg.bindings_valid = true;

    _sg_pipeline_t* pip = _sg_lookup_pipeline(&_sg.pools, _sg.cur_pipeline.id);
    SOKOL_ASSERT(pip);

    _sg_buffer_t* vbs[SG_MAX_SHADERSTAGE_BUFFERS] = { 0 };
    int num_vbs = 0;
    for (int i = 0; i < SG_MAX_SHADERSTAGE_BUFFERS; i++, num_vbs++) {
        if (bindings->vertex_buffers[i].id) {
            vbs[i] = _sg_lookup_buffer(&_sg.pools, bindings->vertex_buffers[i].id);
            SOKOL_ASSERT(vbs[i]);
            _sg.next_draw_valid &= (SG_RESOURCESTATE_VALID == vbs[i]->slot.state);
            _sg.next_draw_valid &= !vbs[i]->append_overflow;
        }
        else {
            break;
        }
    }

    _sg_buffer_t* ib = 0;
    if (bindings->index_buffer.id) {
        ib = _sg_lookup_buffer(&_sg.pools, bindings->index_buffer.id);
        SOKOL_ASSERT(ib);
        _sg.next_draw_valid &= (SG_RESOURCESTATE_VALID == ib->slot.state);
        _sg.next_draw_valid &= !ib->append_overflow;
    }

    _sg_image_t* vs_imgs[SG_MAX_SHADERSTAGE_IMAGES] = { 0 };
    int num_vs_imgs = 0;
    for (int i = 0; i < SG_MAX_SHADERSTAGE_IMAGES; i++, num_vs_imgs++) {
        if (bindings->vs_images[i].id) {
            vs_imgs[i] = _sg_lookup_image(&_sg.pools, bindings->vs_images[i].id);
            SOKOL_ASSERT(vs_imgs[i]);
            _sg.next_draw_valid &= (SG_RESOURCESTATE_VALID == vs_imgs[i]->slot.state);
        }
        else {
            break;
        }
    }

    _sg_image_t* fs_imgs[SG_MAX_SHADERSTAGE_IMAGES] = { 0 };
    int num_fs_imgs = 0;
    for (int i = 0; i < SG_MAX_SHADERSTAGE_IMAGES; i++, num_fs_imgs++) {
        if (bindings->fs_images[i].id) {
            fs_imgs[i] = _sg_lookup_image(&_sg.pools, bindings->fs_images[i].id);
            SOKOL_ASSERT(fs_imgs[i]);
            _sg.next_draw_valid &= (SG_RESOURCESTATE_VALID == fs_imgs[i]->slot.state);
        }
        else {
            break;
        }
    }
    if (_sg.next_draw_valid) {
        const int* vb_offsets = bindings->vertex_buffer_offsets;
        int ib_offset = bindings->index_buffer_offset;
        _sg_apply_bindings(pip, vbs, vb_offsets, num_vbs, ib, ib_offset, vs_imgs, num_vs_imgs, fs_imgs, num_fs_imgs);
        _SG_TRACE_ARGS(apply_bindings, bindings);
    }
    else {
        _SG_TRACE_NOARGS(err_draw_invalid);
    }
}

SOKOL_API_IMPL void sg_apply_uniforms(sg_shader_stage stage, int ub_index, const void* data, int num_bytes) {
    SOKOL_ASSERT((stage == SG_SHADERSTAGE_VS) || (stage == SG_SHADERSTAGE_FS));
    SOKOL_ASSERT((ub_index >= 0) && (ub_index < SG_MAX_SHADERSTAGE_UBS));
    SOKOL_ASSERT(data && (num_bytes > 0));
    if (!_sg_validate_apply_uniforms(stage, ub_index, data, num_bytes)) {
        _sg.next_draw_valid = false;
        _SG_TRACE_NOARGS(err_draw_invalid);
        return;
    }
    if (!_sg.pass_valid) {
        _SG_TRACE_NOARGS(err_pass_invalid);
        return;
    }
    if (!_sg.next_draw_valid) {
        _SG_TRACE_NOARGS(err_draw_invalid);
    }
    _sg_apply_uniforms(stage, ub_index, data, num_bytes);
    _SG_TRACE_ARGS(apply_uniforms, stage, ub_index, data, num_bytes);
}

SOKOL_API_IMPL void sg_draw(int base_element, int num_elements, int num_instances) {
    #if defined(SOKOL_DEBUG)
        if (!_sg.bindings_valid) {
            SOKOL_LOG("attempting to draw without resource bindings");
        }
    #endif
    if (!_sg.pass_valid) {
        _SG_TRACE_NOARGS(err_pass_invalid);
        return;
    }
    if (!_sg.next_draw_valid) {
        _SG_TRACE_NOARGS(err_draw_invalid);
        return;
    }
    if (!_sg.bindings_valid) {
        _SG_TRACE_NOARGS(err_bindings_invalid);
        return;
    }
    _sg_draw(base_element, num_elements, num_instances);
    _SG_TRACE_ARGS(draw, base_element, num_elements, num_instances);
}

SOKOL_API_IMPL void sg_end_pass(void) {
    if (!_sg.pass_valid) {
        _SG_TRACE_NOARGS(err_pass_invalid);
        return;
    }
    _sg_end_pass();
    _sg.cur_pass.id = SG_INVALID_ID;
    _sg.cur_pipeline.id = SG_INVALID_ID;
    _sg.pass_valid = false;
    _SG_TRACE_NOARGS(end_pass);
}

SOKOL_API_IMPL void sg_commit(void) {
    _sg_commit();
    _SG_TRACE_NOARGS(commit);
    _sg.frame_index++;
}

SOKOL_API_IMPL void sg_reset_state_cache(void) {
    _sg_reset_state_cache();
    _SG_TRACE_NOARGS(reset_state_cache);
}

SOKOL_API_IMPL void sg_update_buffer(sg_buffer buf_id, const void* data, int num_bytes) {
    _sg_buffer_t* buf = _sg_lookup_buffer(&_sg.pools, buf_id.id);
    if ((num_bytes > 0) && buf && (buf->slot.state == SG_RESOURCESTATE_VALID)) {
        if (_sg_validate_update_buffer(buf, data, num_bytes)) {
            SOKOL_ASSERT(num_bytes <= buf->size);
            /* only one update allowed per buffer and frame */
            SOKOL_ASSERT(buf->update_frame_index != _sg.frame_index);
            /* update and append on same buffer in same frame not allowed */
            SOKOL_ASSERT(buf->append_frame_index != _sg.frame_index);
            _sg_update_buffer(buf, data, num_bytes);
            buf->update_frame_index = _sg.frame_index;
        }
    }
    _SG_TRACE_ARGS(update_buffer, buf_id, data, num_bytes);
}

SOKOL_API_IMPL int sg_append_buffer(sg_buffer buf_id, const void* data, int num_bytes) {
    _sg_buffer_t* buf = _sg_lookup_buffer(&_sg.pools, buf_id.id);
    int result;
    if (buf) {
        /* rewind append cursor in a new frame */
        if (buf->append_frame_index != _sg.frame_index) {
            buf->append_pos = 0;
            buf->append_overflow = false;
        }
        if ((buf->append_pos + num_bytes) > buf->size) {
            buf->append_overflow = true;
        }
        const int start_pos = buf->append_pos;
        if (buf->slot.state == SG_RESOURCESTATE_VALID) {
            if (_sg_validate_append_buffer(buf, data, num_bytes)) {
                if (!buf->append_overflow && (num_bytes > 0)) {
                    /* update and append on same buffer in same frame not allowed */
                    SOKOL_ASSERT(buf->update_frame_index != _sg.frame_index);
                    _sg_append_buffer(buf, data, num_bytes, buf->append_frame_index != _sg.frame_index);
                    buf->append_pos += num_bytes;
                    buf->append_frame_index = _sg.frame_index;
                }
            }
        }
        result = start_pos;
    }
    else {
        /* FIXME: should we return -1 here? */
        result = 0;
    }
    _SG_TRACE_ARGS(append_buffer, buf_id, data, num_bytes, result);
    return result;
}

SOKOL_API_IMPL bool sg_query_buffer_overflow(sg_buffer buf_id) {
    _sg_buffer_t* buf = _sg_lookup_buffer(&_sg.pools, buf_id.id);
    bool result = buf ? buf->append_overflow : false;
    return result;
}

SOKOL_API_IMPL void sg_update_image(sg_image img_id, const sg_image_content* data) {
    _sg_image_t* img = _sg_lookup_image(&_sg.pools, img_id.id);
    if (img && img->slot.state == SG_RESOURCESTATE_VALID) {
        if (_sg_validate_update_image(img, data)) {
            SOKOL_ASSERT(img->upd_frame_index != _sg.frame_index);
            _sg_update_image(img, data);
            img->upd_frame_index = _sg.frame_index;
        }
    }
    _SG_TRACE_ARGS(update_image, img_id, data);
}

SOKOL_API_IMPL void sg_push_debug_group(const char* name) {
    SOKOL_ASSERT(name);
    _SG_TRACE_ARGS(push_debug_group, name);
}

SOKOL_API_IMPL void sg_pop_debug_group(void) {
    _SG_TRACE_NOARGS(pop_debug_group);
}

SOKOL_API_IMPL sg_buffer_info sg_query_buffer_info(sg_buffer buf_id) {
    sg_buffer_info info;
    memset(&info, 0, sizeof(info));
    const _sg_buffer_t* buf = _sg_lookup_buffer(&_sg.pools, buf_id.id);
    if (buf) {
        info.slot.state = buf->slot.state;
        info.slot.res_id = buf->slot.id;
        info.slot.ctx_id = buf->slot.ctx_id;
        info.update_frame_index = buf->update_frame_index;
        info.append_frame_index = buf->append_frame_index;
        info.append_pos = buf->append_pos;
        info.append_overflow = buf->append_overflow;
        #if defined(SOKOL_D3D11)
        info.num_slots = 1;
        info.active_slot = 0;
        #else
        info.num_slots = buf->num_slots;
        info.active_slot = buf->active_slot;
        #endif
    }
    return info;
}

SOKOL_API_IMPL sg_image_info sg_query_image_info(sg_image img_id) {
    sg_image_info info;
    memset(&info, 0, sizeof(info));
    const _sg_image_t* img = _sg_lookup_image(&_sg.pools, img_id.id);
    if (img) {
        info.slot.state = img->slot.state;
        info.slot.res_id = img->slot.id;
        info.slot.ctx_id = img->slot.ctx_id;
        #if defined(SOKOL_D3D11)
        info.num_slots = 1;
        info.active_slot = 0;
        #else
        info.num_slots = img->num_slots;
        info.active_slot = img->active_slot;
        #endif
    }
    return info;
}

SOKOL_API_IMPL sg_shader_info sg_query_shader_info(sg_shader shd_id) {
    sg_shader_info info;
    memset(&info, 0, sizeof(info));
    const _sg_shader_t* shd = _sg_lookup_shader(&_sg.pools, shd_id.id);
    if (shd) {
        info.slot.state = shd->slot.state;
        info.slot.res_id = shd->slot.id;
        info.slot.ctx_id = shd->slot.ctx_id;
    }
    return info;
}

SOKOL_API_IMPL sg_pipeline_info sg_query_pipeline_info(sg_pipeline pip_id) {
    sg_pipeline_info info;
    memset(&info, 0, sizeof(info));
    const _sg_pipeline_t* pip = _sg_lookup_pipeline(&_sg.pools, pip_id.id);
    if (pip) {
        info.slot.state = pip->slot.state;
        info.slot.res_id = pip->slot.id;
        info.slot.ctx_id = pip->slot.ctx_id;
    }
    return info;
}

SOKOL_API_IMPL sg_pass_info sg_query_pass_info(sg_pass pass_id) {
    sg_pass_info info;
    memset(&info, 0, sizeof(info));
    const _sg_pass_t* pass = _sg_lookup_pass(&_sg.pools, pass_id.id);
    if (pass) {
        info.slot.state = pass->slot.state;
        info.slot.res_id = pass->slot.id;
        info.slot.ctx_id = pass->slot.ctx_id;
    }
    return info;
}

/*--- DEPRECATED ---*/
#ifndef SOKOL_NO_DEPRECATED
SOKOL_API_IMPL void sg_apply_draw_state(const sg_draw_state* ds) {
    SOKOL_ASSERT(ds);
    SOKOL_ASSERT((ds->_start_canary==0) && (ds->_end_canary==0));
    sg_apply_pipeline(ds->pipeline);
    sg_bindings bindings;
    memset(&bindings, 0, sizeof(bindings));
    for (int i = 0; i < SG_MAX_SHADERSTAGE_BUFFERS; i++) {
        bindings.vertex_buffers[i] = ds->vertex_buffers[i];
        bindings.vertex_buffer_offsets[i] = ds->vertex_buffer_offsets[i];
    }
    bindings.index_buffer = ds->index_buffer;
    bindings.index_buffer_offset = ds->index_buffer_offset;
    for (int i = 0; i < SG_MAX_SHADERSTAGE_IMAGES; i++) {
        bindings.vs_images[i] = ds->vs_images[i];
        bindings.fs_images[i] = ds->fs_images[i];
    }
    sg_apply_bindings(&bindings);
}

SOKOL_API_IMPL void sg_apply_uniform_block(sg_shader_stage stage, int ub_index, const void* data, int num_bytes) {
    sg_apply_uniforms(stage, ub_index, data, num_bytes);
}
#endif

#ifdef _MSC_VER
#pragma warning(pop)
#endif

#endif /* SOKOL_IMPL */<|MERGE_RESOLUTION|>--- conflicted
+++ resolved
@@ -4108,7 +4108,6 @@
         glGetIntegerv(GL_MAX_ARRAY_TEXTURE_LAYERS, &_sg.gl.max_array_layers);
     #elif defined(SOKOL_GLES3)
         const char* ext = (const char*) glGetString(GL_EXTENSIONS);
-<<<<<<< HEAD
         if (ext) {
             if (!_sg.gl.gles2) {
                 _sg.gl.features[SG_FEATURE_INSTANCING] = true;
@@ -4119,6 +4118,8 @@
                 _sg.gl.features[SG_FEATURE_MSAA_RENDER_TARGETS] = true;
                 _sg.gl.features[SG_FEATURE_PACKED_VERTEX_FORMAT_10_2] = true;
                 _sg.gl.features[SG_FEATURE_MULTIPLE_RENDER_TARGET] = true;
+                glGetIntegerv(GL_MAX_3D_TEXTURE_SIZE, &_sg.gl.max_3d_texture_size);
+                glGetIntegerv(GL_MAX_ARRAY_TEXTURE_LAYERS, &_sg.gl.max_array_layers);
             }
             else {
                 _sg.gl.features[SG_FEATURE_INSTANCING] = strstr(ext, "_instanced_arrays");
@@ -4136,23 +4137,6 @@
                 strstr(ext, "_compressed_texture_atc");
             _sg.gl.ext_anisotropic =
                 strstr(ext, "_texture_filter_anisotropic");
-=======
-        if (!_sg.gl.gles2) {
-            _sg.gl.features[SG_FEATURE_INSTANCING] = true;
-            _sg.gl.features[SG_FEATURE_TEXTURE_FLOAT] = true;
-            _sg.gl.features[SG_FEATURE_TEXTURE_HALF_FLOAT] = true;
-            _sg.gl.features[SG_FEATURE_IMAGETYPE_3D] = true;
-            _sg.gl.features[SG_FEATURE_IMAGETYPE_ARRAY] = true;
-            _sg.gl.features[SG_FEATURE_MSAA_RENDER_TARGETS] = true;
-            _sg.gl.features[SG_FEATURE_PACKED_VERTEX_FORMAT_10_2] = true;
-            _sg.gl.features[SG_FEATURE_MULTIPLE_RENDER_TARGET] = true;
-
-            // Get 3D max texture size.
-            glGetIntegerv(GL_MAX_3D_TEXTURE_SIZE, &_sg.gl.max_3d_texture_size);
-
-            // Get max array layers.
-            glGetIntegerv(GL_MAX_ARRAY_TEXTURE_LAYERS, &_sg.gl.max_array_layers);
->>>>>>> f69d85ff
         }
     #elif defined(SOKOL_GLES2)
         const char* ext = (const char*) glGetString(GL_EXTENSIONS);
@@ -9949,7 +9933,7 @@
 
 SOKOL_API_IMPL sg_pixel_format_info sg_query_pixel_format_info(sg_pixel_format format) {
     sg_pixel_format_info res = _sg_query_pixel_format_info(format);
-    //_SG_TRACE_ARGS(query_pixel_format_info, format, res);
+    //FIXME: _SG_TRACE_ARGS(query_pixel_format_info, format, res);
     return res;
 }
 
